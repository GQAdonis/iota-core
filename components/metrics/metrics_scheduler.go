package metrics

import (
	"time"

	"github.com/iotaledger/hive.go/runtime/event"
	"github.com/iotaledger/iota-core/components/metrics/collector"
	"github.com/iotaledger/iota-core/pkg/protocol/engine/blocks"
)

const (
	schedulerNamespace = "scheduler"

<<<<<<< HEAD
	queueSizePerNodeWork     = "queue_size_per_node_work" // #nosec G101
=======
	queueSizePerNodeWork     = "queue_size_per_node_work" //nolint:gosec
>>>>>>> 3f5ad25d
	queueSizePerNodeCount    = "queue_size_per_node_count"
	schedulerProcessedBlocks = "processed_blocks"
	manaAmountPerNode        = "mana_per_node"
	scheduledBlockLabel      = "scheduled"
	skippedBlockLabel        = "skipped"
	droppedBlockLabel        = "dropped"
	enqueuedBlockLabel       = "enqueued"
<<<<<<< HEAD
	bufferReadyBlockCount    = "buffer_ready_block_total" // #nosec G101
=======
	bufferReadyBlockCount    = "buffer_ready_block_total" //nolint:gosec
>>>>>>> 3f5ad25d
	bufferTotalSize          = "buffer_size_block_total"
	bufferMaxSize            = "buffer_max_size"
	rate                     = "rate"
)

var SchedulerMetrics = collector.NewCollection(schedulerNamespace,
	collector.WithMetric(collector.NewMetric(queueSizePerNodeWork,
		collector.WithType(collector.Gauge),
		collector.WithLabels("issuer_id"),
		collector.WithPruningDelay(10*time.Minute),
		collector.WithHelp("Current size of each node's queue (in work units)."),
		collector.WithInitFunc(func() {
			deps.Protocol.Events.Engine.Scheduler.BlockEnqueued.Hook(func(block *blocks.Block) {
				deps.Collector.Update(schedulerNamespace, queueSizePerNodeWork, float64(deps.Protocol.MainEngineInstance().Scheduler.IssuerQueueWork(block.ProtocolBlock().IssuerID)), block.ProtocolBlock().IssuerID.String())

			}, event.WithWorkerPool(Component.WorkerPool))

			deps.Protocol.Events.Engine.Scheduler.BlockSkipped.Hook(func(block *blocks.Block) {
				deps.Collector.Update(schedulerNamespace, queueSizePerNodeWork, float64(deps.Protocol.MainEngineInstance().Scheduler.IssuerQueueWork(block.ProtocolBlock().IssuerID)), block.ProtocolBlock().IssuerID.String())

			}, event.WithWorkerPool(Component.WorkerPool))

			deps.Protocol.Events.Engine.Scheduler.BlockDropped.Hook(func(block *blocks.Block, _ error) {
				deps.Collector.Update(schedulerNamespace, queueSizePerNodeWork, float64(deps.Protocol.MainEngineInstance().Scheduler.IssuerQueueWork(block.ProtocolBlock().IssuerID)), block.ProtocolBlock().IssuerID.String())

			}, event.WithWorkerPool(Component.WorkerPool))

			deps.Protocol.Events.Engine.Scheduler.BlockScheduled.Hook(func(block *blocks.Block) {
				deps.Collector.Update(schedulerNamespace, queueSizePerNodeWork, float64(deps.Protocol.MainEngineInstance().Scheduler.IssuerQueueWork(block.ProtocolBlock().IssuerID)), block.ProtocolBlock().IssuerID.String())

			}, event.WithWorkerPool(Component.WorkerPool))
		}),
	)),

	collector.WithMetric(collector.NewMetric(queueSizePerNodeCount,
		collector.WithType(collector.Gauge),
		collector.WithLabels("issuer_id"),
		collector.WithPruningDelay(10*time.Minute),
		collector.WithHelp("Current size of each node's queue (as block count)."),
		collector.WithInitFunc(func() {
			deps.Protocol.Events.Engine.Scheduler.BlockEnqueued.Hook(func(block *blocks.Block) {
				deps.Collector.Update(schedulerNamespace, queueSizePerNodeCount, float64(deps.Protocol.MainEngineInstance().Scheduler.IssuerQueueBlockCount(block.ProtocolBlock().IssuerID)), block.ProtocolBlock().IssuerID.String())

			}, event.WithWorkerPool(Component.WorkerPool))

			deps.Protocol.Events.Engine.Scheduler.BlockSkipped.Hook(func(block *blocks.Block) {
				deps.Collector.Update(schedulerNamespace, queueSizePerNodeCount, float64(deps.Protocol.MainEngineInstance().Scheduler.IssuerQueueBlockCount(block.ProtocolBlock().IssuerID)), block.ProtocolBlock().IssuerID.String())

			}, event.WithWorkerPool(Component.WorkerPool))

			deps.Protocol.Events.Engine.Scheduler.BlockDropped.Hook(func(block *blocks.Block, _ error) {
				deps.Collector.Update(schedulerNamespace, queueSizePerNodeCount, float64(deps.Protocol.MainEngineInstance().Scheduler.IssuerQueueBlockCount(block.ProtocolBlock().IssuerID)), block.ProtocolBlock().IssuerID.String())

			}, event.WithWorkerPool(Component.WorkerPool))

			deps.Protocol.Events.Engine.Scheduler.BlockScheduled.Hook(func(block *blocks.Block) {
				deps.Collector.Update(schedulerNamespace, queueSizePerNodeCount, float64(deps.Protocol.MainEngineInstance().Scheduler.IssuerQueueBlockCount(block.ProtocolBlock().IssuerID)), block.ProtocolBlock().IssuerID.String())

			}, event.WithWorkerPool(Component.WorkerPool))
		}),
	)),
	collector.WithMetric(collector.NewMetric(manaAmountPerNode,
		collector.WithType(collector.Gauge),
		collector.WithLabels("issuer_id"),
		collector.WithPruningDelay(10*time.Minute),
		collector.WithHelp("Current amount of mana of each issuer in the queue."),
		collector.WithInitFunc(func() {
			deps.Protocol.Events.Engine.Scheduler.BlockEnqueued.Hook(func(block *blocks.Block) {
				mana, err := deps.Protocol.MainEngineInstance().Ledger.ManaManager().GetManaOnAccount(block.ProtocolBlock().IssuerID, block.ID().Index())
				if err == nil {
					deps.Collector.Update(schedulerNamespace, manaAmountPerNode, float64(mana), block.ProtocolBlock().IssuerID.String())
				}

			}, event.WithWorkerPool(Component.WorkerPool))
		}),
	)),
	collector.WithMetric(collector.NewMetric(schedulerProcessedBlocks,
		collector.WithType(collector.Counter),
		collector.WithLabels("state"),
		collector.WithHelp("Number of blocks processed by the scheduler."),
		collector.WithInitFunc(func() {
			deps.Protocol.Events.Engine.Scheduler.BlockEnqueued.Hook(func(block *blocks.Block) {
				deps.Collector.Increment(schedulerNamespace, schedulerProcessedBlocks, enqueuedBlockLabel)

			}, event.WithWorkerPool(Component.WorkerPool))

			deps.Protocol.Events.Engine.Scheduler.BlockDropped.Hook(func(block *blocks.Block, _ error) {
				deps.Collector.Increment(schedulerNamespace, schedulerProcessedBlocks, droppedBlockLabel)

			}, event.WithWorkerPool(Component.WorkerPool))

			deps.Protocol.Events.Engine.Scheduler.BlockSkipped.Hook(func(block *blocks.Block) {
				deps.Collector.Increment(schedulerNamespace, schedulerProcessedBlocks, skippedBlockLabel)

			}, event.WithWorkerPool(Component.WorkerPool))

			deps.Protocol.Events.Engine.Scheduler.BlockScheduled.Hook(func(block *blocks.Block) {
				deps.Collector.Increment(schedulerNamespace, schedulerProcessedBlocks, scheduledBlockLabel)

			}, event.WithWorkerPool(Component.WorkerPool))
		}),
	)),
	collector.WithMetric(collector.NewMetric(bufferMaxSize,
		collector.WithType(collector.Gauge),
		collector.WithHelp("Maximum number of blocks that can be stored in the buffer."),
		collector.WithCollectFunc(func() (float64, []string) {
			return float64(deps.Protocol.MainEngineInstance().Scheduler.MaxBufferSize()), []string{}
		}),
	)),
	collector.WithMetric(collector.NewMetric(bufferReadyBlockCount,
		collector.WithType(collector.Gauge),
		collector.WithHelp("Number of ready blocks in the scheduler buffer."),
		collector.WithCollectFunc(func() (float64, []string) {
			return float64(deps.Protocol.MainEngineInstance().Scheduler.ReadyBlocksCount()), []string{}
		}),
	)),
	collector.WithMetric(collector.NewMetric(bufferTotalSize,
		collector.WithType(collector.Gauge),
		collector.WithHelp("Current size of the scheduler buffer (in bytes)."),
		collector.WithCollectFunc(func() (float64, []string) {
			return float64(deps.Protocol.MainEngineInstance().Scheduler.BufferSize()), []string{}
		}),
	)),
	collector.WithMetric(collector.NewMetric(rate,
		collector.WithType(collector.Gauge),
		collector.WithHelp("Current rate of the scheduler."),
		collector.WithCollectFunc(func() (float64, []string) {
			return float64(deps.Protocol.MainEngineInstance().Scheduler.Rate()), []string{}
		}),
	)),
)<|MERGE_RESOLUTION|>--- conflicted
+++ resolved
@@ -11,11 +11,7 @@
 const (
 	schedulerNamespace = "scheduler"
 
-<<<<<<< HEAD
-	queueSizePerNodeWork     = "queue_size_per_node_work" // #nosec G101
-=======
 	queueSizePerNodeWork     = "queue_size_per_node_work" //nolint:gosec
->>>>>>> 3f5ad25d
 	queueSizePerNodeCount    = "queue_size_per_node_count"
 	schedulerProcessedBlocks = "processed_blocks"
 	manaAmountPerNode        = "mana_per_node"
@@ -23,11 +19,7 @@
 	skippedBlockLabel        = "skipped"
 	droppedBlockLabel        = "dropped"
 	enqueuedBlockLabel       = "enqueued"
-<<<<<<< HEAD
-	bufferReadyBlockCount    = "buffer_ready_block_total" // #nosec G101
-=======
 	bufferReadyBlockCount    = "buffer_ready_block_total" //nolint:gosec
->>>>>>> 3f5ad25d
 	bufferTotalSize          = "buffer_size_block_total"
 	bufferMaxSize            = "buffer_max_size"
 	rate                     = "rate"

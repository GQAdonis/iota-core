--- conflicted
+++ resolved
@@ -36,11 +36,7 @@
 		collector.WithType(collector.Gauge),
 		collector.WithHelp("Node sync status based on ATT."),
 		collector.WithCollectFunc(func() (metricValue float64, labelValues []string) {
-<<<<<<< HEAD
-			if deps.Protocol.MainEngine().IsSynced() {
-=======
-			if deps.Protocol.MainEngineInstance().SyncManager.IsNodeSynced() {
->>>>>>> 1f9c4720
+			if deps.Protocol.MainEngine().SyncStatus().IsNodeSynced {
 				return 1, nil
 			}
 

package protocol

import (
	"context"
	"time"

	"go.uber.org/dig"

	"github.com/iotaledger/hive.go/app"
	"github.com/iotaledger/hive.go/autopeering/peer"
	"github.com/iotaledger/hive.go/ierrors"
	hivedb "github.com/iotaledger/hive.go/kvstore/database"
	"github.com/iotaledger/hive.go/runtime/workerpool"
	"github.com/iotaledger/iota-core/pkg/core/account"
	"github.com/iotaledger/iota-core/pkg/daemon"
	"github.com/iotaledger/iota-core/pkg/model"
	"github.com/iotaledger/iota-core/pkg/network"
	"github.com/iotaledger/iota-core/pkg/network/p2p"
	"github.com/iotaledger/iota-core/pkg/protocol"
	"github.com/iotaledger/iota-core/pkg/protocol/engine/attestation/slotattestation"
	"github.com/iotaledger/iota-core/pkg/protocol/engine/blocks"
	"github.com/iotaledger/iota-core/pkg/protocol/engine/filter"
	"github.com/iotaledger/iota-core/pkg/protocol/engine/filter/blockfilter"
	"github.com/iotaledger/iota-core/pkg/protocol/engine/notarization"
	"github.com/iotaledger/iota-core/pkg/protocol/engine/notarization/slotnotarization"
	"github.com/iotaledger/iota-core/pkg/protocol/sybilprotection/sybilprotectionv1"
	"github.com/iotaledger/iota-core/pkg/storage"
	"github.com/iotaledger/iota-core/pkg/storage/database"
	"github.com/iotaledger/iota-core/pkg/storage/prunable"
	iotago "github.com/iotaledger/iota.go/v4"
)

func init() {
	Component = &app.Component{
		Name:             "Protocol",
		DepsFunc:         func(cDeps dependencies) { deps = cDeps },
		Params:           params,
		InitConfigParams: initConfigParams,
		Provide:          provide,
		Configure:        configure,
		Run:              run,
	}
}

var (
	Component *app.Component
	deps      dependencies
)

type dependencies struct {
	dig.In

	Peer     *peer.Local
	Protocol *protocol.Protocol
}

func initConfigParams(c *dig.Container) error {

	type cfgResult struct {
		dig.Out
		DatabaseEngine hivedb.Engine `name:"databaseEngine"`
	}

	if err := c.Provide(func() cfgResult {
		dbEngine, err := hivedb.EngineFromStringAllowed(ParamsDatabase.Engine, database.AllowedEnginesDefault)
		if err != nil {
			Component.LogPanic(err)
		}

		return cfgResult{
			DatabaseEngine: dbEngine,
		}
	}); err != nil {
		Component.LogPanic(err)
	}

	return nil
}

func provide(c *dig.Container) error {

	type protocolDeps struct {
		dig.In

		DatabaseEngine hivedb.Engine `name:"databaseEngine"`
		P2PManager     *p2p.Manager
	}

	return c.Provide(func(deps protocolDeps) *protocol.Protocol {
		return protocol.New(
			workerpool.NewGroup("Protocol"),
			deps.P2PManager,
			protocol.WithBaseDirectory(ParamsDatabase.Path),
			protocol.WithStorageOptions(
				storage.WithDBEngine(deps.DatabaseEngine),
				storage.WithPruningDelay(iotago.SlotIndex(ParamsDatabase.PruningThreshold)),
				storage.WithPrunableManagerOptions(
					prunable.WithGranularity(ParamsDatabase.DBGranularity),
					prunable.WithMaxOpenDBs(ParamsDatabase.MaxOpenDBs),
				),
			),
			protocol.WithSnapshotPath(ParamsProtocol.Snapshot.Path),
			protocol.WithSybilProtectionProvider(
				sybilprotectionv1.NewProvider(),
			),
			protocol.WithNotarizationProvider(
				slotnotarization.NewProvider(),
			),
			protocol.WithAttestationProvider(
				slotattestation.NewProvider(slotattestation.DefaultAttestationCommitmentOffset),
			),
			protocol.WithFilterProvider(
				blockfilter.NewProvider(
<<<<<<< HEAD
					blockfilter.WithMinCommittableAge(iotago.SlotIndex(ParamsProtocol.Notarization.MinSlotCommittableAge)),
=======
>>>>>>> 2812888e
					blockfilter.WithMaxAllowedWallClockDrift(ParamsProtocol.Filter.MaxAllowedClockDrift),
				),
			),
		)
	})
}

func configure() error {
	deps.Protocol.Events.Error.Hook(func(err error) {
		Component.LogErrorf("Error in Protocol: %s", err)
	})

	deps.Protocol.Events.Network.Error.Hook(func(err error, id network.PeerID) {
		Component.LogErrorf("NetworkError: %s Source: %s", err.Error(), id)
	})

	// TODO: check whether we hooked to all events

	deps.Protocol.Events.Network.BlockReceived.Hook(func(block *model.Block, source network.PeerID) {
		Component.LogInfof("BlockReceived: %s", block.ID())
	})

	deps.Protocol.Events.Engine.Filter.BlockPreFiltered.Hook(func(event *filter.BlockPreFilteredEvent) {
		Component.LogInfof("BlockFiltered: %s - %s", event.Block.ID(), event.Reason.Error())
	})

	deps.Protocol.Events.Engine.BlockDAG.BlockSolid.Hook(func(block *blocks.Block) {
		Component.LogInfof("BlockSolid: %s", block.ID())
	})

	deps.Protocol.Events.Engine.Booker.BlockBooked.Hook(func(block *blocks.Block) {
		Component.LogInfof("BlockBooked: %s", block.ID())
	})

	deps.Protocol.Events.Engine.BlockGadget.BlockPreAccepted.Hook(func(block *blocks.Block) {
		Component.LogInfof("BlockPreAccepted: %s", block.ID())
	})

	deps.Protocol.Events.Engine.BlockGadget.BlockAccepted.Hook(func(block *blocks.Block) {
		Component.LogInfof("BlockAccepted: %s", block.ID())
	})

	deps.Protocol.Events.Engine.BlockGadget.BlockPreConfirmed.Hook(func(block *blocks.Block) {
		Component.LogInfof("BlockPreConfirmed: %s", block.ID())
	})

	deps.Protocol.Events.Engine.Clock.AcceptedTimeUpdated.Hook(func(time time.Time) {
		Component.LogInfof("AcceptedTimeUpdated: Slot %d @ %s", deps.Protocol.LatestAPI().TimeProvider().SlotFromTime(time), time)
	})

	deps.Protocol.Events.Engine.Clock.ConfirmedTimeUpdated.Hook(func(time time.Time) {
		Component.LogInfof("ConfirmedTimeUpdated: Slot %d @ %s", deps.Protocol.LatestAPI().TimeProvider().SlotFromTime(time), time)
	})

	deps.Protocol.Events.Engine.Notarization.SlotCommitted.Hook(func(details *notarization.SlotCommittedDetails) {
		Component.LogInfof("SlotCommitted: %s - %d", details.Commitment.ID(), details.Commitment.Index())
	})

	deps.Protocol.Events.Engine.SlotGadget.SlotFinalized.Hook(func(index iotago.SlotIndex) {
		Component.LogInfof("SlotConfirmed: %d", index)
	})

	deps.Protocol.Events.ChainManager.RequestCommitment.Hook(func(id iotago.CommitmentID) {
		Component.LogInfof("RequestCommitment: %s", id)
	})

	deps.Protocol.Events.Network.SlotCommitmentRequestReceived.Hook(func(commitmentID iotago.CommitmentID, id network.PeerID) {
		Component.LogInfof("SlotCommitmentRequestReceived: %s", commitmentID)
	})

	deps.Protocol.Events.Network.SlotCommitmentReceived.Hook(func(commitment *model.Commitment, id network.PeerID) {
		Component.LogInfof("SlotCommitmentReceived: %s", commitment.ID())
	})

	deps.Protocol.Events.Engine.SybilProtection.CommitteeSelected.Hook(func(committee *account.Accounts, epoch iotago.EpochIndex) {
		Component.LogInfof("CommitteeSelected: Epoch %d - %s (reused: %t)", epoch, committee.IDs(), committee.IsReused())
	})

	return nil
}

func run() error {
	return Component.Daemon().BackgroundWorker(Component.Name, func(ctx context.Context) {
		if err := deps.Protocol.Run(ctx); err != nil {
			if !ierrors.Is(err, context.Canceled) {
				Component.LogErrorfAndExit("Error running the Protocol: %s", err.Error())
			}
		}
		Component.LogInfo("Gracefully shutting down the Protocol...")
	}, daemon.PriorityProtocol)
}<|MERGE_RESOLUTION|>--- conflicted
+++ resolved
@@ -111,10 +111,7 @@
 			),
 			protocol.WithFilterProvider(
 				blockfilter.NewProvider(
-<<<<<<< HEAD
 					blockfilter.WithMinCommittableAge(iotago.SlotIndex(ParamsProtocol.Notarization.MinSlotCommittableAge)),
-=======
->>>>>>> 2812888e
 					blockfilter.WithMaxAllowedWallClockDrift(ParamsProtocol.Filter.MaxAllowedClockDrift),
 				),
 			),

--- conflicted
+++ resolved
@@ -46,11 +46,7 @@
 	}
 
 	if err := c.Provide(func(deps metricsTrackerDeps) *MetricsTracker {
-<<<<<<< HEAD
-		m := New(deps.Protocol.MainEngine().IsBootstrapped)
-=======
-		m := New(deps.Protocol.MainEngineInstance().SyncManager.IsBootstrapped)
->>>>>>> 1f9c4720
+		m := New(deps.Protocol.MainEngine().SyncStatus().IsBootstrapped)
 
 		return m
 	}); err != nil {

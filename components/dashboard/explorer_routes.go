package dashboard

import (
	"encoding/json"
	"net/http"

	"github.com/labstack/echo/v4"

	"github.com/iotaledger/hive.go/ierrors"
	"github.com/iotaledger/hive.go/lo"
	"github.com/iotaledger/inx-app/pkg/httpserver"
	"github.com/iotaledger/iota-core/pkg/model"
	"github.com/iotaledger/iota-core/pkg/protocol/engine/blocks"
	"github.com/iotaledger/iota-core/pkg/restapi"
	restapipkg "github.com/iotaledger/iota-core/pkg/restapi"
	iotago "github.com/iotaledger/iota.go/v4"
	"github.com/iotaledger/iota.go/v4/hexutil"
)

// SearchResult defines the struct of the SearchResult.
type SearchResult struct {
	// Block is the *ExplorerBlock.
	Block *ExplorerBlock `json:"block"`
	// Address is the *ExplorerAddress.
	Address *ExplorerAddress `json:"address"`
}

func setupExplorerRoutes(routeGroup *echo.Group) {
	routeGroup.GET("/block/:"+restapi.ParameterBlockID, func(c echo.Context) (err error) {
		blockID, err := httpserver.ParseBlockIDParam(c, restapi.ParameterBlockID)
		if err != nil {
			return ierrors.Errorf("parse block ID error: %w", err)
		}

		t, err := findBlock(blockID)
		if err != nil {
			return ierrors.Errorf("find block error: %w", err)
		}

		return c.JSON(http.StatusOK, t)
	})

	routeGroup.GET("/transaction/:"+restapipkg.ParameterTransactionID, getTransaction)
	routeGroup.GET("/transaction/:transactionID/metadata", getTransactionMetadata)
	// routeGroup.GET("/transaction/:transactionID/attachments", ledgerstateAPI.GetTransactionAttachments)
	routeGroup.GET("/output/:"+restapipkg.ParameterOutputID, getOutput)
	// routeGroup.GET("/output/:outputID/metadata", ledgerstateAPI.GetOutputMetadata)
	// routeGroup.GET("/output/:outputID/consumers", ledgerstateAPI.GetOutputConsumers)
	// routeGroup.GET("/conflict/:conflictID", ledgerstateAPI.GetConflict)
	// routeGroup.GET("/conflict/:conflictID/children", ledgerstateAPI.GetConflictChildren)
	// routeGroup.GET("/conflict/:conflictID/conflicts", ledgerstateAPI.GetConflictConflicts)
	// routeGroup.GET("/conflict/:conflictID/voters", ledgerstateAPI.GetConflictVoters)
	routeGroup.GET("/slot/commitment/:"+restapipkg.ParameterCommitmentID, getSlotDetailsByID)

	routeGroup.GET("/search/:search", func(c echo.Context) error {
		search := c.Param("search")
		result := &SearchResult{}

		blockID, err := iotago.SlotIdentifierFromHexString(search)
		if err != nil {
			return ierrors.Wrapf(ErrInvalidParameter, "search ID %s", search)
		}

		blk, err := findBlock(blockID)
		if err != nil {
			return ierrors.Errorf("can't find block %s: %w", search, err)
		}
		result.Block = blk

		// addr, err := findAddress(search)
		// if err != nil {
		//	return ierrors.Errorf("can't find address %s: %w", search, err)
		// }
		// result.Address = addr

		return c.JSON(http.StatusOK, result)
	})
}

func findBlock(blockID iotago.BlockID) (explorerBlk *ExplorerBlock, err error) {
<<<<<<< HEAD
	block, err := deps.Protocol.MainEngineInstance().Retainer.Block(blockID)
	if err != nil {
		return nil, err
=======
	block, exists := deps.Protocol.MainEngineInstance().Block(blockID)
	if !exists {
		return nil, ierrors.Errorf("model block not found: %s", blockID.ToHex())
>>>>>>> 328be203
	}

	// TODO: metadata instead, or retainer
	cachedBlock, exists := deps.Protocol.MainEngineInstance().BlockCache.Block(blockID)
	if !exists {
		cachedBlock = nil
	}
	// blockMetadata, exists := deps.Retainer.BlockMetadata(blockID)
	// if !exists {
	// 	return nil, ierrors.Wrapf(ErrNotFound, "block metadata %s", blockID.Base58())
	// }

	explorerBlk = createExplorerBlock(block, cachedBlock)

	return
}

func createExplorerBlock(block *model.Block, cachedBlock *blocks.Block) *ExplorerBlock {
	// TODO: fill in missing fields
	iotaBlk := block.ProtocolBlock()

	sigBytes, err := iotaBlk.Signature.Encode()
	if err != nil {
		return nil
	}

	var payloadJSON []byte
	basicBlock, isBasic := block.BasicBlock()
	if isBasic {
		payloadJSON, err = lo.PanicOnErr(deps.Protocol.APIForVersion(iotaBlk.ProtocolVersion)).JSONEncode(basicBlock.Payload)
		if err != nil {
			return nil
		}
	}

	t := &ExplorerBlock{
		ID:                  block.ID().ToHex(),
		ProtocolVersion:     iotaBlk.ProtocolVersion,
		NetworkID:           iotaBlk.NetworkID,
		IssuanceTimestamp:   iotaBlk.IssuingTime.Unix(),
		IssuerID:            iotaBlk.IssuerID.String(),
		Signature:           hexutil.EncodeHex(sigBytes),
		StrongParents:       iotaBlk.Block.StrongParentIDs().ToHex(),
		WeakParents:         iotaBlk.Block.WeakParentIDs().ToHex(),
		ShallowLikedParents: iotaBlk.Block.ShallowLikeParentIDs().ToHex(),

		PayloadType: func() iotago.PayloadType {
			if isBasic && basicBlock.Payload != nil {
				return basicBlock.Payload.PayloadType()
			}
			return iotago.PayloadType(0)
		}(),
		TransactionID: func() string {
			if basicBlock.Payload != nil && basicBlock.Payload.PayloadType() == iotago.PayloadTransaction {
				tx := basicBlock.Payload.(*iotago.Transaction)
				id, _ := tx.ID(lo.PanicOnErr(deps.Protocol.APIForVersion(iotaBlk.ProtocolVersion)))

				return id.ToHex()
			}
			return ""
		}(),
		Payload: func() json.RawMessage {
			if basicBlock.Payload != nil && basicBlock.Payload.PayloadType() == iotago.PayloadTransaction {
				tx := NewTransaction(basicBlock.Payload.(*iotago.Transaction))
				bytes, _ := json.Marshal(tx)

				return bytes
			}
			return payloadJSON
		}(),
		CommitmentID: iotaBlk.SlotCommitmentID.ToHex(),
		// TODO: remove from explorer or add link to a separate route
		// Commitment: CommitmentResponse{
		//	Index:            uint64(iotaBlk.SlotCommitmentID.Index()),
		//	PrevID:           iotaBlk.SlotCommitment.PrevID.ToHex(),
		//	RootsID:          iotaBlk.SlotCommitment.RootsID.ToHex(),
		//	CumulativeWeight: iotaBlk.SlotCommitment.CumulativeWeight,
		// },
		LatestConfirmedSlot: uint64(iotaBlk.LatestFinalizedSlot),
	}

	if cachedBlock != nil {
		t.Solid = cachedBlock.IsSolid()
		t.Booked = cachedBlock.IsBooked()
		t.Acceptance = cachedBlock.IsAccepted()
	}

	return t
}

func getTransaction(c echo.Context) error {
	txID, err := httpserver.ParseTransactionIDParam(c, restapipkg.ParameterTransactionID)
	if err != nil {
		return err
	}

	// Get the first output of that transaction (using index 0)
	outputID := iotago.OutputID{}
	copy(outputID[:], txID[:])

	output, err := deps.Protocol.MainEngineInstance().Ledger.Output(outputID)
	if err != nil {
		return err
	}

	block, err := deps.Protocol.MainEngineInstance().Retainer.Block(output.BlockID())
	if err != nil {
		return err
	}

	iotaTX, isTX := block.Transaction()
	if !isTX {
		return ierrors.Errorf("payload is not a transaction: %s", output.BlockID().ToHex())
	}

	return httpserver.JSONResponse(c, http.StatusOK, NewTransaction(iotaTX))
}

func getTransactionMetadata(c echo.Context) error {
	txID, err := httpserver.ParseTransactionIDParam(c, restapipkg.ParameterTransactionID)
	if err != nil {
		return err
	}

	// Get the first output of that transaction (using index 0)
	outputID := iotago.OutputID{}
	copy(outputID[:], txID[:])
	txMetadata, exists := deps.Protocol.MainEngineInstance().Ledger.MemPool().TransactionMetadata(txID)
	if !exists {
		return ierrors.Errorf("tx metadata not found: %s", txID.ToHex())
	}

	conflicts, _ := deps.Protocol.MainEngineInstance().Ledger.ConflictDAG().ConflictingConflicts(txID)

	return httpserver.JSONResponse(c, http.StatusOK, NewTransactionMetadata(txMetadata, conflicts))
}

func getOutput(c echo.Context) error {
	outputID, err := httpserver.ParseOutputIDParam(c, restapipkg.ParameterOutputID)
	if err != nil {
		return err
	}

	output, err := deps.Protocol.MainEngineInstance().Ledger.Output(outputID)
	if err != nil {
		return err
	}

	return httpserver.JSONResponse(c, http.StatusOK, NewOutputFromLedgerstateOutput(output))
}

func getSlotDetailsByID(c echo.Context) error {
	commitmentID, err := httpserver.ParseCommitmentIDParam(c, restapipkg.ParameterCommitmentID)
	if err != nil {
		return err
	}

	commitment, err := deps.Protocol.MainEngineInstance().Storage.Permanent.Commitments().Load(commitmentID.Index())
	if err != nil {
		return err
	}

	diffs, err := deps.Protocol.MainEngineInstance().Ledger.StateDiffs(commitmentID.Index())
	if err != nil {
		return err
	}

	return httpserver.JSONResponse(c, http.StatusOK, NewSlotDetails(commitment, diffs))
}<|MERGE_RESOLUTION|>--- conflicted
+++ resolved
@@ -78,15 +78,9 @@
 }
 
 func findBlock(blockID iotago.BlockID) (explorerBlk *ExplorerBlock, err error) {
-<<<<<<< HEAD
 	block, err := deps.Protocol.MainEngineInstance().Retainer.Block(blockID)
 	if err != nil {
 		return nil, err
-=======
-	block, exists := deps.Protocol.MainEngineInstance().Block(blockID)
-	if !exists {
-		return nil, ierrors.Errorf("model block not found: %s", blockID.ToHex())
->>>>>>> 328be203
 	}
 
 	// TODO: metadata instead, or retainer

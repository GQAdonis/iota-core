--- conflicted
+++ resolved
@@ -1,7 +1,6 @@
 package dashboard
 
 import (
-	"encoding/json"
 	"fmt"
 	"net/http"
 
@@ -128,33 +127,22 @@
 			}
 			return iotago.PayloadType(0)
 		}(),
-<<<<<<< HEAD
-		Payload: func() json.RawMessage {
-			if iotaBlk.Payload != nil && iotaBlk.Payload.PayloadType() == iotago.PayloadTransaction {
-				tx := NewTransaction(iotaBlk.Payload.(*iotago.Transaction))
-				bytes, _ := json.Marshal(tx)
-
-				return bytes
-			}
-			return payloadJSON
-		}(),
-		TransactionID: func() string {
-			if iotaBlk.Payload != nil && iotaBlk.Payload.PayloadType() == iotago.PayloadTransaction {
-				tx := iotaBlk.Payload.(*iotago.Transaction)
-				id, _ := tx.ID()
-
-				return id.ToHex()
-			}
-			return ""
-		}(),
-		CommitmentID: commitmentID.ToHex(),
-		Commitment: CommitmentResponse{
-			Index:            uint64(iotaBlk.SlotCommitment.Index),
-			PrevID:           iotaBlk.SlotCommitment.PrevID.ToHex(),
-			RootsID:          iotaBlk.SlotCommitment.RootsID.ToHex(),
-			CumulativeWeight: iotaBlk.SlotCommitment.CumulativeWeight,
-		},
-=======
+		// TransactionID: func() string {
+		// 	if iotaBlk.Payload != nil && iotaBlk.Payload.PayloadType() == iotago.PayloadTransaction {
+		// 		tx := iotaBlk.Payload.(*iotago.Transaction)
+		// 		id, _ := tx.ID()
+
+		// 		return id.ToHex()
+		// 	}
+		// 	return ""
+		// }(),
+		// CommitmentID: commitmentID.ToHex(),
+		// Commitment: CommitmentResponse{
+		// 	Index:            uint64(iotaBlk.SlotCommitment.Index),
+		// 	PrevID:           iotaBlk.SlotCommitment.PrevID.ToHex(),
+		// 	RootsID:          iotaBlk.SlotCommitment.RootsID.ToHex(),
+		// 	CumulativeWeight: iotaBlk.SlotCommitment.CumulativeWeight,
+		// },
 		Payload:      payloadJSON,
 		CommitmentID: iotaBlk.SlotCommitmentID.ToHex(),
 		//TODO: remove from explorer or add link to a separate route
@@ -164,7 +152,6 @@
 		//	RootsID:          iotaBlk.SlotCommitment.RootsID.ToHex(),
 		//	CumulativeWeight: iotaBlk.SlotCommitment.CumulativeWeight,
 		//},
->>>>>>> 61529f35
 		LatestConfirmedSlot: uint64(iotaBlk.LatestFinalizedSlot),
 	}
 

package dashboard

import (
	"encoding/json"
	"net/http"

	"github.com/labstack/echo/v4"

	"github.com/iotaledger/hive.go/ierrors"
	"github.com/iotaledger/hive.go/lo"
	"github.com/iotaledger/inx-app/pkg/httpserver"
	"github.com/iotaledger/iota-core/pkg/model"
	"github.com/iotaledger/iota-core/pkg/protocol/engine/blocks"
	restapipkg "github.com/iotaledger/iota-core/pkg/restapi"
	"github.com/iotaledger/iota-core/pkg/retainer"
	iotago "github.com/iotaledger/iota.go/v4"
	"github.com/iotaledger/iota.go/v4/hexutil"
	"github.com/iotaledger/iota.go/v4/nodeclient/apimodels"
)

// SearchResult defines the struct of the SearchResult.
type SearchResult struct {
	// Block is the *ExplorerBlock.
	Block *ExplorerBlock `json:"block"`
	// Address is the *ExplorerAddress.
	Address *ExplorerAddress `json:"address"`
}

func setupExplorerRoutes(routeGroup *echo.Group) {
	routeGroup.GET("/block/:"+restapipkg.ParameterBlockID, func(c echo.Context) (err error) {
		blockID, err := httpserver.ParseBlockIDParam(c, restapipkg.ParameterBlockID)
		if err != nil {
			return ierrors.Errorf("parse block ID error: %w", err)
		}

		t, err := findBlock(blockID)
		if err != nil {
			return ierrors.Errorf("find block error: %w", err)
		}

		return c.JSON(http.StatusOK, t)
	})

	routeGroup.GET("/transaction/:"+restapipkg.ParameterTransactionID, getTransaction)
	routeGroup.GET("/transaction/:transactionID/metadata", getTransactionMetadata)
	// routeGroup.GET("/transaction/:transactionID/attachments", ledgerstateAPI.GetTransactionAttachments)
	routeGroup.GET("/output/:"+restapipkg.ParameterOutputID, getOutput)
	// routeGroup.GET("/output/:outputID/metadata", ledgerstateAPI.GetOutputMetadata)
	// routeGroup.GET("/output/:outputID/consumers", ledgerstateAPI.GetOutputConsumers)
	// routeGroup.GET("/conflict/:conflictID", ledgerstateAPI.GetConflict)
	// routeGroup.GET("/conflict/:conflictID/children", ledgerstateAPI.GetConflictChildren)
	// routeGroup.GET("/conflict/:conflictID/conflicts", ledgerstateAPI.GetConflictConflicts)
	// routeGroup.GET("/conflict/:conflictID/voters", ledgerstateAPI.GetConflictVoters)
	routeGroup.GET("/slot/commitment/:"+restapipkg.ParameterCommitmentID, getSlotDetailsByID)

	routeGroup.GET("/search/:search", func(c echo.Context) error {
		search := c.Param("search")
		result := &SearchResult{}

		blockID, err := iotago.BlockIDFromHexString(search)
		if err != nil {
			return ierrors.Wrapf(ErrInvalidParameter, "search ID %s", search)
		}

		blk, err := findBlock(blockID)
		if err != nil {
			return ierrors.Errorf("can't find block %s: %w", search, err)
		}
		result.Block = blk

		// addr, err := findAddress(search)
		// if err != nil {
		//	return ierrors.Errorf("can't find address %s: %w", search, err)
		// }
		// result.Address = addr

		return c.JSON(http.StatusOK, result)
	})
}

func findBlock(blockID iotago.BlockID) (explorerBlk *ExplorerBlock, err error) {
	block, exists := deps.Protocol.Engines.Main.Get().Block(blockID)
	if !exists {
		return nil, ierrors.Errorf("block not found: %s", blockID.ToHex())
	}

	cachedBlock, _ := deps.Protocol.Engines.Main.Get().BlockCache.Block(blockID)

	blockMetadata, err := deps.Protocol.Engines.Main.Get().Retainer.BlockMetadata(blockID)
	if err != nil {
		return nil, ierrors.Wrapf(err, "block metadata %s", blockID.ToHex())
	}

	return createExplorerBlock(block, cachedBlock, blockMetadata), nil
}

func createExplorerBlock(block *model.Block, cachedBlock *blocks.Block, metadata *retainer.BlockMetadata) *ExplorerBlock {
	iotaBlk := block.ProtocolBlock()

	sigBytes, err := iotaBlk.Signature.Encode()
	if err != nil {
		return nil
	}

	var payloadJSON []byte
	basicBlock, isBasic := block.BasicBlock()
	if isBasic {
		payloadJSON, err = lo.PanicOnErr(deps.Protocol.APIForVersion(iotaBlk.Header.ProtocolVersion)).JSONEncode(basicBlock.Payload)
		if err != nil {
			return nil
		}
	}

	t := &ExplorerBlock{
		ID:                      block.ID().ToHex(),
		NetworkID:               iotaBlk.Header.NetworkID,
		ProtocolVersion:         iotaBlk.Header.ProtocolVersion,
		SolidificationTimestamp: 0,
		IssuanceTimestamp:       iotaBlk.Header.IssuingTime.Unix(),
		SequenceNumber:          0,
		IssuerID:                iotaBlk.Header.IssuerID.ToHex(),
		Signature:               hexutil.EncodeHex(sigBytes),
		StrongParents:           iotaBlk.Body.StrongParentIDs().ToHex(),
		WeakParents:             iotaBlk.Body.WeakParentIDs().ToHex(),
		ShallowLikedParents:     iotaBlk.Body.ShallowLikeParentIDs().ToHex(),

		PayloadType: func() iotago.PayloadType {
			if isBasic && basicBlock.Payload != nil {
				return basicBlock.Payload.PayloadType()
			}

			return iotago.PayloadType(0)
		}(),
		Payload: func() json.RawMessage {
			if isBasic && basicBlock.Payload != nil && basicBlock.Payload.PayloadType() == iotago.PayloadSignedTransaction {
				tx, _ := basicBlock.Payload.(*iotago.SignedTransaction)
				txResponse := NewTransaction(tx)
				bytes, _ := json.Marshal(txResponse)

				return bytes
			}

			return payloadJSON
		}(),
		TransactionID: func() string {
			if isBasic && basicBlock.Payload != nil && basicBlock.Payload.PayloadType() == iotago.PayloadSignedTransaction {
				tx, _ := basicBlock.Payload.(*iotago.SignedTransaction)
				id, _ := tx.ID()

				return id.ToHex()
			}

			return ""
		}(),
		CommitmentID:        iotaBlk.Header.SlotCommitmentID.ToHex(),
		LatestConfirmedSlot: uint64(iotaBlk.Header.LatestFinalizedSlot),
	}

	if cachedBlock != nil {
		t.Solid = cachedBlock.IsSolid()
		t.Booked = cachedBlock.IsBooked()
		t.Acceptance = cachedBlock.IsAccepted()
		t.Confirmation = cachedBlock.IsConfirmed()
		t.Scheduled = cachedBlock.IsScheduled()
		t.ObjectivelyInvalid = cachedBlock.IsInvalid()
		t.StrongChildren = lo.Map(cachedBlock.StrongChildren(), func(childBlock *blocks.Block) string {
			return childBlock.ID().ToHex()
		})
		t.WeakChildren = lo.Map(cachedBlock.WeakChildren(), func(childBlock *blocks.Block) string {
			return childBlock.ID().ToHex()
		})
		t.LikedInsteadChildren = lo.Map(cachedBlock.ShallowLikeChildren(), func(childBlock *blocks.Block) string {
			return childBlock.ID().ToHex()
		})
		t.ConflictIDs = lo.Map(cachedBlock.ConflictIDs().ToSlice(), func(conflictID iotago.TransactionID) string {
			return conflictID.ToHex()
		})
	} else {
		switch metadata.BlockState {
		case apimodels.BlockStateConfirmed, apimodels.BlockStateFinalized:
			t.Solid = true
			t.Booked = true
			t.Acceptance = true
			t.Scheduled = true
			t.Confirmation = true
		case apimodels.BlockStateFailed, apimodels.BlockStateRejected:
			t.ObjectivelyInvalid = true
		}
	}

	return t
}

func getTransaction(c echo.Context) error {
	txID, err := httpserver.ParseTransactionIDParam(c, restapipkg.ParameterTransactionID)
	if err != nil {
		return err
	}

	// Get the first output of that transaction (using index 0)
	outputID := iotago.OutputID{}
	copy(outputID[:], txID[:])

	output, err := deps.Protocol.Engines.Main.Get().Ledger.Output(outputID)
	if err != nil {
		return err
	}

	block, exists := deps.Protocol.Engines.Main.Get().Block(output.BlockID())
	if !exists {
		return ierrors.Errorf("block not found: %s", output.BlockID().ToHex())
	}

	iotaTX, isTX := block.SignedTransaction()
	if !isTX {
		return ierrors.Errorf("payload is not a signed transaction: %s", output.BlockID().ToHex())
	}

	return httpserver.JSONResponse(c, http.StatusOK, NewTransaction(iotaTX))
}

func getTransactionMetadata(c echo.Context) error {
	txID, err := httpserver.ParseTransactionIDParam(c, restapipkg.ParameterTransactionID)
	if err != nil {
		return err
	}

	// Get the first output of that transaction (using index 0)
	outputID := iotago.OutputID{}
	copy(outputID[:], txID[:])
	txMetadata, exists := deps.Protocol.Engines.Main.Get().Ledger.MemPool().TransactionMetadata(txID)
	if !exists {
		return ierrors.Errorf("tx metadata not found: %s", txID.ToHex())
	}

	conflicts, _ := deps.Protocol.Engines.Main.Get().Ledger.ConflictDAG().ConflictingConflicts(txID)

	return httpserver.JSONResponse(c, http.StatusOK, NewTransactionMetadata(txMetadata, conflicts))
}

func getOutput(c echo.Context) error {
	outputID, err := httpserver.ParseOutputIDParam(c, restapipkg.ParameterOutputID)
	if err != nil {
		return err
	}

	output, err := deps.Protocol.Engines.Main.Get().Ledger.Output(outputID)
	if err != nil {
		return err
	}

	return httpserver.JSONResponse(c, http.StatusOK, NewOutputFromLedgerstateOutput(output))
}

func getSlotDetailsByID(c echo.Context) error {
	commitmentID, err := httpserver.ParseCommitmentIDParam(c, restapipkg.ParameterCommitmentID)
	if err != nil {
		return err
	}

	commitment, err := deps.Protocol.Engines.Main.Get().Storage.Commitments().Load(commitmentID.Slot())
	if err != nil {
		return err
	}

<<<<<<< HEAD
	diffs, err := deps.Protocol.Engines.Main.Get().Ledger.SlotDiffs(commitmentID.Slot())
=======
	if commitment.ID() != commitmentID {
		return ierrors.Errorf("commitment in the store for slot %d does not match the given commitmentID (%s != %s)", commitmentID.Slot(), commitment.ID(), commitmentID)
	}

	diffs, err := deps.Protocol.MainEngineInstance().Ledger.SlotDiffs(commitmentID.Slot())
>>>>>>> 7f23ac69
	if err != nil {
		return err
	}

	return httpserver.JSONResponse(c, http.StatusOK, NewSlotDetails(commitment, diffs))
}<|MERGE_RESOLUTION|>--- conflicted
+++ resolved
@@ -263,15 +263,11 @@
 		return err
 	}
 
-<<<<<<< HEAD
-	diffs, err := deps.Protocol.Engines.Main.Get().Ledger.SlotDiffs(commitmentID.Slot())
-=======
 	if commitment.ID() != commitmentID {
 		return ierrors.Errorf("commitment in the store for slot %d does not match the given commitmentID (%s != %s)", commitmentID.Slot(), commitment.ID(), commitmentID)
 	}
 
-	diffs, err := deps.Protocol.MainEngineInstance().Ledger.SlotDiffs(commitmentID.Slot())
->>>>>>> 7f23ac69
+	diffs, err := deps.Protocol.Engines.Main.Get().Ledger.SlotDiffs(commitmentID.Slot())
 	if err != nil {
 		return err
 	}

package dashboard

import (
	"fmt"
	"net/http"

	"github.com/labstack/echo/v4"
	"github.com/pkg/errors"

	"github.com/iotaledger/inx-app/pkg/httpserver"
	"github.com/iotaledger/iota-core/pkg/model"
	"github.com/iotaledger/iota-core/pkg/restapi"

	restapipkg "github.com/iotaledger/iota-core/pkg/restapi"
	iotago "github.com/iotaledger/iota.go/v4"
)

// SearchResult defines the struct of the SearchResult.
type SearchResult struct {
	// Block is the *ExplorerBlock.
	Block *ExplorerBlock `json:"block"`
	// Address is the *ExplorerAddress.
	Address *ExplorerAddress `json:"address"`
}

func setupExplorerRoutes(routeGroup *echo.Group) {
	routeGroup.GET("/block/:"+restapi.ParameterBlockID, func(c echo.Context) (err error) {
		blockID, err := httpserver.ParseBlockIDParam(c, restapi.ParameterBlockID)
		if err != nil {
			return errors.Errorf("parse block ID error: %v", err)
		}

		t, err := findBlock(blockID)
		if err != nil {
			return errors.Errorf("find block error: %v", err)
		}

		return c.JSON(http.StatusOK, t)
	})

	routeGroup.GET("/transaction/:"+restapipkg.ParameterTransactionID, getTransaction)
	// routeGroup.GET("/transaction/:transactionID/metadata", ledgerstateAPI.GetTransactionMetadata)
	// routeGroup.GET("/transaction/:transactionID/attachments", ledgerstateAPI.GetTransactionAttachments)
	routeGroup.GET("/output/:"+restapipkg.ParameterOutputID, getOutput)
	// routeGroup.GET("/output/:outputID/metadata", ledgerstateAPI.GetOutputMetadata)
	// routeGroup.GET("/output/:outputID/consumers", ledgerstateAPI.GetOutputConsumers)
	// routeGroup.GET("/conflict/:conflictID", ledgerstateAPI.GetConflict)
	// routeGroup.GET("/conflict/:conflictID/children", ledgerstateAPI.GetConflictChildren)
	// routeGroup.GET("/conflict/:conflictID/conflicts", ledgerstateAPI.GetConflictConflicts)
	// routeGroup.GET("/conflict/:conflictID/voters", ledgerstateAPI.GetConflictVoters)
	routeGroup.GET("/slot/commitment/:"+restapipkg.ParameterCommitmentID, getSlotDetailsByID)

	routeGroup.GET("/search/:search", func(c echo.Context) error {
		search := c.Param("search")
		result := &SearchResult{}

		blockID, err := iotago.SlotIdentifierFromHexString(search)
		if err != nil {
			return errors.WithMessagef(ErrInvalidParameter, "search ID %s", search)
		}

		blk, err := findBlock(blockID)
		if err != nil {
			return fmt.Errorf("can't find block %s: %w", search, err)
		}
		result.Block = blk

		// addr, err := findAddress(search)
		// if err != nil {
		//	return fmt.Errorf("can't find address %s: %w", search, err)
		// }
		// result.Address = addr

		return c.JSON(http.StatusOK, result)
	})
}

func findBlock(blockID iotago.BlockID) (explorerBlk *ExplorerBlock, err error) {
	block, exists := deps.Protocol.MainEngineInstance().Block(blockID)
	if !exists {
		return nil, errors.Errorf("block not found: %s", blockID.ToHex())
	}

	// blockMetadata, exists := deps.Retainer.BlockMetadata(blockID)
	// if !exists {
	// 	return nil, errors.WithMessagef(ErrNotFound, "block metadata %s", blockID.Base58())
	// }

	explorerBlk = createExplorerBlock(block)

	return
}

func createExplorerBlock(block *model.Block) *ExplorerBlock {
	// TODO: fill in missing fields
	iotaBlk := block.Block()

	commitmentID, err := iotaBlk.SlotCommitment.ID()
	if err != nil {
		return nil
	}

	sigBytes, err := iotaBlk.Signature.Encode()
	if err != nil {
		return nil
	}

	payloadJSON, err := deps.Protocol.API().JSONEncode(iotaBlk.Payload)
	if err != nil {
		return nil
	}

	t := &ExplorerBlock{
		ID:                  block.ID().ToHex(),
		ProtocolVersion:     iotaBlk.ProtocolVersion,
		NetworkID:           iotaBlk.NetworkID,
		IssuanceTimestamp:   iotaBlk.IssuingTime.Unix(),
		IssuerID:            iotaBlk.IssuerID.String(),
		Signature:           iotago.EncodeHex(sigBytes),
		StrongParents:       iotaBlk.StrongParents.ToHex(),
		WeakParents:         iotaBlk.WeakParents.ToHex(),
		ShallowLikedParents: iotaBlk.ShallowLikeParents.ToHex(),

		PayloadType: func() iotago.PayloadType {
			if iotaBlk.Payload != nil {
				return iotaBlk.Payload.PayloadType()
			}
			return iotago.PayloadType(0)
		}(),
		Payload:      payloadJSON,
		CommitmentID: commitmentID.ToHex(),
		Commitment: CommitmentResponse{
			Index:            uint64(iotaBlk.SlotCommitment.Index),
			PrevID:           iotaBlk.SlotCommitment.PrevID.ToHex(),
			RootsID:          iotaBlk.SlotCommitment.RootsID.ToHex(),
			CumulativeWeight: iotaBlk.SlotCommitment.CumulativeWeight,
		},
		LatestConfirmedSlot: uint64(iotaBlk.LatestFinalizedSlot),
	}

	return t
}

func getTransaction(c echo.Context) error {
	txID, err := httpserver.ParseTransactionIDParam(c, restapipkg.ParameterTransactionID)
	if err != nil {
		return err
	}

	// Get the first output of that transaction (using index 0)
	outputID := iotago.OutputID{}
	copy(outputID[:], txID[:])

<<<<<<< HEAD
	output, err := deps.Protocol.MainEngineInstance().Ledger.Output(goutputID)
=======
	output, err := deps.Protocol.MainEngineInstance().Ledger.Output(outputID.UTXOInput())
>>>>>>> 6a6bc6d6
	if err != nil {
		return err
	}

	block, exists := deps.Protocol.MainEngineInstance().Block(output.BlockID())
	if !exists {
		return errors.Errorf("block not found: %s", output.BlockID().ToHex())
	}

	iotaTX, isTX := block.Block().Payload.(*iotago.Transaction)
	if !isTX {
		return errors.Errorf("payload is not a transaction: %s", output.BlockID().ToHex())
	}

	return httpserver.JSONResponse(c, http.StatusOK, NewTransaction(iotaTX))
}

func getOutput(c echo.Context) error {
	outputID, err := httpserver.ParseOutputIDParam(c, restapipkg.ParameterOutputID)
	if err != nil {
		return err
	}

	output, err := deps.Protocol.MainEngineInstance().Ledger.Output(outputID.UTXOInput())
	if err != nil {
		return err
	}

	return httpserver.JSONResponse(c, http.StatusOK, NewOutputFromLedgerstateOutput(output))
}

func getSlotDetailsByID(c echo.Context) error {
	commitmentID, err := httpserver.ParseCommitmentIDParam(c, restapipkg.ParameterCommitmentID)
	if err != nil {
		return err
	}

	commitment, err := deps.Protocol.MainEngineInstance().Storage.Permanent.Commitments().Load(commitmentID.Index())
	if err != nil {
		return err
	}

	diffs, err := deps.Protocol.MainEngineInstance().Ledger.StateDiffs(commitmentID.Index())
	if err != nil {
		return err
	}

	return httpserver.JSONResponse(c, http.StatusOK, NewSlotDetails(commitment, diffs))
}<|MERGE_RESOLUTION|>--- conflicted
+++ resolved
@@ -151,11 +151,7 @@
 	outputID := iotago.OutputID{}
 	copy(outputID[:], txID[:])
 
-<<<<<<< HEAD
-	output, err := deps.Protocol.MainEngineInstance().Ledger.Output(goutputID)
-=======
 	output, err := deps.Protocol.MainEngineInstance().Ledger.Output(outputID.UTXOInput())
->>>>>>> 6a6bc6d6
 	if err != nil {
 		return err
 	}

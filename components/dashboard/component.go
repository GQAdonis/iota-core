package dashboard

import (
	"context"
	"fmt"
	"net"
	"net/http"
	"runtime"
	"time"

	"github.com/labstack/echo/v4"
	"github.com/labstack/echo/v4/middleware"
	"github.com/libp2p/go-libp2p/core/host"
	"go.uber.org/dig"

	"github.com/iotaledger/hive.go/app"
	"github.com/iotaledger/hive.go/ierrors"
	"github.com/iotaledger/iota-core/components/metricstracker"
	"github.com/iotaledger/iota-core/pkg/daemon"
	"github.com/iotaledger/iota-core/pkg/network/p2p"
	"github.com/iotaledger/iota-core/pkg/protocol"
)

func init() {
	Component = &app.Component{
		Name:      "Dashboard",
		DepsFunc:  func(cDeps dependencies) { deps = cDeps },
		Params:    params,
		Configure: configure,
		Run:       run,
		IsEnabled: func(c *dig.Container) bool {
			return ParamsDashboard.Enabled
		},
	}
}

var NodeStartupTimestamp = time.Now()

var (
	Component *app.Component
	deps      dependencies

	server *echo.Echo
)

type dependencies struct {
	dig.In

	Host           host.Host
	Protocol       *protocol.Protocol
	AppInfo        *app.Info
	P2PManager     *p2p.Manager
	MetricsTracker *metricstracker.MetricsTracker
}

func configure() error {
	configureServer()
	return nil
}

func run() error {
	runWebSocketStreams(Component)
	runLiveFeed(Component)
	runVisualizer(Component)
	runSlotsLiveFeed(Component)

	if err := Component.Daemon().BackgroundWorker("Dashboard", func(ctx context.Context) {
		Component.LogInfo("Starting Dashboard ... done")

		stopped := make(chan struct{})
		go func() {
			server.Server.BaseContext = func(_ net.Listener) context.Context {
				// set BaseContext to be the same as the plugin, so that requests being processed don't hang the shutdown procedure
				return ctx
			}

			Component.LogInfof("%s started, bind-address=%s, basic-auth=%v", Component.Name, ParamsDashboard.BindAddress, ParamsDashboard.BasicAuth.Enabled)
			if err := server.Start(ParamsDashboard.BindAddress); err != nil {
				if !ierrors.Is(err, http.ErrServerClosed) {
					Component.LogErrorf("Error serving: %w", err)
				}
				close(stopped)
			}
		}()

		// stop if we are shutting down or the server could not be started
		select {
		case <-ctx.Done():
		case <-stopped:
		}

		Component.LogInfof("Stopping %s ...", Component.Name)
		ctx, cancel := context.WithTimeout(context.Background(), time.Second)
		defer cancel()

		if err := server.Shutdown(ctx); err != nil {
			Component.LogWarnf("Error stopping: %s", err)
		}

		Component.LogInfo("Stopping Dashboard ... done")
	}, daemon.PriorityDashboard); err != nil {
		Component.LogPanicf("failed to start worker: %s", err)
	}

	return nil
}

func configureServer() {
	server = echo.New()
	server.Use(middleware.CORSWithConfig(middleware.CORSConfig{
		Skipper:      middleware.DefaultSkipper,
		AllowOrigins: []string{"*"},
		AllowMethods: []string{http.MethodGet, http.MethodHead, http.MethodPut, http.MethodPatch, http.MethodPost, http.MethodDelete},
	}))
	server.HideBanner = true
	server.HidePort = true
	server.Use(middleware.Recover())

	if ParamsDashboard.BasicAuth.Enabled {
		server.Use(middleware.BasicAuth(func(username, password string, c echo.Context) (bool, error) {
			if username == ParamsDashboard.BasicAuth.Username &&
				password == ParamsDashboard.BasicAuth.Password {
				return true, nil
			}
			return false, nil
		}))
	}

	setupRoutes(server)
}

func currentNodeStatus() *nodestatus {
	var m runtime.MemStats
	runtime.ReadMemStats(&m)
	status := &nodestatus{}
	status.ID = deps.Host.ID().String()

	// node status
	status.Version = deps.AppInfo.Version
	status.Uptime = time.Since(NodeStartupTimestamp).Milliseconds()

	// memory metrics
	status.Mem = &memmetrics{
		HeapSys:      m.HeapSys,
		HeapAlloc:    m.HeapAlloc,
		HeapIdle:     m.HeapIdle,
		HeapReleased: m.HeapReleased,
		HeapObjects:  m.HeapObjects,
		NumGC:        m.NumGC,
		LastPauseGC:  m.PauseNs[(m.NumGC+255)%256],
	}
	// get TangleTime
<<<<<<< HEAD
	cl := deps.Protocol.MainEngine().Clock
	mainEngine := deps.Protocol.MainEngine()

	status.TangleTime = tangleTime{
		Synced:             mainEngine.IsSynced(),
		Bootstrapped:       mainEngine.IsBootstrapped(),
		AcceptedBlockSlot:  int64(mainEngine.BlockGadget.LastAcceptedBlockIndex()),
		ConfirmedBlockSlot: int64(mainEngine.BlockGadget.LastConfirmedBlockIndex()),
		CommittedSlot:      int64(mainEngine.LatestCommitment().Index()),
		ConfirmedSlot:      int64(mainEngine.SlotGadget.LatestFinalizedSlot()),
=======
	cl := deps.Protocol.MainEngineInstance().Clock
	syncStatus := deps.Protocol.MainEngineInstance().SyncManager.SyncStatus()

	status.TangleTime = tangleTime{
		Synced:             syncStatus.NodeSynced,
		Bootstrapped:       deps.Protocol.MainEngineInstance().SyncManager.IsBootstrapped(),
		AcceptedBlockSlot:  int64(syncStatus.LastAcceptedBlockSlot),
		ConfirmedBlockSlot: int64(syncStatus.LastConfirmedBlockSlot),
		CommittedSlot:      int64(syncStatus.LatestCommitment.Index()),
		ConfirmedSlot:      int64(syncStatus.LatestFinalizedSlot),
>>>>>>> 1f9c4720
		ATT:                cl.Accepted().Time().UnixNano(),
		RATT:               cl.Accepted().RelativeTime().UnixNano(),
		CTT:                cl.Confirmed().Time().UnixNano(),
		RCTT:               cl.Confirmed().RelativeTime().UnixNano(),
	}

	return status
}

func neighborMetrics() []neighbormetric {
	var stats []neighbormetric
	if deps.P2PManager == nil {
		return stats
	}

	// gossip plugin might be disabled
	neighbors := deps.P2PManager.AllNeighbors()
	if neighbors == nil {
		return stats
	}

	for _, neighbor := range neighbors {
		// origin := "Inbound"
		// for _, p := range deps.P2PManager.AllNeighbors() {
		//	if neighbor.Peer == peer {
		//		origin = "Outbound"
		//		break
		//	}
		// }

		stats = append(stats, neighbormetric{
			ID:             neighbor.Peer.ID.String(),
			Addresses:      fmt.Sprintf("%s", neighbor.Peer.PeerAddresses),
			PacketsRead:    neighbor.PacketsRead(),
			PacketsWritten: neighbor.PacketsWritten(),
		})
	}
	return stats
}<|MERGE_RESOLUTION|>--- conflicted
+++ resolved
@@ -150,29 +150,16 @@
 		LastPauseGC:  m.PauseNs[(m.NumGC+255)%256],
 	}
 	// get TangleTime
-<<<<<<< HEAD
 	cl := deps.Protocol.MainEngine().Clock
-	mainEngine := deps.Protocol.MainEngine()
-
-	status.TangleTime = tangleTime{
-		Synced:             mainEngine.IsSynced(),
-		Bootstrapped:       mainEngine.IsBootstrapped(),
-		AcceptedBlockSlot:  int64(mainEngine.BlockGadget.LastAcceptedBlockIndex()),
-		ConfirmedBlockSlot: int64(mainEngine.BlockGadget.LastConfirmedBlockIndex()),
-		CommittedSlot:      int64(mainEngine.LatestCommitment().Index()),
-		ConfirmedSlot:      int64(mainEngine.SlotGadget.LatestFinalizedSlot()),
-=======
-	cl := deps.Protocol.MainEngineInstance().Clock
-	syncStatus := deps.Protocol.MainEngineInstance().SyncManager.SyncStatus()
+	syncStatus := deps.Protocol.MainEngine().SyncStatus()
 
 	status.TangleTime = tangleTime{
 		Synced:             syncStatus.NodeSynced,
-		Bootstrapped:       deps.Protocol.MainEngineInstance().SyncManager.IsBootstrapped(),
+		Bootstrapped:       syncStatus.IsBootstrapped,
 		AcceptedBlockSlot:  int64(syncStatus.LastAcceptedBlockSlot),
 		ConfirmedBlockSlot: int64(syncStatus.LastConfirmedBlockSlot),
 		CommittedSlot:      int64(syncStatus.LatestCommitment.Index()),
 		ConfirmedSlot:      int64(syncStatus.LatestFinalizedSlot),
->>>>>>> 1f9c4720
 		ATT:                cl.Accepted().Time().UnixNano(),
 		RATT:               cl.Accepted().RelativeTime().UnixNano(),
 		CTT:                cl.Confirmed().Time().UnixNano(),

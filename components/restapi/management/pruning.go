package management

import (
	"github.com/labstack/echo/v4"
	"github.com/labstack/gommon/bytes"

	"github.com/iotaledger/hive.go/ierrors"
	"github.com/iotaledger/inx-app/pkg/httpserver"
	"github.com/iotaledger/iota.go/v4/nodeclient/apimodels"
)

func pruneDatabase(c echo.Context) (*apimodels.PruneDatabaseResponse, error) {
	if deps.Protocol.Engines.Main.Get().Storage.IsPruning() {
		return nil, ierrors.Wrapf(echo.ErrServiceUnavailable, "node is already pruning")
	}

	request := &apimodels.PruneDatabaseRequest{}
	if err := c.Bind(request); err != nil {
		return nil, ierrors.Wrapf(httpserver.ErrInvalidParameter, "invalid request, error: %s", err)
	}

	// only allow one type of pruning at a time
	if (request.Epoch == 0 && request.Depth == 0 && request.TargetDatabaseSize == "") ||
		(request.Epoch != 0 && request.Depth != 0) ||
		(request.Epoch != 0 && request.TargetDatabaseSize != "") ||
		(request.Depth != 0 && request.TargetDatabaseSize != "") {
		return nil, ierrors.Wrapf(httpserver.ErrInvalidParameter, "either epoch, depth or size has to be specified")
	}

	var err error

<<<<<<< HEAD
	if request.Index != 0 {
		err = deps.Protocol.Engines.Main.Get().Storage.PruneByEpochIndex(request.Index)
=======
	if request.Epoch != 0 {
		err = deps.Protocol.MainEngineInstance().Storage.PruneByEpochIndex(request.Epoch)
>>>>>>> a5df3926
		if err != nil {
			return nil, ierrors.Wrapf(echo.ErrInternalServerError, "pruning database failed: %s", err)
		}
	}

	if request.Depth != 0 {
		_, _, err := deps.Protocol.Engines.Main.Get().Storage.PruneByDepth(request.Depth)
		if err != nil {
			return nil, ierrors.Wrapf(echo.ErrInternalServerError, "pruning database failed: %s", err)
		}
	}

	if request.TargetDatabaseSize != "" {
		pruningTargetDatabaseSizeBytes, err := bytes.Parse(request.TargetDatabaseSize)
		if err != nil {
			return nil, ierrors.Wrapf(echo.ErrInternalServerError, "pruning database failed: %s", err)
		}

		err = deps.Protocol.Engines.Main.Get().Storage.PruneBySize(pruningTargetDatabaseSizeBytes)
		if err != nil {
			return nil, ierrors.Wrapf(echo.ErrInternalServerError, "pruning database failed: %s", err)
		}
	}

<<<<<<< HEAD
	targetIndex, hasPruned := deps.Protocol.Engines.Main.Get().Storage.LastPrunedEpoch()
=======
	targetEpoch, hasPruned := deps.Protocol.MainEngineInstance().Storage.LastPrunedEpoch()
>>>>>>> a5df3926
	if hasPruned {
		targetEpoch++
	}

	return &apimodels.PruneDatabaseResponse{
		Epoch: targetEpoch,
	}, nil
}<|MERGE_RESOLUTION|>--- conflicted
+++ resolved
@@ -29,13 +29,8 @@
 
 	var err error
 
-<<<<<<< HEAD
-	if request.Index != 0 {
-		err = deps.Protocol.Engines.Main.Get().Storage.PruneByEpochIndex(request.Index)
-=======
 	if request.Epoch != 0 {
-		err = deps.Protocol.MainEngineInstance().Storage.PruneByEpochIndex(request.Epoch)
->>>>>>> a5df3926
+		err = deps.Protocol.Engines.Main.Get().Storage.PruneByEpochIndex(request.Epoch)
 		if err != nil {
 			return nil, ierrors.Wrapf(echo.ErrInternalServerError, "pruning database failed: %s", err)
 		}
@@ -60,11 +55,7 @@
 		}
 	}
 
-<<<<<<< HEAD
-	targetIndex, hasPruned := deps.Protocol.Engines.Main.Get().Storage.LastPrunedEpoch()
-=======
-	targetEpoch, hasPruned := deps.Protocol.MainEngineInstance().Storage.LastPrunedEpoch()
->>>>>>> a5df3926
+	targetEpoch, hasPruned := deps.Protocol.Engines.Main.Get().Storage.LastPrunedEpoch()
 	if hasPruned {
 		targetEpoch++
 	}

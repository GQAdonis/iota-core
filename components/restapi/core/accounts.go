package core

import (
	"github.com/labstack/echo/v4"

	"github.com/iotaledger/hive.go/ierrors"
	"github.com/iotaledger/inx-app/pkg/httpserver"
	"github.com/iotaledger/iota-core/components/restapi"
	iotago "github.com/iotaledger/iota.go/v4"
	"github.com/iotaledger/iota.go/v4/api"
)

func congestionByAccountAddress(c echo.Context) (*api.CongestionResponse, error) {
	queryCommitmentID, err := httpserver.ParseCommitmentIDQueryParam(c, api.ParameterCommitmentID)
	if err != nil {
		return nil, err
	}

	workScore, err := httpserver.ParseWorkScoreQueryParam(c, api.ParameterWorkScore)
	if err != nil {
		return nil, err
	}

<<<<<<< HEAD
=======
	// if work score is 0, we don't pass it to the scheduler
	workScores := []iotago.WorkScore{}
	if workScore != 0 {
		workScores = append(workScores, workScore)
	}
	maxCommittableAge := deps.RequestHandler.CommittedAPI().ProtocolParameters().MaxCommittableAge()
	latestCommittedSlot := deps.RequestHandler.GetLatestCommitment().Slot()
	if queryCommitmentID != iotago.EmptyCommitmentID {
		if latestCommittedSlot >= maxCommittableAge && queryCommitmentID.Slot()+maxCommittableAge < latestCommittedSlot {
			return nil, ierrors.Wrapf(echo.ErrBadRequest, "invalid commitmentID, target slot index older than allowed (%d<%d)", queryCommitmentID.Slot(), latestCommittedSlot-maxCommittableAge)
		}

		if queryCommitmentID.Slot() > latestCommittedSlot {
			return nil, ierrors.Wrapf(echo.ErrBadRequest, "invalid commitmentID, slot %d is not committed yet, latest committed slot: %d", queryCommitmentID.Slot(), latestCommittedSlot)
		}
	}

	queryCommittment, err := deps.RequestHandler.GetCommitmentByID(queryCommitmentID)
	if err != nil {
		return nil, err
	}

>>>>>>> 8144a57e
	hrp := deps.RequestHandler.CommittedAPI().ProtocolParameters().Bech32HRP()
	address, err := httpserver.ParseBech32AddressParam(c, hrp, api.ParameterBech32Address)
	if err != nil {
		return nil, err
	}

	accountAddress, ok := address.(*iotago.AccountAddress)
	if !ok {
		return nil, ierrors.Wrapf(httpserver.ErrInvalidParameter, "address %s is not an account address", c.Param(api.ParameterBech32Address))
	}

<<<<<<< HEAD
	return deps.RequestHandler.CongestionByAccountAddress(accountAddress, workScore, commitmentID)
=======
	return deps.RequestHandler.CongestionByAccountAddress(accountAddress, queryCommittment, workScores...)
>>>>>>> 8144a57e
}

func validators(c echo.Context) (*api.ValidatorsResponse, error) {
	var err error
	pageSize := httpserver.ParsePageSizeQueryParam(c, api.ParameterPageSize, restapi.ParamsRestAPI.MaxPageSize)
	latestCommittedSlot := deps.RequestHandler.GetLatestCommitment().Slot()

	// no cursor provided will be the first request
	requestedSlot := latestCommittedSlot
	var cursorIndex uint32
	if len(c.QueryParam(api.ParameterCursor)) != 0 {
		requestedSlot, cursorIndex, err = httpserver.ParseSlotCursorQueryParam(c, api.ParameterCursor)
		if err != nil {
			return nil, err
		}
	}

	slotRange := uint32(requestedSlot) / restapi.ParamsRestAPI.RequestsMemoryCacheGranularity

	return deps.RequestHandler.Validators(slotRange, cursorIndex, pageSize)
}

func validatorByAccountAddress(c echo.Context) (*api.ValidatorResponse, error) {
	hrp := deps.RequestHandler.CommittedAPI().ProtocolParameters().Bech32HRP()
	address, err := httpserver.ParseBech32AddressParam(c, hrp, api.ParameterBech32Address)
	if err != nil {
		return nil, err
	}

	accountAddress, ok := address.(*iotago.AccountAddress)
	if !ok {
		return nil, ierrors.Wrapf(httpserver.ErrInvalidParameter, "address %s is not an account address", c.Param(api.ParameterBech32Address))
	}

	return deps.RequestHandler.ValidatorByAccountAddress(accountAddress)
}

func rewardsByOutputID(c echo.Context) (*api.ManaRewardsResponse, error) {
	var err error
	outputID, err := httpserver.ParseOutputIDParam(c, api.ParameterOutputID)
	if err != nil {
		return nil, ierrors.Wrapf(err, "failed to parse output ID %s", c.Param(api.ParameterOutputID))
	}

	var slot []iotago.SlotIndex
	if len(c.QueryParam(api.ParameterSlot)) > 0 {
<<<<<<< HEAD
		var err error
		slotParam, err := httpserver.ParseSlotQueryParam(c, api.ParameterSlot)
=======
		slot, err = httpserver.ParseSlotQueryParam(c, api.ParameterSlot)
>>>>>>> 8144a57e
		if err != nil {
			return nil, ierrors.Wrapf(err, "failed to parse slot index %s", c.Param(api.ParameterSlot))
		}
		slot = append(slot, slotParam)
	}

	return deps.RequestHandler.RewardsByOutputID(outputID, slot...)
}

func selectedCommittee(c echo.Context) (*api.CommitteeResponse, error) {
	var epoch iotago.EpochIndex

	if len(c.QueryParam(api.ParameterEpoch)) == 0 {
		// by default we return current epoch
		epoch = deps.RequestHandler.CommittedAPI().TimeProvider().CurrentEpoch()
	} else {
		var err error
		epoch, err = httpserver.ParseEpochQueryParam(c, api.ParameterEpoch)
		if err != nil {
			return nil, err
		}
		currentEpoch := deps.RequestHandler.CommittedAPI().TimeProvider().CurrentEpoch()
		if epoch > currentEpoch {
			return nil, ierrors.Wrapf(echo.ErrBadRequest, "provided epoch %d is from the future, current epoch: %d", epoch, currentEpoch)
		}
	}

	return deps.RequestHandler.SelectedCommittee(epoch)
}<|MERGE_RESOLUTION|>--- conflicted
+++ resolved
@@ -21,31 +21,6 @@
 		return nil, err
 	}
 
-<<<<<<< HEAD
-=======
-	// if work score is 0, we don't pass it to the scheduler
-	workScores := []iotago.WorkScore{}
-	if workScore != 0 {
-		workScores = append(workScores, workScore)
-	}
-	maxCommittableAge := deps.RequestHandler.CommittedAPI().ProtocolParameters().MaxCommittableAge()
-	latestCommittedSlot := deps.RequestHandler.GetLatestCommitment().Slot()
-	if queryCommitmentID != iotago.EmptyCommitmentID {
-		if latestCommittedSlot >= maxCommittableAge && queryCommitmentID.Slot()+maxCommittableAge < latestCommittedSlot {
-			return nil, ierrors.Wrapf(echo.ErrBadRequest, "invalid commitmentID, target slot index older than allowed (%d<%d)", queryCommitmentID.Slot(), latestCommittedSlot-maxCommittableAge)
-		}
-
-		if queryCommitmentID.Slot() > latestCommittedSlot {
-			return nil, ierrors.Wrapf(echo.ErrBadRequest, "invalid commitmentID, slot %d is not committed yet, latest committed slot: %d", queryCommitmentID.Slot(), latestCommittedSlot)
-		}
-	}
-
-	queryCommittment, err := deps.RequestHandler.GetCommitmentByID(queryCommitmentID)
-	if err != nil {
-		return nil, err
-	}
-
->>>>>>> 8144a57e
 	hrp := deps.RequestHandler.CommittedAPI().ProtocolParameters().Bech32HRP()
 	address, err := httpserver.ParseBech32AddressParam(c, hrp, api.ParameterBech32Address)
 	if err != nil {
@@ -57,11 +32,7 @@
 		return nil, ierrors.Wrapf(httpserver.ErrInvalidParameter, "address %s is not an account address", c.Param(api.ParameterBech32Address))
 	}
 
-<<<<<<< HEAD
 	return deps.RequestHandler.CongestionByAccountAddress(accountAddress, workScore, commitmentID)
-=======
-	return deps.RequestHandler.CongestionByAccountAddress(accountAddress, queryCommittment, workScores...)
->>>>>>> 8144a57e
 }
 
 func validators(c echo.Context) (*api.ValidatorsResponse, error) {
@@ -108,12 +79,7 @@
 
 	var slot []iotago.SlotIndex
 	if len(c.QueryParam(api.ParameterSlot)) > 0 {
-<<<<<<< HEAD
-		var err error
-		slotParam, err := httpserver.ParseSlotQueryParam(c, api.ParameterSlot)
-=======
 		slot, err = httpserver.ParseSlotQueryParam(c, api.ParameterSlot)
->>>>>>> 8144a57e
 		if err != nil {
 			return nil, ierrors.Wrapf(err, "failed to parse slot index %s", c.Param(api.ParameterSlot))
 		}

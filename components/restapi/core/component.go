package core

import (
	"net/http"
	"strings"

	"github.com/labstack/echo/v4"
	"go.uber.org/dig"

	"github.com/iotaledger/hive.go/app"
	"github.com/iotaledger/hive.go/ierrors"
	"github.com/iotaledger/inx-app/pkg/httpserver"
	"github.com/iotaledger/iota-core/components/metricstracker"
	"github.com/iotaledger/iota-core/components/protocol"
	"github.com/iotaledger/iota-core/components/restapi"
	"github.com/iotaledger/iota-core/pkg/blockfactory"
	protocolpkg "github.com/iotaledger/iota-core/pkg/protocol"
	restapipkg "github.com/iotaledger/iota-core/pkg/restapi"
)

const (
	// RouteInfo is the route for getting the node info.
	// GET returns the node info.
	RouteInfo = "/info"

	// RouteBlockIssuance is the route for getting all needed information for block creation.
	// GET returns the data needed toa attach block.
	// MIMEApplicationJSON => json.
	// MIMEVendorIOTASerializer => bytes.
	RouteBlockIssuance = "/blocks/issuance"

	// RouteBlock is the route for getting a block by its blockID.
	// GET returns the block based on the given type in the request "Accept" header.
	// MIMEApplicationJSON => json.
	// MIMEVendorIOTASerializer => bytes.
	RouteBlock = "/blocks/:" + restapipkg.ParameterBlockID

	// RouteBlockMetadata is the route for getting block metadata by its blockID.
	// GET returns block metadata.
	RouteBlockMetadata = "/blocks/:" + restapipkg.ParameterBlockID + "/metadata"

	// RouteBlocks is the route for creating new blocks.
	// POST creates a single new block and returns the new block ID.
	// The block is parsed based on the given type in the request "Content-Type" header.
	// By providing only the protocolVersion and payload transaction user can POST a transaction.
	// MIMEApplicationJSON => json.
	// MIMEVendorIOTASerializer => bytes.
	RouteBlocks = "/blocks"

	// RouteOutput is the route for getting an output by its outputID (transactionHash + outputIndex).
	// GET returns the output based on the given type in the request "Accept" header.
	// MIMEApplicationJSON => json.
	// MIMEVendorIOTASerializer => bytes.
	RouteOutput = "/outputs/:" + restapipkg.ParameterOutputID

	// RouteOutputMetadata is the route for getting output metadata by its outputID (transactionHash + outputIndex) without getting the data again.
	// GET returns the output metadata.
	RouteOutputMetadata = "/outputs/:" + restapipkg.ParameterOutputID + "/metadata"

	// RouteTransactionsIncludedBlock is the route for getting the block that was first confirmed for a given transaction ID.
	// GET returns the block based on the given type in the request "Accept" header.
	// MIMEApplicationJSON => json.
	// MIMEVendorIOTASerializer => bytes.
	RouteTransactionsIncludedBlock = "/transactions/:" + restapipkg.ParameterTransactionID + "/included-block"

	// RouteTransactionsIncludedBlockMetadata is the route for getting the block metadata that was first confirmed in the ledger for a given transaction ID.
	// GET returns block metadata (including info about "promotion/reattachment needed").
	// MIMEApplicationJSON => json.
	// MIMEVendorIOTASerializer => bytes.
	RouteTransactionsIncludedBlockMetadata = "/transactions/:" + restapipkg.ParameterTransactionID + "/included-block/metadata"

	// RouteCommitmentByID is the route for getting a slot commitment by its ID.
	// GET returns the commitment.
	// MIMEApplicationJSON => json.
	// MIMEVendorIOTASerializer => bytes.
	RouteCommitmentByID = "/commitments/:" + restapipkg.ParameterCommitmentID

	// RouteCommitmentByIDUTXOChanges is the route for getting all UTXO changes of a commitment by its ID.
	// GET returns the output IDs of all UTXO changes.
	RouteCommitmentByIDUTXOChanges = "/commitments/:" + restapipkg.ParameterCommitmentID + "/utxo-changes"

	// RouteCommitmentByIndex is the route for getting a commitment by its SlotIndex.
	// GET returns the commitment.
	// MIMEApplicationJSON => json.
	// MIMEVendorIOTASerializer => bytes.
	RouteCommitmentByIndex = "/commitments/by-index/:" + restapipkg.ParameterSlotIndex

	// RouteCommitmentByIndexUTXOChanges is the route for getting all UTXO changes of a commitment by its SlotIndex.
	// GET returns the output IDs of all UTXO changes.
	RouteCommitmentByIndexUTXOChanges = "/commitments/by-index/:" + restapipkg.ParameterSlotIndex + "/utxo-changes"

	// RouteCongestion is the route for getting the current congestion state and all account related useful details as block issuance credits.
	// GET returns the congestion state related to the specified account.
	// MIMEApplicationJSON => json.
	// MIMEVendorIOTASerializer => bytes.
	RouteCongestion = "/accounts/:" + restapipkg.ParameterAccountID + "/congestion"

	// RouteValidators is the route for getting informations about the current validators.
	// GET returns the paginated response with the list of validators.
	// MIMEApplicationJSON => json.
	// MIMEVendorIOTASerializer => bytes.
	RouteValidators = "/validators"

	// RouteValidatorsAccount is the route for getting details about the validator by its accountID.
	// GET returns the validator details.
	// MIMEApplicationJSON => json.
	// MIMEVendorIOTASerializer => bytes.
	RouteValidatorsAccount = "/validators/:" + restapipkg.ParameterAccountID

	// RouteRewards is the route for getting the rewards for staking or delegation based on staking account or delegation output.
	// Rewards are decayed up to returned epochEnd index.
	// GET returns the rewards.
	RouteRewards = "/rewards/:" + restapipkg.ParameterOutputID

	// RouteCommittee is the route for getting the current committee.
	// GET returns the committee.
	// MIMEApplicationJSON => json.
	// MIMEVendorIOTASerializer => bytes.
	RouteCommittee = "/committee"
)

func init() {
	Component = &app.Component{
		Name:      "CoreAPIV3",
		DepsFunc:  func(cDeps dependencies) { deps = cDeps },
		Configure: configure,
		IsEnabled: func(c *dig.Container) bool {
			return restapi.ParamsRestAPI.Enabled
		},
	}
}

var (
	Component *app.Component
	deps      dependencies

	blockIssuerAccount blockfactory.Account
	features           = []string{}
)

type dependencies struct {
	dig.In

	AppInfo          *app.Info
	RestRouteManager *restapipkg.RestRouteManager
	Protocol         *protocolpkg.Protocol
	BlockIssuer      *blockfactory.BlockIssuer `optional:"true"`
	MetricsTracker   *metricstracker.MetricsTracker
	BaseToken        *protocol.BaseToken
}

func configure() error {
	// check if RestAPI plugin is disabled
	if !Component.App().IsComponentEnabled(restapi.Component.Identifier()) {
		Component.LogPanicf("RestAPI plugin needs to be enabled to use the %s plugin", Component.Name)
	}

	routeGroup := deps.RestRouteManager.AddRoute("core/v3")

	if restapi.ParamsRestAPI.AllowIncompleteBlock {
		AddFeature("allowIncompleteBlock")
	}

	blockIssuerAccount = blockfactory.AccountFromParams(restapi.ParamsRestAPI.BlockIssuerAccount, restapi.ParamsRestAPI.BlockIssuerPrivateKey)

	routeGroup.GET(RouteInfo, func(c echo.Context) error {
		resp := info()

		return responseByHeader(c, resp)
	})

	routeGroup.GET(RouteBlock, func(c echo.Context) error {
		block, err := blockByID(c)
		if err != nil {
			return err
		}

		return responseByHeader(c, block.ProtocolBlock())
	})

	routeGroup.GET(RouteBlockMetadata, func(c echo.Context) error {
		resp, err := blockMetadataByID(c)
		if err != nil {
			return err
		}

		return responseByHeader(c, resp)
	}, checkNodeSynced())

	routeGroup.POST(RouteBlocks, func(c echo.Context) error {
		resp, err := sendBlock(c)
		if err != nil {
			return err
		}
		c.Response().Header().Set(echo.HeaderLocation, resp.BlockID.ToHex())

		return httpserver.JSONResponse(c, http.StatusCreated, resp)
	}, checkNodeSynced(), checkUpcomingUnsupportedProtocolVersion())

	routeGroup.GET(RouteBlockIssuance, func(c echo.Context) error {
		resp, err := blockIssuance(c)
		if err != nil {
			return err
		}

		return responseByHeader(c, resp)
	}, checkNodeSynced())

	routeGroup.GET(RouteCommitmentByID, func(c echo.Context) error {
		index, err := indexByCommitmentID(c)
		if err != nil {
			return err
		}

		commitment, err := getCommitmentDetails(index)
		if err != nil {
			return err
		}

		return responseByHeader(c, commitment)
	})

	routeGroup.GET(RouteCommitmentByIDUTXOChanges, func(c echo.Context) error {
		index, err := indexByCommitmentID(c)
		if err != nil {
			return err
		}

		resp, err := getUTXOChanges(index)
		if err != nil {
			return err
		}

		return responseByHeader(c, resp)
	})

	routeGroup.GET(RouteCommitmentByIndex, func(c echo.Context) error {
		index, err := httpserver.ParseSlotParam(c, restapipkg.ParameterSlotIndex)
		if err != nil {
			return err
		}

		resp, err := getCommitmentDetails(index)
		if err != nil {
			return err
		}

		return responseByHeader(c, resp)
	})

	routeGroup.GET(RouteCommitmentByIndexUTXOChanges, func(c echo.Context) error {
		index, err := httpserver.ParseSlotParam(c, restapipkg.ParameterSlotIndex)
		if err != nil {
			return err
		}

		resp, err := getUTXOChanges(index)
		if err != nil {
			return err
		}

		return responseByHeader(c, resp)
	})

	routeGroup.GET(RouteOutput, func(c echo.Context) error {
		output, err := getOutput(c)
		if err != nil {
			return err
		}

		return responseByHeader(c, output.Output())
	})

	routeGroup.GET(RouteOutputMetadata, func(c echo.Context) error {
		resp, err := getOutputMetadata(c)
		if err != nil {
			return err
		}

		return responseByHeader(c, resp)
	})

	routeGroup.GET(RouteTransactionsIncludedBlock, func(c echo.Context) error {
		block, err := blockByTransactionID(c)
		if err != nil {
			return err
		}

		return responseByHeader(c, block.ProtocolBlock())
	})

	routeGroup.GET(RouteTransactionsIncludedBlockMetadata, func(c echo.Context) error {
		resp, err := blockMetadataFromTransactionID(c)
		if err != nil {
			return err
		}

		return responseByHeader(c, resp)
	}, checkNodeSynced())

	routeGroup.GET(RouteCongestion, func(c echo.Context) error {
		resp, err := congestionForAccountID(c)
		if err != nil {
			return err
		}

		return responseByHeader(c, resp)
	}, checkNodeSynced())

	routeGroup.GET(RouteValidators, func(c echo.Context) error {
		resp, err := validators(c)
		if err != nil {
			return err
		}

		return responseByHeader(c, resp)
	}, checkNodeSynced())

	routeGroup.GET(RouteValidatorsAccount, func(c echo.Context) error {
		resp, err := validatorByAccountID(c)
		if err != nil {
			return err
		}

		return responseByHeader(c, resp)
	}, checkNodeSynced())

	routeGroup.GET(RouteRewards, func(c echo.Context) error {
		resp, err := rewardsByOutputID(c)
		if err != nil {
			return err
		}

		return responseByHeader(c, resp)
	}, checkNodeSynced())

	routeGroup.GET(RouteCommittee, func(c echo.Context) error {
		resp := selectedCommittee(c)

		return responseByHeader(c, resp)
	}, checkNodeSynced())

	return nil
}

// AddFeature adds a feature to the RouteInfo endpoint.
func AddFeature(feature string) {
	features = append(features, strings.ToLower(feature))
}

func checkNodeSynced() echo.MiddlewareFunc {
	return func(next echo.HandlerFunc) echo.HandlerFunc {
		return func(c echo.Context) error {
<<<<<<< HEAD
			if !deps.Protocol.MainEngine().IsSynced() {
=======
			if !deps.Protocol.MainEngineInstance().SyncManager.IsNodeSynced() {
>>>>>>> 1f9c4720
				return ierrors.Wrap(echo.ErrServiceUnavailable, "node is not synced")
			}

			return next(c)
		}
	}
}

func checkUpcomingUnsupportedProtocolVersion() echo.MiddlewareFunc {
	return func(next echo.HandlerFunc) echo.HandlerFunc {
		return func(c echo.Context) error {
			// todo update with protocol upgrades support
			// if !deps.ProtocolManager.NextPendingSupported() {
			//	return ierrors.Wrap(echo.ErrServiceUnavailable, "node does not support the upcoming protocol upgrade")
			// }

			return next(c)
		}
	}
}

func responseByHeader(c echo.Context, obj any) error {
	mimeType, err := httpserver.GetAcceptHeaderContentType(c, httpserver.MIMEApplicationVendorIOTASerializerV2, echo.MIMEApplicationJSON)
	if err != nil && err != httpserver.ErrNotAcceptable {
		return err
	}

	switch mimeType {
	case httpserver.MIMEApplicationVendorIOTASerializerV2:
		// TODO: that should take the API that belongs to the object
		b, err := deps.Protocol.MainEngine().CurrentAPI().Encode(obj)
		if err != nil {
			return err
		}

		return c.Blob(http.StatusOK, httpserver.MIMEApplicationVendorIOTASerializerV2, b)

	// default to echo.MIMEApplicationJSON
	default:
		// TODO: that should take the API that belongs to the object
		j, err := deps.Protocol.MainEngine().CurrentAPI().JSONEncode(obj)
		if err != nil {
			return err
		}

		return c.Blob(http.StatusOK, echo.MIMEApplicationJSON, j)
	}
}<|MERGE_RESOLUTION|>--- conflicted
+++ resolved
@@ -351,11 +351,7 @@
 func checkNodeSynced() echo.MiddlewareFunc {
 	return func(next echo.HandlerFunc) echo.HandlerFunc {
 		return func(c echo.Context) error {
-<<<<<<< HEAD
-			if !deps.Protocol.MainEngine().IsSynced() {
-=======
-			if !deps.Protocol.MainEngineInstance().SyncManager.IsNodeSynced() {
->>>>>>> 1f9c4720
+			if !deps.Protocol.MainEngine().SyncStatus().IsNodeSynced {
 				return ierrors.Wrap(echo.ErrServiceUnavailable, "node is not synced")
 			}
 

--- conflicted
+++ resolved
@@ -43,11 +43,7 @@
 		return nil, err
 	}
 
-<<<<<<< HEAD
-	blockID, err := deps.BlockHandler.SubmitBlockAndAwaitBooking(c.Request().Context(), iotaBlock)
-=======
-	blockID, err := deps.RequestHandler.AttachBlock(c.Request().Context(), iotaBlock)
->>>>>>> 036b9b62
+	blockID, err := deps.RequestHandler.SubmitBlockAndAwaitBooking(c.Request().Context(), iotaBlock)
 	if err != nil {
 		switch {
 		case ierrors.Is(err, requesthandler.ErrBlockAttacherInvalidBlock):

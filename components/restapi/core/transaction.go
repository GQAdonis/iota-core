package core

import (
	"github.com/labstack/echo/v4"

	"github.com/iotaledger/hive.go/ierrors"
	"github.com/iotaledger/inx-app/pkg/httpserver"
	iotago "github.com/iotaledger/iota.go/v4"
	"github.com/iotaledger/iota.go/v4/api"
)

func blockIDFromTransactionID(c echo.Context) (iotago.BlockID, error) {
	txID, err := httpserver.ParseTransactionIDParam(c, api.ParameterTransactionID)
	if err != nil {
		return iotago.EmptyBlockID, ierrors.Wrapf(err, "failed to parse transaction ID %s", c.Param(api.ParameterTransactionID))
	}

	return deps.RequestHandler.BlockIDFromTransactionID(txID)
}

func blockFromTransactionID(c echo.Context) (*iotago.Block, error) {
	blockID, err := blockIDFromTransactionID(c)
	if err != nil {
		return nil, ierrors.Wrapf(echo.ErrBadRequest, "failed to get block ID by transaction ID: %s", err)
	}

	block, err := deps.RequestHandler.BlockByID(blockID)
	if err != nil {
		return nil, err
	}

	return block, nil
}

func blockMetadataFromTransactionID(c echo.Context) (*api.BlockMetadataResponse, error) {
	blockID, err := blockIDFromTransactionID(c)
	if err != nil {
		return nil, ierrors.Wrapf(echo.ErrBadRequest, "failed to get block ID by transaction ID: %s", err)
	}

	return deps.RequestHandler.BlockMetadataByBlockID(blockID)
}

func transactionMetadataFromTransactionID(c echo.Context) (*api.TransactionMetadataResponse, error) {
	txID, err := httpserver.ParseTransactionIDParam(c, api.ParameterTransactionID)
	if err != nil {
		return nil, ierrors.Wrapf(err, "failed to parse transaction ID %s", c.Param(api.ParameterTransactionID))
	}

<<<<<<< HEAD
	// TODO: wire this up with the tx retainer
	//nolint:staticcheck // TODO: remove this once we have the transaction retainer
	transactionMetadata := &api.TransactionMetadataResponse{TransactionID: txID}
	//nolint:staticcheck // TODO: remove this once we have the transaction retainer
	if transactionMetadata == nil {
		return nil, ierrors.Wrapf(echo.ErrNotFound, "transaction not found")
	}

	return transactionMetadata, nil
=======
	blockID, err := deps.RequestHandler.BlockIDFromTransactionID(txID)
	if err != nil {
		return nil, ierrors.Wrapf(echo.ErrNotFound, "failed to get block ID from transaction ID: %v", err)
	}

	metadata, err := deps.RequestHandler.TransactionMetadataByBlockID(blockID)
	if err != nil {
		return nil, err
	}

	metadata.TransactionID = txID

	return metadata, nil
>>>>>>> f7c93571
}<|MERGE_RESOLUTION|>--- conflicted
+++ resolved
@@ -47,7 +47,6 @@
 		return nil, ierrors.Wrapf(err, "failed to parse transaction ID %s", c.Param(api.ParameterTransactionID))
 	}
 
-<<<<<<< HEAD
 	// TODO: wire this up with the tx retainer
 	//nolint:staticcheck // TODO: remove this once we have the transaction retainer
 	transactionMetadata := &api.TransactionMetadataResponse{TransactionID: txID}
@@ -57,19 +56,4 @@
 	}
 
 	return transactionMetadata, nil
-=======
-	blockID, err := deps.RequestHandler.BlockIDFromTransactionID(txID)
-	if err != nil {
-		return nil, ierrors.Wrapf(echo.ErrNotFound, "failed to get block ID from transaction ID: %v", err)
-	}
-
-	metadata, err := deps.RequestHandler.TransactionMetadataByBlockID(blockID)
-	if err != nil {
-		return nil, err
-	}
-
-	metadata.TransactionID = txID
-
-	return metadata, nil
->>>>>>> f7c93571
 }
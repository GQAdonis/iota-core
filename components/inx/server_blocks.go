package inx

import (
	"context"

	"google.golang.org/grpc/codes"
	"google.golang.org/grpc/status"

	"github.com/iotaledger/hive.go/ierrors"
	"github.com/iotaledger/hive.go/runtime/contextutils"
	"github.com/iotaledger/hive.go/runtime/event"
	"github.com/iotaledger/hive.go/runtime/workerpool"
	inx "github.com/iotaledger/inx/go"
	"github.com/iotaledger/iota-core/pkg/model"
	"github.com/iotaledger/iota-core/pkg/protocol/engine/blocks"
	"github.com/iotaledger/iota-core/pkg/requesthandler"
	iotago "github.com/iotaledger/iota.go/v4"
)

func (s *Server) ReadActiveRootBlocks(_ context.Context, _ *inx.NoParams) (*inx.RootBlocksResponse, error) {
	latestRootBlockID, latestRootBlockSlotCommitmentID := deps.Protocol.Engines.Main.Get().EvictionState.LatestActiveRootBlock()

	// TODO: we should maybe change the INX API to return only the latest rootblock instead of the whole active set.
	return inx.WrapRootBlocks(map[iotago.BlockID]iotago.CommitmentID{
		latestRootBlockID: latestRootBlockSlotCommitmentID,
	}), nil
}

func (s *Server) ReadBlock(_ context.Context, blockID *inx.BlockId) (*inx.RawBlock, error) {
	blkID := blockID.Unwrap()
	block, exists := deps.Protocol.Engines.Main.Get().Block(blkID) // block +1
	if !exists {
		return nil, status.Errorf(codes.NotFound, "block %s not found", blkID.ToHex())
	}

	return &inx.RawBlock{
		Data: block.Data(),
	}, nil
}

func (s *Server) ReadBlockMetadata(_ context.Context, blockID *inx.BlockId) (*inx.BlockMetadata, error) {
	return getINXBlockMetadata(blockID.Unwrap())
}

func (s *Server) ListenToBlocks(_ *inx.NoParams, srv inx.INX_ListenToBlocksServer) error {
	ctx, cancel := context.WithCancel(Component.Daemon().ContextStopped())

	wp := workerpool.New("ListenToBlocks", workerpool.WithWorkerCount(workerCount)).Start()

	unhook := deps.Protocol.Events.Engine.Booker.BlockBooked.Hook(func(block *blocks.Block) {
		payload := inx.NewBlockWithBytes(block.ID(), block.ModelBlock().Data())

		if ctx.Err() != nil {
			// context is done, so we don't need to send the payload
			return
		}

		if err := srv.Send(payload); err != nil {
			Component.LogErrorf("send error: %v", err)
			cancel()
		}
	}, event.WithWorkerPool(wp)).Unhook

	<-ctx.Done()
	unhook()

	// We need to wait until all tasks are done, otherwise we might call
	// "SendMsg" and "CloseSend" in parallel on the grpc stream, which is
	// not safe according to the grpc docs.
	wp.Shutdown()
	wp.ShutdownComplete.Wait()

	return ctx.Err()
}

func (s *Server) ListenToAcceptedBlocks(_ *inx.NoParams, srv inx.INX_ListenToAcceptedBlocksServer) error {
	ctx, cancel := context.WithCancel(Component.Daemon().ContextStopped())

	wp := workerpool.New("ListenToAcceptedBlocks", workerpool.WithWorkerCount(workerCount)).Start()

	unhook := deps.Protocol.Events.Engine.BlockGadget.BlockAccepted.Hook(func(block *blocks.Block) {
		payload, err := getINXBlockMetadata(block.ID())
		if err != nil {
			Component.LogErrorf("get block metadata error: %v", err)
			cancel()

			return
		}

		if ctx.Err() != nil {
			// context is done, so we don't need to send the payload
			return
		}

		if err := srv.Send(payload); err != nil {
			Component.LogErrorf("send error: %v", err)
			cancel()
		}
	}, event.WithWorkerPool(wp)).Unhook

	<-ctx.Done()
	unhook()

	// We need to wait until all tasks are done, otherwise we might call
	// "SendMsg" and "CloseSend" in parallel on the grpc stream, which is
	// not safe according to the grpc docs.
	wp.Shutdown()
	wp.ShutdownComplete.Wait()

	return ctx.Err()
}

func (s *Server) ListenToConfirmedBlocks(_ *inx.NoParams, srv inx.INX_ListenToConfirmedBlocksServer) error {
	ctx, cancel := context.WithCancel(Component.Daemon().ContextStopped())

	wp := workerpool.New("ListenToConfirmedBlocks", workerpool.WithWorkerCount(workerCount)).Start()

	unhook := deps.Protocol.Events.Engine.BlockGadget.BlockConfirmed.Hook(func(block *blocks.Block) {
		payload, err := getINXBlockMetadata(block.ID())
		if err != nil {
			Component.LogErrorf("get block metadata error: %v", err)
			cancel()

			return
		}

		if ctx.Err() != nil {
			// context is done, so we don't need to send the payload
			return
		}

		if err := srv.Send(payload); err != nil {
			Component.LogErrorf("send error: %v", err)
			cancel()
		}
	}, event.WithWorkerPool(wp)).Unhook

	<-ctx.Done()
	unhook()

	// We need to wait until all tasks are done, otherwise we might call
	// "SendMsg" and "CloseSend" in parallel on the grpc stream, which is
	// not safe according to the grpc docs.
	wp.Shutdown()
	wp.ShutdownComplete.Wait()

	return ctx.Err()
}

func (s *Server) ReadAcceptedBlocks(slot *inx.SlotRequest, srv inx.INX_ReadAcceptedBlocksServer) error {
	blocksStore, err := deps.Protocol.Engines.Main.Get().Storage.Blocks(slot.Unwrap())
	if err != nil {
		return status.Errorf(codes.InvalidArgument, "failed to get blocks: %s", err.Error())
	}

	if err := blocksStore.ForEachBlockInSlot(func(block *model.Block) error {
		metadata, err := getINXBlockMetadata(block.ID())
		if err != nil {
			return err
		}

		payload := &inx.BlockWithMetadata{
			Metadata: metadata,
			Block: &inx.RawBlock{
				Data: block.Data(),
			},
		}

		return srv.Send(payload)
	}); err != nil {
		return status.Errorf(codes.Internal, "failed to iterate blocks: %s", err.Error())
	}

	return nil
}

func (s *Server) SubmitBlock(ctx context.Context, rawBlock *inx.RawBlock) (*inx.BlockId, error) {
	block, err := rawBlock.UnwrapBlock(deps.Protocol)
	if err != nil {
		return nil, err
	}

	return s.attachBlock(ctx, block)
}

func (s *Server) attachBlock(ctx context.Context, block *iotago.Block) (*inx.BlockId, error) {
	mergedCtx, mergedCtxCancel := contextutils.MergeContexts(ctx, Component.Daemon().ContextStopped())
	defer mergedCtxCancel()

	blockID, err := deps.RequestHandler.AttachBlock(mergedCtx, block)
	if err != nil {
<<<<<<< HEAD
		return nil, status.Errorf(codes.Internal, "failed to attach block: %s", err.Error())
=======
		switch {
		case ierrors.Is(err, requesthandler.ErrBlockAttacherInvalidBlock):
			return nil, status.Errorf(codes.InvalidArgument, "failed to attach block: %s", err.Error())

		case ierrors.Is(err, requesthandler.ErrBlockAttacherAttachingNotPossible):
			return nil, status.Errorf(codes.Internal, "failed to attach block: %s", err.Error())

		default:
			return nil, status.Errorf(codes.Internal, "failed to attach block: %s", err.Error())
		}
>>>>>>> f7c93571
	}

	return inx.NewBlockId(blockID), nil
}

func getINXBlockMetadata(blockID iotago.BlockID) (*inx.BlockMetadata, error) {
	blockMetadata, err := deps.Protocol.Engines.Main.Get().BlockRetainer.BlockMetadata(blockID)
	if err != nil {
		return nil, ierrors.Errorf("failed to get BlockMetadata: %v", err)
	}

	return inx.WrapBlockMetadata(blockMetadata)
}<|MERGE_RESOLUTION|>--- conflicted
+++ resolved
@@ -13,7 +13,6 @@
 	inx "github.com/iotaledger/inx/go"
 	"github.com/iotaledger/iota-core/pkg/model"
 	"github.com/iotaledger/iota-core/pkg/protocol/engine/blocks"
-	"github.com/iotaledger/iota-core/pkg/requesthandler"
 	iotago "github.com/iotaledger/iota.go/v4"
 )
 
@@ -189,20 +188,7 @@
 
 	blockID, err := deps.RequestHandler.AttachBlock(mergedCtx, block)
 	if err != nil {
-<<<<<<< HEAD
 		return nil, status.Errorf(codes.Internal, "failed to attach block: %s", err.Error())
-=======
-		switch {
-		case ierrors.Is(err, requesthandler.ErrBlockAttacherInvalidBlock):
-			return nil, status.Errorf(codes.InvalidArgument, "failed to attach block: %s", err.Error())
-
-		case ierrors.Is(err, requesthandler.ErrBlockAttacherAttachingNotPossible):
-			return nil, status.Errorf(codes.Internal, "failed to attach block: %s", err.Error())
-
-		default:
-			return nil, status.Errorf(codes.Internal, "failed to attach block: %s", err.Error())
-		}
->>>>>>> f7c93571
 	}
 
 	return inx.NewBlockId(blockID), nil

package testsuite

import (
	"context"
	"fmt"
	"os"
	"strings"
	"sync"
	"sync/atomic"
	"testing"
	"time"

	"github.com/stretchr/testify/require"

	"github.com/iotaledger/hive.go/core/account"
	"github.com/iotaledger/hive.go/ds/orderedmap"
	"github.com/iotaledger/hive.go/ds/shrinkingmap"
	"github.com/iotaledger/hive.go/lo"
	"github.com/iotaledger/hive.go/runtime/options"
	"github.com/iotaledger/iota-core/pkg/blockfactory"
	"github.com/iotaledger/iota-core/pkg/protocol"
	"github.com/iotaledger/iota-core/pkg/protocol/engine/blocks"
	"github.com/iotaledger/iota-core/pkg/protocol/engine/sybilprotection/poa"
	"github.com/iotaledger/iota-core/pkg/protocol/engine/utxoledger"
	"github.com/iotaledger/iota-core/pkg/protocol/snapshotcreator"
	"github.com/iotaledger/iota-core/pkg/storage/utils"
	"github.com/iotaledger/iota-core/pkg/testsuite/mock"
	iotago "github.com/iotaledger/iota.go/v4"
	"github.com/iotaledger/iota.go/v4/tpkg"
)

const MinIssuerAccountDeposit = uint64(84400)

type TestSuite struct {
	Testing     *testing.T
	fakeTesting *testing.T
	Network     *mock.Network

	Directory *utils.Directory
	nodes     *orderedmap.OrderedMap[string, *mock.Node]
	running   bool

	validators     []iotago.AccountID
	validatorsOnce sync.Once
	snapshotPath   string
	blocks         *shrinkingmap.ShrinkingMap[string, *blocks.Block]

	ProtocolParameters iotago.ProtocolParameters

	optsGenesisTimestampOffset int64
	optsAccounts               []snapshotcreator.AccountDetails
	optsSnapshotOptions        []options.Option[snapshotcreator.Options]
	optsWaitFor                time.Duration
	optsTick                   time.Duration

	uniqueCounter        atomic.Int64
	mutex                sync.RWMutex
	TransactionFramework *TransactionFramework
	genesisSeed          [32]byte
}

func NewTestSuite(testingT *testing.T, opts ...options.Option[TestSuite]) *TestSuite {
	return options.Apply(&TestSuite{
		Testing:     testingT,
		fakeTesting: &testing.T{},
		genesisSeed: tpkg.RandEd25519Seed(),
		Network:     mock.NewNetwork(),
		Directory:   utils.NewDirectory(testingT.TempDir()),
		nodes:       orderedmap.New[string, *mock.Node](),
		blocks:      shrinkingmap.New[string, *blocks.Block](),

		optsWaitFor:                DurationFromEnvOrDefault(5*time.Second, "CI_UNIT_TESTS_WAIT_FOR"),
		optsTick:                   DurationFromEnvOrDefault(2*time.Millisecond, "CI_UNIT_TESTS_TICK"),
		optsGenesisTimestampOffset: 0,
	}, opts, func(t *TestSuite) {
		fmt.Println("Setup TestSuite -", testingT.Name())
		t.ProtocolParameters = iotago.ProtocolParameters{
			Version:     3,
			NetworkName: testingT.Name(),
			Bech32HRP:   "rms",
			MinPoWScore: 0,
			RentStructure: iotago.RentStructure{
				VByteCost:    100,
				VBFactorData: 1,
				VBFactorKey:  10,
			},
			TokenSupply:           1_000_0000,
			GenesisUnixTimestamp:  time.Now().Truncate(10*time.Second).Unix() - t.optsGenesisTimestampOffset,
			SlotDurationInSeconds: 10,
<<<<<<< HEAD
			MaxCommittableAge:     10,
=======
			EpochDurationInSlots:  8192,
			EvictionAge:           10,
			LivenessThreshold:     3,
>>>>>>> e479cb54
		}

		genesisBlock := blocks.NewRootBlock(iotago.EmptyBlockID(), iotago.NewEmptyCommitment().MustID(), time.Unix(t.ProtocolParameters.GenesisUnixTimestamp, 0))
		t.RegisterBlock("Genesis", genesisBlock)

		t.snapshotPath = t.Directory.Path("genesis_snapshot.bin")
		defaultSnapshotOptions := []options.Option[snapshotcreator.Options]{
			snapshotcreator.WithDatabaseVersion(protocol.DatabaseVersion),
			snapshotcreator.WithFilePath(t.snapshotPath),
			snapshotcreator.WithProtocolParameters(t.ProtocolParameters),
			snapshotcreator.WithRootBlocks(map[iotago.BlockID]iotago.CommitmentID{
				iotago.EmptyBlockID(): iotago.NewEmptyCommitment().MustID(),
			}),
		}
		t.optsSnapshotOptions = append(defaultSnapshotOptions, t.optsSnapshotOptions...)
	})
}

// Block returns the block with the given alias. Important to note that this blocks.Block is a placeholder and is
// thus not the same as the blocks.Block that is created by a node.
func (t *TestSuite) Block(alias string) *blocks.Block {
	t.mutex.RLock()
	defer t.mutex.RUnlock()

	block, exist := t.blocks.Get(alias)
	if !exist {
		panic(fmt.Sprintf("block %s not registered", alias))
	}

	return block
}

func (t *TestSuite) AccountOutput(alias string) *utxoledger.Output {
	t.mutex.RLock()
	defer t.mutex.RUnlock()

	output, exist := t.TransactionFramework.states[alias]
	if !exist {
		panic(fmt.Sprintf("account %s not registered", alias))
	}

	if _, ok := output.Output().(*iotago.AccountOutput); !ok {
		panic(fmt.Sprintf("output %s is not an account", alias))
	}

	return output
}

func (t *TestSuite) BlockID(alias string) iotago.BlockID {
	return t.Block(alias).ID()
}

func (t *TestSuite) BlockIDs(aliases ...string) []iotago.BlockID {
	return lo.Map(aliases, func(alias string) iotago.BlockID {
		return t.BlockID(alias)
	})
}

func (t *TestSuite) Blocks(aliases ...string) []*blocks.Block {
	return lo.Map(aliases, func(alias string) *blocks.Block {
		return t.Block(alias)
	})
}

func (t *TestSuite) BlocksWithPrefix(prefix string) []*blocks.Block {
	t.mutex.RLock()
	defer t.mutex.RUnlock()

	b := make([]*blocks.Block, 0)

	t.blocks.ForEach(func(alias string, block *blocks.Block) bool {
		if strings.HasPrefix(alias, prefix) {
			b = append(b, block)
		}

		return true
	})

	return b
}

func (t *TestSuite) IssueBlockAtSlot(alias string, slot iotago.SlotIndex, slotCommitment *iotago.Commitment, node *mock.Node, parents ...iotago.BlockID) *blocks.Block {
	t.mutex.Lock()
	defer t.mutex.Unlock()

	slotTimeProvider := node.Protocol.MainEngineInstance().Storage.Settings().API().TimeProvider()
	issuingTime := slotTimeProvider.SlotStartTime(slot).Add(time.Duration(t.uniqueCounter.Add(1)))

	require.Truef(t.Testing, issuingTime.Before(time.Now()), "node: %s: issued block (%s, slot: %d) is in the current (%s, slot: %d) or future slot", node.Name, issuingTime, slot, time.Now(), slotTimeProvider.SlotIndexFromTime(time.Now()))

	block := node.IssueBlock(context.Background(), alias, blockfactory.WithIssuingTime(issuingTime), blockfactory.WithSlotCommitment(slotCommitment), blockfactory.WithStrongParents(parents...))

	t.blocks.Set(alias, block)
	block.ID().RegisterAlias(alias)

	return block
}

func (t *TestSuite) IssueBlockAtSlotWithOptions(alias string, slot iotago.SlotIndex, slotCommitment *iotago.Commitment, node *mock.Node, blockOpts ...options.Option[blockfactory.BlockParams]) *blocks.Block {
	t.mutex.Lock()
	defer t.mutex.Unlock()

	slotTimeProvider := node.Protocol.MainEngineInstance().Storage.Settings().API().TimeProvider()
	issuingTime := slotTimeProvider.SlotStartTime(slot).Add(time.Duration(t.uniqueCounter.Add(1)))

	require.Truef(t.Testing, issuingTime.Before(time.Now()), "node: %s: issued block (%s, slot: %d) is in the current (%s, slot: %d) or future slot", node.Name, issuingTime, slot, time.Now(), slotTimeProvider.SlotIndexFromTime(time.Now()))

	block := node.IssueBlock(context.Background(), alias, append(blockOpts, blockfactory.WithIssuingTime(issuingTime), blockfactory.WithSlotCommitment(slotCommitment))...)

	t.registerBlock(alias, block)

	return block
}

func (t *TestSuite) IssueBlock(alias string, node *mock.Node, blockOpts ...options.Option[blockfactory.BlockParams]) *blocks.Block {
	t.mutex.Lock()
	defer t.mutex.Unlock()

	block := node.IssueBlock(context.Background(), alias, blockOpts...)

	t.registerBlock(alias, block)

	return block
}

func (t *TestSuite) RegisterBlock(alias string, block *blocks.Block) {
	t.mutex.Lock()
	defer t.mutex.Unlock()

	t.registerBlock(alias, block)
}

func (t *TestSuite) registerBlock(alias string, block *blocks.Block) {
	t.blocks.Set(alias, block)
	block.ID().RegisterAlias(alias)
}

func (t *TestSuite) CreateBlock(alias string, node *mock.Node, blockOpts ...options.Option[blockfactory.BlockParams]) {
	t.mutex.Lock()
	defer t.mutex.Unlock()

	block := node.CreateBlock(context.Background(), alias, blockOpts...)

	t.registerBlock(alias, block)
}

func (t *TestSuite) Node(name string) *mock.Node {
	t.mutex.RLock()
	defer t.mutex.RUnlock()

	node, exist := t.nodes.Get(name)
	if !exist {
		panic(fmt.Sprintf("node %s does not exist", name))
	}

	return node
}

func (t *TestSuite) Nodes(names ...string) []*mock.Node {
	if len(names) == 0 {
		t.mutex.RLock()
		defer t.mutex.RUnlock()

		nodes := make([]*mock.Node, 0, t.nodes.Size())
		t.nodes.ForEach(func(_ string, node *mock.Node) bool {
			nodes = append(nodes, node)

			return true
		})

		return nodes
	}

	nodes := make([]*mock.Node, len(names))
	for i, name := range names {
		nodes[i] = t.Node(name)
	}

	return nodes
}

func (t *TestSuite) Wait(nodes ...*mock.Node) {
	for _, node := range nodes {
		node.Wait()
	}
}

func (t *TestSuite) WaitWithDelay(delay time.Duration, nodes ...*mock.Node) {
	t.Wait(nodes...)
	time.Sleep(delay)
	t.Wait(nodes...)
}

func (t *TestSuite) Shutdown() {
	t.mutex.RLock()
	defer t.mutex.RUnlock()

	t.nodes.ForEach(func(_ string, node *mock.Node) bool {
		node.Shutdown()
		return true
	})

	fmt.Println("======= ATTACHED BLOCKS =======")
	t.nodes.ForEach(func(_ string, node *mock.Node) bool {
		for _, block := range node.AttachedBlocks() {
			fmt.Println(node.Name, ">", block)
		}

		return true
	})
}

func (t *TestSuite) addNodeToPartition(name string, partition string, validator bool, optDeposit ...uint64) *mock.Node {
	t.mutex.Lock()
	defer t.mutex.Unlock()

	if validator && t.running {
		panic(fmt.Sprintf("cannot add validator node %s to partition %s: framework already running", name, partition))
	}

	node := mock.NewNode(t.Testing, t.Network, partition, name, validator)
	t.nodes.Set(name, node)

	deposit := MinIssuerAccountDeposit
	if len(optDeposit) > 0 {
		deposit = optDeposit[0]
	}
	if deposit > 0 {
		t.optsAccounts = append(t.optsAccounts, snapshotcreator.AccountDetails{
			Address:   iotago.Ed25519AddressFromPubKey(node.PubKey),
			Amount:    deposit,
			IssuerKey: node.PubKey,
		})
	}

	return node
}

func (t *TestSuite) AddValidatorNodeToPartition(name string, partition string, optDeposit ...uint64) *mock.Node {
	return t.addNodeToPartition(name, partition, true, optDeposit...)
}

func (t *TestSuite) AddValidatorNode(name string, optDeposit ...uint64) *mock.Node {
	return t.addNodeToPartition(name, mock.NetworkMainPartition, true, optDeposit...)
}

func (t *TestSuite) AddNodeToPartition(name string, partition string, optDeposit ...uint64) *mock.Node {
	return t.addNodeToPartition(name, partition, false, optDeposit...)
}

func (t *TestSuite) AddNode(name string, optDeposit ...uint64) *mock.Node {
	return t.addNodeToPartition(name, mock.NetworkMainPartition, false, optDeposit...)
}

func (t *TestSuite) RemoveNode(name string) {
	t.nodes.Delete(name)
}

func (t *TestSuite) Run(nodesOptions ...map[string][]options.Option[protocol.Protocol]) {
	t.mutex.Lock()
	defer t.mutex.Unlock()

	// Create accounts for any block issuer nodes added before starting the network.
	if t.optsAccounts != nil {
		wallet := mock.NewHDWallet("genesis", t.genesisSeed[:], 0)
		t.optsSnapshotOptions = append(t.optsSnapshotOptions, snapshotcreator.WithAccounts(lo.Map(t.optsAccounts, func(accountDetails snapshotcreator.AccountDetails) snapshotcreator.AccountDetails {
			if accountDetails.Address == nil {
				accountDetails.Address = wallet.Address()
			}

			return accountDetails
		})...))
	}
	// TODO: what if someone passes custom GenesisSeed? We set the random one anyway in the transaction framework.
	err := snapshotcreator.CreateSnapshot(append([]options.Option[snapshotcreator.Options]{snapshotcreator.WithGenesisSeed(t.genesisSeed[:])}, t.optsSnapshotOptions...)...)
	if err != nil {
		panic(fmt.Sprintf("failed to create snapshot: %s", err))
	}

	validators := t.Validators()
	t.nodes.ForEach(func(_ string, node *mock.Node) bool {
		baseOpts := []options.Option[protocol.Protocol]{
			protocol.WithSnapshotPath(t.snapshotPath),
			protocol.WithBaseDirectory(t.Directory.PathWithCreate(node.Name)),
			protocol.WithSybilProtectionProvider(
				poa.NewProvider(validators),
			),
		}
		if len(nodesOptions) == 1 {
			if opts, exists := nodesOptions[0][node.Name]; exists {
				baseOpts = append(baseOpts, opts...)
			}
		}

		node.Initialize(baseOpts...)

		if t.TransactionFramework == nil {
			t.TransactionFramework = NewTransactionFramework(node.Protocol, t.genesisSeed[:], t.optsAccounts...)
		}

		return true
	})

	t.running = true
}

func (t *TestSuite) Validators() []iotago.AccountID {
	t.validatorsOnce.Do(func() {
		if t.running {
			panic("cannot create validators from nodes: framework already running")
		}

		validators := []iotago.AccountID{}
		var seat account.SeatIndex
		t.nodes.ForEach(func(_ string, node *mock.Node) bool {
			if node.Validator {
				node.ValidatorSeat = seat
				validators = append(validators, node.AccountID)
				seat++
			}

			return true
		})

		t.validators = validators
	})

	return t.validators
}

func (t *TestSuite) HookLogging() {
	t.mutex.RLock()
	defer t.mutex.RUnlock()

	t.nodes.ForEach(func(_ string, node *mock.Node) bool {
		node.HookLogging()
		return true
	})
}

// Eventually asserts that given condition will be met in opts.waitFor time,
// periodically checking target function each opts.tick.
//
//	assert.Eventually(t, func() bool { return true; }, time.Second, 10*time.Millisecond)
func (t *TestSuite) Eventually(condition func() error) {
	ch := make(chan error, 1)

	timer := time.NewTimer(t.optsWaitFor)
	defer timer.Stop()

	ticker := time.NewTicker(t.optsTick)
	defer ticker.Stop()

	var lastErr error
	for tick := ticker.C; ; {
		select {
		case <-timer.C:
			require.FailNow(t.Testing, "condition never satisfied", lastErr)
		case <-tick:
			tick = nil
			go func() { ch <- condition() }()
		case lastErr = <-ch:
			// The condition is satisfied, we can exit.
			if lastErr == nil {
				return
			}
			tick = ticker.C
		}
	}
}

func mustNodes(nodes []*mock.Node) {
	if len(nodes) == 0 {
		panic("no nodes provided")
	}
}

func WithWaitFor(waitFor time.Duration) options.Option[TestSuite] {
	return func(opts *TestSuite) {
		opts.optsWaitFor = waitFor
	}
}

func WithTick(tick time.Duration) options.Option[TestSuite] {
	return func(opts *TestSuite) {
		opts.optsTick = tick
	}
}

func WithAccounts(accounts ...snapshotcreator.AccountDetails) options.Option[TestSuite] {
	return func(opts *TestSuite) {
		opts.optsAccounts = append(opts.optsAccounts, accounts...)
	}
}

func WithSnapshotOptions(snapshotOptions ...options.Option[snapshotcreator.Options]) options.Option[TestSuite] {
	return func(opts *TestSuite) {
		opts.optsSnapshotOptions = snapshotOptions
	}
}

func WithGenesisTimestampOffset(offset int64) options.Option[TestSuite] {
	return func(opts *TestSuite) {
		opts.optsGenesisTimestampOffset = offset
	}
}

func DurationFromEnvOrDefault(defaultDuration time.Duration, envKey string) time.Duration {
	waitFor := os.Getenv(envKey)
	if waitFor == "" {
		return defaultDuration
	}

	d, err := time.ParseDuration(waitFor)
	if err != nil {
		panic(err)
	}

	return d
}<|MERGE_RESOLUTION|>--- conflicted
+++ resolved
@@ -87,13 +87,9 @@
 			TokenSupply:           1_000_0000,
 			GenesisUnixTimestamp:  time.Now().Truncate(10*time.Second).Unix() - t.optsGenesisTimestampOffset,
 			SlotDurationInSeconds: 10,
-<<<<<<< HEAD
-			MaxCommittableAge:     10,
-=======
 			EpochDurationInSlots:  8192,
 			EvictionAge:           10,
 			LivenessThreshold:     3,
->>>>>>> e479cb54
 		}
 
 		genesisBlock := blocks.NewRootBlock(iotago.EmptyBlockID(), iotago.NewEmptyCommitment().MustID(), time.Unix(t.ProtocolParameters.GenesisUnixTimestamp, 0))

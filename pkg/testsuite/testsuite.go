--- conflicted
+++ resolved
@@ -208,44 +208,10 @@
 
 	b := make([]*blocks.Block, 0)
 
-<<<<<<< HEAD
-	latestCommittedSlot := activeNodes[0].Protocol.MainEngineInstance().Storage.Settings().LatestCommitment().Index()
-	if latestCommittedSlot >= slot {
-		return parent
-	}
-	nextBlockSlot := lo.Min(slot+t.optsMinCommittableAge, latestCommittedSlot+t.optsMinCommittableAge)
-	tip := parent
-	chainIndex := 0
-	for {
-		// preacceptance of nextBlockSlot
-		for _, node := range activeNodes {
-			blockAlias := fmt.Sprintf("chain-%s-%d-%s", parent.ID().Alias(), chainIndex, node.Name)
-			tip = t.IssueBlockAtSlot(blockAlias, nextBlockSlot, node.Protocol.MainEngineInstance().Storage.Settings().LatestCommitment().Commitment(), node, tip.ID())
-		}
-		// acceptance of nextBlockSlot
-		for _, node := range activeNodes {
-			blockAlias := fmt.Sprintf("chain-%s-%d-%s", parent.ID().Alias(), chainIndex+1, node.Name)
-			tip = t.IssueBlockAtSlot(blockAlias, nextBlockSlot, node.Protocol.MainEngineInstance().Storage.Settings().LatestCommitment().Commitment(), node, tip.ID())
-		}
-		if nextBlockSlot == slot+t.optsMinCommittableAge {
-			break
-		}
-		nextBlockSlot = lo.Min(slot+t.optsMinCommittableAge, nextBlockSlot+t.optsMinCommittableAge)
-		chainIndex += 2
-	}
-
-	for _, node := range activeNodes {
-		t.AssertLatestCommitmentSlotIndex(slot, node)
-	}
-
-	return tip
-}
-=======
 	t.blocks.ForEach(func(alias string, block *blocks.Block) bool {
 		if strings.HasSuffix(alias, suffix) {
 			b = append(b, block)
 		}
->>>>>>> 718b24f9
 
 		return true
 	})

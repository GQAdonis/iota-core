--- conflicted
+++ resolved
@@ -331,11 +331,7 @@
 			Mana:                 iotago.Mana(amount),
 			IssuerKey:            iotago.Ed25519PublicKeyBlockIssuerKeyFromPublicKey(ed25519.PublicKey(node.Validator.PublicKey)),
 			ExpirySlot:           iotago.MaxSlotIndex,
-<<<<<<< HEAD
-			BlockIssuanceCredits: iotago.MaxBlockIssuanceCredits / 100,
-=======
 			BlockIssuanceCredits: iotago.MaxBlockIssuanceCredits / 2,
->>>>>>> 926bf11b
 			StakedAmount:         amount,
 			StakingEpochEnd:      iotago.MaxEpochIndex,
 			FixedCost:            iotago.Mana(0),

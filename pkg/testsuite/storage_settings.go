--- conflicted
+++ resolved
@@ -83,14 +83,9 @@
 
 	for _, node := range nodes {
 		t.Eventually(func() error {
-<<<<<<< HEAD
-			if slot != node.Protocol.Engines.Main.Get().Storage.Settings().LatestCommitment().Slot() {
-				return ierrors.Errorf("AssertLatestCommitmentSlotIndex: %s: expected %v, got %v", node.Name, slot, node.Protocol.Engines.Main.Get().Storage.Settings().LatestCommitment().Slot())
-=======
-			latestCommittedSlot := node.Protocol.MainEngineInstance().Storage.Settings().LatestCommitment().Slot()
+			latestCommittedSlot := node.Protocol.Engines.Main.Get().Storage.Settings().LatestCommitment().Slot()
 			if slot != latestCommittedSlot {
 				return ierrors.Errorf("AssertLatestCommitmentSlotIndex: %s: expected %v, got %v", node.Name, slot, latestCommittedSlot)
->>>>>>> aefe705a
 			}
 
 			return nil

--- conflicted
+++ resolved
@@ -55,7 +55,7 @@
 		t.Eventually(func() error {
 			latestCommitment, err := client.CommitmentByID(context.Background(), iotago.EmptyCommitmentID)
 			if err != nil {
-				return ierrors.Errorf("AssertCommitmentSlotIndexExists: %s: error loading latest commitment: %w", client.Name(), err)
+				return ierrors.Errorf("AssertCommitmentSlotIndexExists: error loading latest commitment: %w", err)
 			}
 
 			if latestCommitment.Slot < slot {
@@ -64,11 +64,7 @@
 
 			cm, err := client.CommitmentBySlot(context.Background(), slot)
 			if err != nil {
-<<<<<<< HEAD
 				return ierrors.Errorf("AssertCommitmentSlotIndexExists: expected %v, got error %v", slot, err)
-=======
-				return ierrors.Errorf("AssertCommitmentSlotIndexExists: %s: expected %v, got error %w", client.Name(), slot, err)
->>>>>>> 737aa28e
 			}
 
 			if cm == nil {

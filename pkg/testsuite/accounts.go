--- conflicted
+++ resolved
@@ -11,15 +11,9 @@
 )
 
 func (t *TestSuite) AssertAccountData(accountData *accounts.AccountData, nodes ...*mock.Node) {
-<<<<<<< HEAD
-	t.Eventually(func() error {
-		for _, node := range nodes {
-			actualAccountData, exists, err := node.Protocol.Engines.Main.Get().Ledger.Account(accountData.ID, node.Protocol.Engines.Main.Get().SyncManager.LatestCommitment().Slot())
-=======
 	for _, node := range nodes {
 		t.Eventually(func() error {
-			actualAccountData, exists, err := node.Protocol.MainEngineInstance().Ledger.Account(accountData.ID, node.Protocol.MainEngineInstance().SyncManager.LatestCommitment().Slot())
->>>>>>> aefe705a
+			actualAccountData, exists, err := node.Protocol.Engines.Main.Get().Ledger.Account(accountData.ID, node.Protocol.Engines.Main.Get().SyncManager.LatestCommitment().Slot())
 			if err != nil {
 				return ierrors.Wrap(err, "AssertAccountData: failed to load account data")
 			}

--- conflicted
+++ resolved
@@ -37,18 +37,13 @@
 				return ierrors.Errorf("AssertAccountData: %s: accountID %s expected output %s, got %s", node.Name, accountData.ID, accountData.OutputID, actualAccountData.OutputID)
 			}
 
-<<<<<<< HEAD
-		if accountData.ExpirySlot != actualAccountData.ExpirySlot {
-			return ierrors.Errorf("AssertAccountData: %s: accountID %s expected expiry slot %s, got %s", node.Name, accountData.ID, accountData.ExpirySlot, actualAccountData.ExpirySlot)
-		}
+			if accountData.ExpirySlot != actualAccountData.ExpirySlot {
+				return ierrors.Errorf("AssertAccountData: %s: accountID %s expected expiry slot %s, got %s", node.Name, accountData.ID, accountData.ExpirySlot, actualAccountData.ExpirySlot)
+			}
 
-		if !cmp.Equal(accountData.PubKeys.Slice(), actualAccountData.PubKeys.Slice()) {
-			return ierrors.Errorf("AssertAccountData: %s: accountID %s expected pub keys %s, got %s", node.Name, accountData.ID, accountData.PubKeys, actualAccountData.PubKeys)
-=======
 			if !cmp.Equal(accountData.PubKeys.ToSlice(), actualAccountData.PubKeys.ToSlice()) {
 				return ierrors.Errorf("AssertAccountData: %s: accountID %s expected pub keys %s, got %s", node.Name, accountData.ID, accountData.PubKeys, actualAccountData.PubKeys)
 			}
->>>>>>> 07ef4c55
 		}
 
 		return nil
@@ -80,23 +75,17 @@
 				return ierrors.Errorf("AssertAccountDiff: %s: expected change %d but actual %d for account %s at slot %d", node.Name, accountDiff.BICChange, actualAccountDiff.BICChange, accountID, index)
 			}
 
-<<<<<<< HEAD
-		if accountDiff.NewExpirySlot != actualAccountDiff.NewExpirySlot {
-			return ierrors.Errorf("AssertAccountDiff: %s: expected new expiry slot %d but actual %d for account %s at slot %d", node.Name, accountDiff.NewExpirySlot, actualAccountDiff.NewExpirySlot, accountID, index)
-		}
-
-		if accountDiff.PreviousExpirySlot != actualAccountDiff.PreviousExpirySlot {
-			return ierrors.Errorf("AssertAccountDiff: %s: expected previous expiry slot %d but actual %d for account %s at slot %d", node.Name, accountDiff.PreviousExpirySlot, actualAccountDiff.PreviousExpirySlot, accountID, index)
-		}
-
-		if accountDiff.NewOutputID != actualAccountDiff.NewOutputID {
-			return ierrors.Errorf("AssertAccountDiff: %s: expected new output ID %s but actual %s for account %s at slot %d", node.Name, accountDiff.NewOutputID, actualAccountDiff.NewOutputID, accountID, index)
-		}
-=======
 			if accountDiff.PreviousUpdatedTime != actualAccountDiff.PreviousUpdatedTime {
 				return ierrors.Errorf("AssertAccountDiff: %s: expected previous updated time %d but actual %d for account %s at slot %d", node.Name, accountDiff.PreviousUpdatedTime, actualAccountDiff.PreviousUpdatedTime, accountID, index)
 			}
->>>>>>> 07ef4c55
+
+			if accountDiff.NewExpirySlot != actualAccountDiff.NewExpirySlot {
+				return ierrors.Errorf("AssertAccountDiff: %s: expected new expiry slot %d but actual %d for account %s at slot %d", node.Name, accountDiff.NewExpirySlot, actualAccountDiff.NewExpirySlot, accountID, index)
+			}
+
+			if accountDiff.PreviousExpirySlot != actualAccountDiff.PreviousExpirySlot {
+				return ierrors.Errorf("AssertAccountDiff: %s: expected previous expiry slot %d but actual %d for account %s at slot %d", node.Name, accountDiff.PreviousExpirySlot, actualAccountDiff.PreviousExpirySlot, accountID, index)
+			}
 
 			if accountDiff.NewOutputID != actualAccountDiff.NewOutputID {
 				return ierrors.Errorf("AssertAccountDiff: %s: expected new output ID %s but actual %s for account %s at slot %d", node.Name, accountDiff.NewOutputID, actualAccountDiff.NewOutputID, accountID, index)

--- conflicted
+++ resolved
@@ -69,15 +69,10 @@
 	candidateEngineActivatedCount atomic.Uint32
 	mainEngineSwitchedCount       atomic.Uint32
 
-<<<<<<< HEAD
-	mutex          syncutils.RWMutex
-	attachedBlocks []*blocks.Block
-	currentSlot    iotago.SlotIndex
-=======
 	mutex               syncutils.RWMutex
 	attachedBlocks      []*blocks.Block
+	currentSlot         iotago.SlotIndex
 	filteredBlockEvents []*commitmentfilter.BlockFilteredEvent
->>>>>>> f3c1f3c6
 }
 
 func NewNode(t *testing.T, net *Network, partition string, name string, validator bool) *Node {

package mock

import (
	"context"
	"fmt"
	"log/slog"
	"sync/atomic"
	"testing"
	"time"

	p2pcrypto "github.com/libp2p/go-libp2p/core/crypto"
	"github.com/libp2p/go-libp2p/core/peer"
	"github.com/stretchr/testify/require"
	"golang.org/x/crypto/blake2b"

	"github.com/iotaledger/hive.go/lo"
	"github.com/iotaledger/hive.go/log"
	"github.com/iotaledger/hive.go/runtime/options"
	"github.com/iotaledger/hive.go/runtime/syncutils"
	"github.com/iotaledger/hive.go/runtime/workerpool"
	"github.com/iotaledger/iota-core/pkg/core/account"
	"github.com/iotaledger/iota-core/pkg/model"
	"github.com/iotaledger/iota-core/pkg/protocol"
	"github.com/iotaledger/iota-core/pkg/protocol/engine"
	"github.com/iotaledger/iota-core/pkg/protocol/engine/blocks"
	"github.com/iotaledger/iota-core/pkg/protocol/engine/commitmentfilter"
	"github.com/iotaledger/iota-core/pkg/protocol/engine/filter"
	"github.com/iotaledger/iota-core/pkg/protocol/engine/mempool"
	"github.com/iotaledger/iota-core/pkg/protocol/engine/notarization"
	iotago "github.com/iotaledger/iota.go/v4"
	"github.com/iotaledger/iota.go/v4/tpkg"
)

// idAliases contains a list of aliases registered for a set of IDs.
var idAliases = make(map[peer.ID]string)

// RegisterIDAlias registers an alias that will modify the String() output of the ID to show a human
// readable string instead of the base58 encoded version of itself.
func RegisterIDAlias(id peer.ID, alias string) {
	idAliases[id] = alias
}

// UnregisterIDAliases removes all aliases registered through the RegisterIDAlias function.
func UnregisterIDAliases() {
	idAliases = make(map[peer.ID]string)
}

type Node struct {
	Testing *testing.T

	Name       string
	Validator  *BlockIssuer
	KeyManager *KeyManager

	ctx       context.Context
	ctxCancel context.CancelFunc

	PeerID                  peer.ID
	protocolParametersHash  iotago.Identifier
	highestSupportedVersion iotago.Version

	Partition string
	Endpoint  *Endpoint
	Workers   *workerpool.Group

	Protocol *protocol.Protocol

	forkDetectedCount             atomic.Uint32
	candidateEngineActivatedCount atomic.Uint32
	mainEngineSwitchedCount       atomic.Uint32

	logHandler          slog.Handler
	enableEngineLogging bool

	mutex               syncutils.RWMutex
	attachedBlocks      []*blocks.Block
	filteredBlockEvents []*commitmentfilter.BlockFilteredEvent
}

func NewNode(t *testing.T, net *Network, partition string, name string, validator bool, logHandler slog.Handler) *Node {
	seed := tpkg.RandEd25519Seed()
	keyManager := NewKeyManager(seed[:], 0)
	priv, pub := keyManager.KeyPair()

	accountID := iotago.AccountID(blake2b.Sum256(pub))
	accountID.RegisterAlias(name)

	peerID := lo.PanicOnErr(peer.IDFromPrivateKey(lo.PanicOnErr(p2pcrypto.UnmarshalEd25519PrivateKey(priv))))
	RegisterIDAlias(peerID, name)

	var validatorBlockIssuer *BlockIssuer
	if validator {
		validatorBlockIssuer = NewBlockIssuer(t, name, keyManager, accountID, validator)
	} else {
		validatorBlockIssuer = nil
	}

	return &Node{
		Testing: t,

		Name: name,

		Validator:  validatorBlockIssuer,
		KeyManager: keyManager,

		PeerID: peerID,

		Partition: partition,
		Endpoint:  net.JoinWithEndpointID(peerID, partition),
		Workers:   workerpool.NewGroup(name),

		logHandler:          logHandler,
		enableEngineLogging: false,

		attachedBlocks: make([]*blocks.Block, 0),
	}
}

func (n *Node) IsValidator() bool {
	return n.Validator != nil
}

func (n *Node) Initialize(failOnBlockFiltered bool, opts ...options.Option[protocol.Protocol]) {
	n.Protocol = protocol.New(
		log.NewLogger(n.Name, n.logHandler),
		n.Workers.CreateGroup("Protocol"),
		n.Endpoint,
		opts...,
	)

	n.hookEvents()

	if n.enableEngineLogging {
		n.hookLogging(failOnBlockFiltered)
	}

	n.ctx, n.ctxCancel = context.WithCancel(context.Background())

	started := make(chan struct{}, 1)

	n.Protocol.Initialized.OnTrigger(func() {
		close(started)
	})

	go func() {
		if err := n.Protocol.Run(n.ctx); err != nil {
			fmt.Printf("%s > Run finished with error: %s\n", n.Name, err.Error())
		}
	}()

	<-started
}

func (n *Node) hookEvents() {
<<<<<<< HEAD
	n.Protocol.Chains.HeaviestAttested.OnUpdate(func(prevHeaviestAttestedChain *protocol.Chain, heaviestAttestedChain *protocol.Chain) {
		if prevHeaviestAttestedChain != nil {
			n.forkDetectedCount.Add(1)
=======
	events := n.Protocol.Events

	events.ChainManager.ForkDetected.Hook(func(fork *chainmanager.Fork) { n.forkDetectedCount.Add(1) })

	events.CandidateEngineActivated.Hook(func(e *engine.Engine) { n.candidateEngineActivatedCount.Add(1) })

	events.MainEngineSwitched.Hook(func(e *engine.Engine) { n.mainEngineSwitchedCount.Add(1) })

	n.Protocol.Events.Engine.CommitmentFilter.BlockFiltered.Hook(func(event *commitmentfilter.BlockFilteredEvent) {
		n.mutex.Lock()
		defer n.mutex.Unlock()

		n.filteredBlockEvents = append(n.filteredBlockEvents, event)
	})
}

func (n *Node) hookLogging(failOnBlockFiltered bool) {
	events := n.Protocol.Events

	n.attachEngineLogs(failOnBlockFiltered, n.Protocol.MainEngineInstance())

	events.Network.BlockReceived.Hook(func(block *model.Block, source peer.ID) {
		fmt.Printf("%s > Network.BlockReceived: from %s %s - %d\n", n.Name, source, block.ID(), block.ID().Slot())
	})

	events.Network.BlockRequestReceived.Hook(func(blockID iotago.BlockID, source peer.ID) {
		fmt.Printf("%s > Network.BlockRequestReceived: from %s %s\n", n.Name, source, blockID)
	})

	events.Network.SlotCommitmentReceived.Hook(func(commitment *model.Commitment, source peer.ID) {
		fmt.Printf("%s > Network.SlotCommitmentReceived: from %s %s\n", n.Name, source, commitment.ID())
	})

	events.Network.SlotCommitmentRequestReceived.Hook(func(commitmentID iotago.CommitmentID, source peer.ID) {
		fmt.Printf("%s > Network.SlotCommitmentRequestReceived: from %s %s\n", n.Name, source, commitmentID)
	})

	events.Network.AttestationsReceived.Hook(func(commitment *model.Commitment, attestations []*iotago.Attestation, merkleProof *merklehasher.Proof[iotago.Identifier], source peer.ID) {
		fmt.Printf("%s > Network.AttestationsReceived: from %s %s number of attestations: %d with merkleProof: %s - %s\n", n.Name, source, commitment.ID(), len(attestations), lo.PanicOnErr(merkleProof.JSONEncode()), lo.Map(attestations, func(a *iotago.Attestation) iotago.BlockID {
			return lo.PanicOnErr(a.BlockID())
		}))
	})
>>>>>>> ccd9f5d6

			heaviestAttestedChain.SpawnedEngine.OnUpdate(func(prevEngine *engine.Engine, newEngine *engine.Engine) {
				n.candidateEngineActivatedCount.Add(1)
			})
		}
	})

	n.Protocol.Chains.Main.OnUpdate(func(prevChain *protocol.Chain, newChain *protocol.Chain) {
		if prevChain != nil {
			n.mainEngineSwitchedCount.Add(1)
		}
	})
}

func (n *Node) hookLogging(failOnBlockFiltered bool) {
	n.Protocol.Chains.WithElements(func(chain *protocol.Chain) (teardown func()) {
		return chain.SpawnedEngine.OnUpdate(func(_ *engine.Engine, newEngine *engine.Engine) {
			if newEngine != nil {
				n.attachEngineLogs(failOnBlockFiltered, newEngine)
			}
		})
	})
}

func (n *Node) attachEngineLogsWithName(failOnBlockFiltered bool, instance *engine.Engine, engineName string) {
	events := instance.Events

	events.BlockDAG.BlockAttached.Hook(func(block *blocks.Block) {
		fmt.Printf("%s > [%s] BlockDAG.BlockAttached: %s\n", n.Name, engineName, block.ID())

		n.mutex.Lock()
		defer n.mutex.Unlock()
		n.attachedBlocks = append(n.attachedBlocks, block)
	})

	events.BlockDAG.BlockSolid.Hook(func(block *blocks.Block) {
		fmt.Printf("%s > [%s] BlockDAG.BlockSolid: %s\n", n.Name, engineName, block.ID())
	})

	events.BlockDAG.BlockInvalid.Hook(func(block *blocks.Block, err error) {
		fmt.Printf("%s > [%s] BlockDAG.BlockInvalid: %s - %s\n", n.Name, engineName, block.ID(), err)
	})

	events.BlockDAG.BlockMissing.Hook(func(block *blocks.Block) {
		fmt.Printf("%s > [%s] BlockDAG.BlockMissing: %s\n", n.Name, engineName, block.ID())
	})

	events.BlockDAG.MissingBlockAttached.Hook(func(block *blocks.Block) {
		fmt.Printf("%s > [%s] BlockDAG.MissingBlockAttached: %s\n", n.Name, engineName, block.ID())
	})

	events.SeatManager.BlockProcessed.Hook(func(block *blocks.Block) {
		fmt.Printf("%s > [%s] SybilProtection.BlockProcessed: %s\n", n.Name, engineName, block.ID())
	})

	events.Booker.BlockBooked.Hook(func(block *blocks.Block) {
		fmt.Printf("%s > [%s] Booker.BlockBooked: %s\n", n.Name, engineName, block.ID())
	})

	events.Booker.BlockInvalid.Hook(func(block *blocks.Block, err error) {
		fmt.Printf("%s > [%s] Booker.BlockInvalid: %s - %s\n", n.Name, engineName, block.ID(), err.Error())
	})

	events.Booker.TransactionInvalid.Hook(func(metadata mempool.TransactionMetadata, err error) {
		fmt.Printf("%s > [%s] Booker.TransactionInvalid: %s - %s\n", n.Name, engineName, metadata.ID(), err.Error())
	})

	events.Scheduler.BlockScheduled.Hook(func(block *blocks.Block) {
		fmt.Printf("%s > [%s] Scheduler.BlockScheduled: %s\n", n.Name, engineName, block.ID())
	})

	events.Scheduler.BlockEnqueued.Hook(func(block *blocks.Block) {
		fmt.Printf("%s > [%s] Scheduler.BlockEnqueued: %s\n", n.Name, engineName, block.ID())
	})

	events.Scheduler.BlockSkipped.Hook(func(block *blocks.Block) {
		fmt.Printf("%s > [%s] Scheduler.BlockSkipped: %s\n", n.Name, engineName, block.ID())
	})

	events.Scheduler.BlockDropped.Hook(func(block *blocks.Block, err error) {
		fmt.Printf("%s > [%s] Scheduler.BlockDropped: %s - %s\n", n.Name, engineName, block.ID(), err.Error())
	})

	events.Clock.AcceptedTimeUpdated.Hook(func(newTime time.Time) {
		fmt.Printf("%s > [%s] Clock.AcceptedTimeUpdated: %s [Slot %d]\n", n.Name, engineName, newTime, instance.LatestAPI().TimeProvider().SlotFromTime(newTime))
	})

	events.Clock.ConfirmedTimeUpdated.Hook(func(newTime time.Time) {
		fmt.Printf("%s > [%s] Clock.ConfirmedTimeUpdated: %s [Slot %d]\n", n.Name, engineName, newTime, instance.LatestAPI().TimeProvider().SlotFromTime(newTime))
	})

	events.Filter.BlockPreAllowed.Hook(func(block *model.Block) {
		fmt.Printf("%s > [%s] Filter.BlockPreAllowed: %s\n", n.Name, engineName, block.ID())
	})

	events.Filter.BlockPreFiltered.Hook(func(event *filter.BlockPreFilteredEvent) {
		fmt.Printf("%s > [%s] Filter.BlockPreFiltered: %s - %s\n", n.Name, engineName, event.Block.ID(), event.Reason.Error())
		if failOnBlockFiltered {
			n.Testing.Fatal("no blocks should be prefiltered")
		}
	})

	events.CommitmentFilter.BlockAllowed.Hook(func(block *blocks.Block) {
		fmt.Printf("%s > [%s] CommitmentFilter.BlockAllowed: %s\n", n.Name, engineName, block.ID())
	})

	events.CommitmentFilter.BlockFiltered.Hook(func(event *commitmentfilter.BlockFilteredEvent) {
		fmt.Printf("%s > [%s] CommitmentFilter.BlockFiltered: %s - %s\n", n.Name, engineName, event.Block.ID(), event.Reason.Error())
		if failOnBlockFiltered {
			n.Testing.Fatal("no blocks should be filtered")
		}

		n.mutex.Lock()
		defer n.mutex.Unlock()
		n.filteredBlockEvents = append(n.filteredBlockEvents, event)
	})

	events.BlockRequester.Tick.Hook(func(blockID iotago.BlockID) {
		fmt.Printf("%s > [%s] BlockRequester.Tick: %s\n", n.Name, engineName, blockID)
	})

	events.BlockProcessed.Hook(func(blockID iotago.BlockID) {
		fmt.Printf("%s > [%s] Engine.BlockProcessed: %s\n", n.Name, engineName, blockID)
	})

	events.Notarization.SlotCommitted.Hook(func(details *notarization.SlotCommittedDetails) {
		var acceptedBlocks iotago.BlockIDs
		err := details.AcceptedBlocks.Stream(func(id iotago.BlockID) error {
			acceptedBlocks = append(acceptedBlocks, id)
			return nil
		})
		require.NoError(n.Testing, err)

		rootsStorage, err := instance.Storage.Roots(details.Commitment.ID().Slot())
		require.NoError(n.Testing, err, "roots storage for slot %d not found", details.Commitment.Slot())
		roots, exists, err := rootsStorage.Load(details.Commitment.ID())
		require.NoError(n.Testing, err)
		require.True(n.Testing, exists)

		attestationBlockIDs := make([]iotago.BlockID, 0)
		tree, err := instance.Attestations.GetMap(details.Commitment.Slot())
		if err == nil {
			err = tree.Stream(func(key iotago.AccountID, value *iotago.Attestation) error {
				attestationBlockIDs = append(attestationBlockIDs, lo.PanicOnErr(value.BlockID()))
				return nil
			})
			require.NoError(n.Testing, err)
		}

		fmt.Printf("%s > [%s] NotarizationManager.SlotCommitted: %s %s Accepted Blocks: %s\n %s\n Attestations: %s\n", n.Name, engineName, details.Commitment.ID(), details.Commitment, acceptedBlocks, roots, attestationBlockIDs)
	})

	events.Notarization.LatestCommitmentUpdated.Hook(func(commitment *model.Commitment) {
		fmt.Printf("%s > [%s] NotarizationManager.LatestCommitmentUpdated: %s\n", n.Name, engineName, commitment.ID())
	})

	events.BlockGadget.BlockPreAccepted.Hook(func(block *blocks.Block) {
		fmt.Printf("%s > [%s] Consensus.BlockGadget.BlockPreAccepted: %s %s\n", n.Name, engineName, block.ID(), block.ProtocolBlock().Header.SlotCommitmentID)
	})

	events.BlockGadget.BlockAccepted.Hook(func(block *blocks.Block) {
		fmt.Printf("%s > [%s] Consensus.BlockGadget.BlockAccepted: %s @ slot %s committing to %s\n", n.Name, engineName, block.ID(), block.ID().Slot(), block.ProtocolBlock().Header.SlotCommitmentID)
	})

	events.BlockGadget.BlockPreConfirmed.Hook(func(block *blocks.Block) {
		fmt.Printf("%s > [%s] Consensus.BlockGadget.BlockPreConfirmed: %s %s\n", n.Name, engineName, block.ID(), block.ProtocolBlock().Header.SlotCommitmentID)
	})

	events.BlockGadget.BlockConfirmed.Hook(func(block *blocks.Block) {
		fmt.Printf("%s > [%s] Consensus.BlockGadget.BlockConfirmed: %s %s\n", n.Name, engineName, block.ID(), block.ProtocolBlock().Header.SlotCommitmentID)
	})

	events.SlotGadget.SlotFinalized.Hook(func(slot iotago.SlotIndex) {
		fmt.Printf("%s > [%s] Consensus.SlotGadget.SlotFinalized: %s\n", n.Name, engineName, slot)
	})

	events.SeatManager.OnlineCommitteeSeatAdded.Hook(func(seat account.SeatIndex, accountID iotago.AccountID) {
		fmt.Printf("%s > [%s] SybilProtection.OnlineCommitteeSeatAdded: %d - %s\n", n.Name, engineName, seat, accountID)
	})

	events.SeatManager.OnlineCommitteeSeatRemoved.Hook(func(seat account.SeatIndex) {
		fmt.Printf("%s > [%s] SybilProtection.OnlineCommitteeSeatRemoved: %d\n", n.Name, engineName, seat)
	})

	events.SybilProtection.CommitteeSelected.Hook(func(committee *account.Accounts, epoch iotago.EpochIndex) {
		fmt.Printf("%s > [%s] SybilProtection.CommitteeSelected: epoch %d - %s\n", n.Name, engineName, epoch, committee.IDs())
	})

	events.ConflictDAG.ConflictCreated.Hook(func(conflictID iotago.TransactionID) {
		fmt.Printf("%s > [%s] ConflictDAG.ConflictCreated: %s\n", n.Name, engineName, conflictID)
	})

	events.ConflictDAG.ConflictEvicted.Hook(func(conflictID iotago.TransactionID) {
		fmt.Printf("%s > [%s] ConflictDAG.ConflictEvicted: %s\n", n.Name, engineName, conflictID)
	})
	events.ConflictDAG.ConflictRejected.Hook(func(conflictID iotago.TransactionID) {
		fmt.Printf("%s > [%s] ConflictDAG.ConflictRejected: %s\n", n.Name, engineName, conflictID)
	})

	events.ConflictDAG.ConflictAccepted.Hook(func(conflictID iotago.TransactionID) {
		fmt.Printf("%s > [%s] ConflictDAG.ConflictAccepted: %s\n", n.Name, engineName, conflictID)
	})

	instance.Ledger.OnTransactionAttached(func(transactionMetadata mempool.TransactionMetadata) {
		fmt.Printf("%s > [%s] Ledger.TransactionAttached: %s\n", n.Name, engineName, transactionMetadata.ID())

		transactionMetadata.OnSolid(func() {
			fmt.Printf("%s > [%s] MemPool.TransactionSolid: %s\n", n.Name, engineName, transactionMetadata.ID())
		})

		transactionMetadata.OnExecuted(func() {
			fmt.Printf("%s > [%s] MemPool.TransactionExecuted: %s\n", n.Name, engineName, transactionMetadata.ID())
		})

		transactionMetadata.OnBooked(func() {
			fmt.Printf("%s > [%s] MemPool.TransactionBooked: %s\n", n.Name, engineName, transactionMetadata.ID())
		})

		transactionMetadata.OnConflicting(func() {
			fmt.Printf("%s > [%s] MemPool.TransactionConflicting: %s\n", n.Name, engineName, transactionMetadata.ID())
		})

		transactionMetadata.OnAccepted(func() {
			fmt.Printf("%s > [%s] MemPool.TransactionAccepted: %s\n", n.Name, engineName, transactionMetadata.ID())
		})

		transactionMetadata.OnRejected(func() {
			fmt.Printf("%s > [%s] MemPool.TransactionRejected: %s\n", n.Name, engineName, transactionMetadata.ID())
		})

		transactionMetadata.OnInvalid(func(err error) {
			fmt.Printf("%s > [%s] MemPool.TransactionInvalid(%s): %s\n", n.Name, engineName, err, transactionMetadata.ID())
		})

		transactionMetadata.OnOrphanedSlotUpdated(func(slot iotago.SlotIndex) {
			fmt.Printf("%s > [%s] MemPool.TransactionOrphanedSlotUpdated in slot %d: %s\n", n.Name, engineName, slot, transactionMetadata.ID())
		})

		transactionMetadata.OnCommittedSlotUpdated(func(slot iotago.SlotIndex) {
			fmt.Printf("%s > [%s] MemPool.TransactionCommittedSlotUpdated in slot %d: %s\n", n.Name, engineName, slot, transactionMetadata.ID())
		})

		transactionMetadata.OnPending(func() {
			fmt.Printf("%s > [%s] MemPool.TransactionPending: %s\n", n.Name, engineName, transactionMetadata.ID())
		})
	})
}

func (n *Node) attachEngineLogs(failOnBlockFiltered bool, instance *engine.Engine) {
	engineName := fmt.Sprintf("%s - %s", lo.Cond(n.Protocol.Engines.Main.Get() != instance, "Candidate", "Main"), instance.Name()[:8])

	n.attachEngineLogsWithName(failOnBlockFiltered, instance, engineName)
}

func (n *Node) Wait() {
	n.Workers.WaitChildren()
}

func (n *Node) Shutdown() {
	stopped := make(chan struct{}, 1)

	if n.Protocol != nil {
		n.Protocol.Stopped.OnTrigger(func() {
			close(stopped)
		})
	} else {
		close(stopped)
	}

	if n.ctxCancel != nil {
		n.ctxCancel()
	}

	<-stopped
}

func (n *Node) ProtocolParametersHash() iotago.Identifier {
	if n.protocolParametersHash == iotago.EmptyIdentifier {
		return lo.PanicOnErr(n.Protocol.LatestAPI().ProtocolParameters().Hash())
	}

	return n.protocolParametersHash
}

func (n *Node) SetProtocolParametersHash(hash iotago.Identifier) {
	n.protocolParametersHash = hash
}

func (n *Node) HighestSupportedVersion() iotago.Version {
	if n.highestSupportedVersion == 0 {
		return n.Protocol.LatestAPI().Version()
	}

	return n.highestSupportedVersion
}

func (n *Node) SetHighestSupportedVersion(version iotago.Version) {
	n.highestSupportedVersion = version
}

func (n *Node) ForkDetectedCount() int {
	return int(n.forkDetectedCount.Load())
}

func (n *Node) CandidateEngineActivatedCount() int {
	return int(n.candidateEngineActivatedCount.Load())
}

func (n *Node) FilteredBlocks() []*commitmentfilter.BlockFilteredEvent {
	n.mutex.RLock()
	defer n.mutex.RUnlock()

	return n.filteredBlockEvents
}

func (n *Node) MainEngineSwitchedCount() int {
	return int(n.mainEngineSwitchedCount.Load())
}

func (n *Node) AttachedBlocks() []*blocks.Block {
	n.mutex.RLock()
	defer n.mutex.RUnlock()

	return n.attachedBlocks
}

func (n *Node) IssueValidationBlock(ctx context.Context, alias string, opts ...options.Option[ValidatorBlockParams]) *blocks.Block {
	if n.Validator == nil {
		panic("node is not a validator")
	}

	return n.Validator.IssueValidationBlock(ctx, alias, n, opts...)
}<|MERGE_RESOLUTION|>--- conflicted
+++ resolved
@@ -152,65 +152,27 @@
 }
 
 func (n *Node) hookEvents() {
-<<<<<<< HEAD
 	n.Protocol.Chains.HeaviestAttested.OnUpdate(func(prevHeaviestAttestedChain *protocol.Chain, heaviestAttestedChain *protocol.Chain) {
 		if prevHeaviestAttestedChain != nil {
 			n.forkDetectedCount.Add(1)
-=======
-	events := n.Protocol.Events
-
-	events.ChainManager.ForkDetected.Hook(func(fork *chainmanager.Fork) { n.forkDetectedCount.Add(1) })
-
-	events.CandidateEngineActivated.Hook(func(e *engine.Engine) { n.candidateEngineActivatedCount.Add(1) })
-
-	events.MainEngineSwitched.Hook(func(e *engine.Engine) { n.mainEngineSwitchedCount.Add(1) })
+
+			heaviestAttestedChain.SpawnedEngine.OnUpdate(func(prevEngine *engine.Engine, newEngine *engine.Engine) {
+				n.candidateEngineActivatedCount.Add(1)
+			})
+		}
+	})
+
+	n.Protocol.Chains.Main.OnUpdate(func(prevChain *protocol.Chain, newChain *protocol.Chain) {
+		if prevChain != nil {
+			n.mainEngineSwitchedCount.Add(1)
+		}
+	})
 
 	n.Protocol.Events.Engine.CommitmentFilter.BlockFiltered.Hook(func(event *commitmentfilter.BlockFilteredEvent) {
 		n.mutex.Lock()
 		defer n.mutex.Unlock()
 
 		n.filteredBlockEvents = append(n.filteredBlockEvents, event)
-	})
-}
-
-func (n *Node) hookLogging(failOnBlockFiltered bool) {
-	events := n.Protocol.Events
-
-	n.attachEngineLogs(failOnBlockFiltered, n.Protocol.MainEngineInstance())
-
-	events.Network.BlockReceived.Hook(func(block *model.Block, source peer.ID) {
-		fmt.Printf("%s > Network.BlockReceived: from %s %s - %d\n", n.Name, source, block.ID(), block.ID().Slot())
-	})
-
-	events.Network.BlockRequestReceived.Hook(func(blockID iotago.BlockID, source peer.ID) {
-		fmt.Printf("%s > Network.BlockRequestReceived: from %s %s\n", n.Name, source, blockID)
-	})
-
-	events.Network.SlotCommitmentReceived.Hook(func(commitment *model.Commitment, source peer.ID) {
-		fmt.Printf("%s > Network.SlotCommitmentReceived: from %s %s\n", n.Name, source, commitment.ID())
-	})
-
-	events.Network.SlotCommitmentRequestReceived.Hook(func(commitmentID iotago.CommitmentID, source peer.ID) {
-		fmt.Printf("%s > Network.SlotCommitmentRequestReceived: from %s %s\n", n.Name, source, commitmentID)
-	})
-
-	events.Network.AttestationsReceived.Hook(func(commitment *model.Commitment, attestations []*iotago.Attestation, merkleProof *merklehasher.Proof[iotago.Identifier], source peer.ID) {
-		fmt.Printf("%s > Network.AttestationsReceived: from %s %s number of attestations: %d with merkleProof: %s - %s\n", n.Name, source, commitment.ID(), len(attestations), lo.PanicOnErr(merkleProof.JSONEncode()), lo.Map(attestations, func(a *iotago.Attestation) iotago.BlockID {
-			return lo.PanicOnErr(a.BlockID())
-		}))
-	})
->>>>>>> ccd9f5d6
-
-			heaviestAttestedChain.SpawnedEngine.OnUpdate(func(prevEngine *engine.Engine, newEngine *engine.Engine) {
-				n.candidateEngineActivatedCount.Add(1)
-			})
-		}
-	})
-
-	n.Protocol.Chains.Main.OnUpdate(func(prevChain *protocol.Chain, newChain *protocol.Chain) {
-		if prevChain != nil {
-			n.mainEngineSwitchedCount.Add(1)
-		}
 	})
 }
 

package mock

import (
	"context"
	"crypto/ed25519"
	"encoding/json"
	"fmt"
	"sync"
	"sync/atomic"
	"testing"
	"time"

	"github.com/stretchr/testify/require"
	"golang.org/x/crypto/blake2b"

	"github.com/iotaledger/hive.go/crypto/identity"
	"github.com/iotaledger/hive.go/lo"
	"github.com/iotaledger/hive.go/runtime/options"
	"github.com/iotaledger/hive.go/runtime/workerpool"
	"github.com/iotaledger/iota-core/pkg/blockfactory"
	"github.com/iotaledger/iota-core/pkg/model"
	"github.com/iotaledger/iota-core/pkg/network"
	"github.com/iotaledger/iota-core/pkg/protocol"
	"github.com/iotaledger/iota-core/pkg/protocol/chainmanager"
	"github.com/iotaledger/iota-core/pkg/protocol/engine"
	"github.com/iotaledger/iota-core/pkg/protocol/engine/blocks"
	"github.com/iotaledger/iota-core/pkg/protocol/engine/filter"
	"github.com/iotaledger/iota-core/pkg/protocol/engine/mempool"
	"github.com/iotaledger/iota-core/pkg/protocol/engine/notarization"
	"github.com/iotaledger/iota-core/pkg/protocol/engine/tipmanager"
	iotago "github.com/iotaledger/iota.go/v4"
	"github.com/iotaledger/iota.go/v4/merklehasher"
)

type Node struct {
	Testing *testing.T

	Name   string
	Weight int64

<<<<<<< HEAD
	blockIssuer *blockfactory.BlockIssuer
=======
	ctx       context.Context
	ctxCancel context.CancelFunc

	blockIssuer *blockissuer.BlockIssuer
>>>>>>> f48ed91e

	privateKey ed25519.PrivateKey
	PubKey     ed25519.PublicKey
	AccountID  iotago.AccountID
	PeerID     network.PeerID

	Endpoint *Endpoint
	Workers  *workerpool.Group

	Protocol *protocol.Protocol

	forkDetectedCount             atomic.Uint32
	candidateEngineActivatedCount atomic.Uint32
	mainEngineSwitchedCount       atomic.Uint32

	mutex          sync.RWMutex
	attachedBlocks []*blocks.Block
}

func NewNode(t *testing.T, net *Network, partition string, name string, weight int64) *Node {
	pub, priv, err := ed25519.GenerateKey(nil)
	if err != nil {
		panic(err)
	}

	accountID := iotago.AccountID(blake2b.Sum256(iotago.Ed25519AddressFromPubKey(pub)[:]))

	peerID := network.PeerID(pub)
	identity.RegisterIDAlias(peerID, name)

	return &Node{
		Testing: t,

		Name:       name,
		Weight:     weight,
		PubKey:     pub,
		privateKey: priv,
		AccountID:  accountID,
		PeerID:     peerID,

		Endpoint: net.Join(peerID, partition),
		Workers:  workerpool.NewGroup(name),

		attachedBlocks: make([]*blocks.Block, 0),
	}
}

func (n *Node) Initialize(opts ...options.Option[protocol.Protocol]) {
	n.Protocol = protocol.New(n.Workers.CreateGroup("Protocol"),
		n.Endpoint,
		opts...,
	)
<<<<<<< HEAD
	n.blockIssuer = blockfactory.New(n.Protocol, blockfactory.NewEd25519Account(n.AccountID, n.privateKey), blockfactory.WithTipSelectionTimeout(3*time.Second), blockfactory.WithTipSelectionRetryInterval(time.Millisecond*100))
=======

	n.hookEvents()

	n.blockIssuer = blockissuer.New(n.Protocol, blockissuer.NewEd25519Account(n.AccountID, n.privateKey), blockissuer.WithTipSelectionTimeout(3*time.Second), blockissuer.WithTipSelectionRetryInterval(time.Millisecond*100))
>>>>>>> f48ed91e

	n.ctx, n.ctxCancel = context.WithCancel(context.Background())

	started := make(chan struct{}, 1)

	n.Protocol.Events.Started.Hook(func() {
		close(started)
	})

	go func() {
		defer n.ctxCancel()

		if err := n.Protocol.Run(n.ctx); err != nil {
			fmt.Printf("%s > Run finished with error: %s\n", n.Name, err.Error())
		}
	}()

	<-started
}

func (n *Node) hookEvents() {
	events := n.Protocol.Events

	events.ChainManager.ForkDetected.Hook(func(fork *chainmanager.Fork) { n.forkDetectedCount.Add(1) })

	events.CandidateEngineActivated.Hook(func(e *engine.Engine) { n.candidateEngineActivatedCount.Add(1) })

	events.MainEngineSwitched.Hook(func(e *engine.Engine) { n.mainEngineSwitchedCount.Add(1) })
}

func (n *Node) HookLogging() {
	events := n.Protocol.Events

	n.attachEngineLogs(n.Protocol.MainEngineInstance())

	events.Network.BlockReceived.Hook(func(block *model.Block, source identity.ID) {
		fmt.Printf("%s > Network.BlockReceived: from %s %s - %d\n", n.Name, source, block.ID(), block.ID().Index())
	})

	events.Network.BlockRequestReceived.Hook(func(blockID iotago.BlockID, source identity.ID) {
		fmt.Printf("%s > Network.BlockRequestReceived: from %s %s\n", n.Name, source, blockID)
	})

	events.Network.SlotCommitmentReceived.Hook(func(commitment *model.Commitment, source identity.ID) {
		fmt.Printf("%s > Network.SlotCommitmentReceived: from %s %s\n", n.Name, source, commitment.ID())
	})

	events.Network.SlotCommitmentRequestReceived.Hook(func(commitmentID iotago.CommitmentID, source identity.ID) {
		fmt.Printf("%s > Network.SlotCommitmentRequestReceived: from %s %s\n", n.Name, source, commitmentID)
	})

	events.Network.AttestationsReceived.Hook(func(commitment *model.Commitment, attestations []*iotago.Attestation, merkleProof *merklehasher.Proof[iotago.Identifier], source network.PeerID) {
		fmt.Printf("%s > Network.AttestationsReceived: from %s %s number of attestations: %d with merkleProof: %s - %s\n", n.Name, source, commitment.ID(), len(attestations), lo.PanicOnErr(json.Marshal(merkleProof)), lo.Map(attestations, func(a *iotago.Attestation) iotago.BlockID {
			return lo.PanicOnErr(a.BlockID(n.Protocol.MainEngineInstance().API().SlotTimeProvider()))
		}))
	})

	events.Network.AttestationsRequestReceived.Hook(func(id iotago.CommitmentID, source network.PeerID) {
		fmt.Printf("%s > Network.AttestationsRequestReceived: from %s %s\n", n.Name, source, id)
	})

	events.ChainManager.RequestCommitment.Hook(func(commitmentID iotago.CommitmentID) {
		fmt.Printf("%s > ChainManager.RequestCommitment: %s\n", n.Name, commitmentID)
	})

	events.ChainManager.CommitmentMissing.Hook(func(commitmentID iotago.CommitmentID) {
		fmt.Printf("%s > ChainManager.CommitmentMissing: %s\n", n.Name, commitmentID)
	})

	events.ChainManager.MissingCommitmentReceived.Hook(func(commitmentID iotago.CommitmentID) {
		fmt.Printf("%s > ChainManager.MissingCommitmentReceived: %s\n", n.Name, commitmentID)
	})

	events.ChainManager.CommitmentBelowRoot.Hook(func(commitmentID iotago.CommitmentID) {
		fmt.Printf("%s > ChainManager.CommitmentBelowRoot: %s\n", n.Name, commitmentID)
	})

	events.ChainManager.ForkDetected.Hook(func(fork *chainmanager.Fork) {
		fmt.Printf("%s > ChainManager.ForkDetected: %s\n", n.Name, fork)
	})

	events.Engine.TipManager.BlockAdded.Hook(func(tipMetadata tipmanager.TipMetadata) {
		fmt.Printf("%s > TipManager.TipAdded: %s in pool %d\n", n.Name, tipMetadata.Block().ID(), tipMetadata.TipPool())
	})

	events.CandidateEngineActivated.Hook(func(e *engine.Engine) {
		fmt.Printf("%s > CandidateEngineActivated: %s, ChainID:%s Index:%s\n", n.Name, e.Name(), e.ChainID(), e.ChainID().Index())

		n.attachEngineLogs(e)
	})

	events.MainEngineSwitched.Hook(func(e *engine.Engine) {
		fmt.Printf("%s > MainEngineSwitched: %s, ChainID:%s Index:%s\n", n.Name, e.Name(), e.ChainID(), e.ChainID().Index())
	})

	events.Network.Error.Hook(func(err error, id identity.ID) {
		fmt.Printf("%s > Network.Error: from %s %s\n", n.Name, id, err)
	})

	events.Error.Hook(func(err error) {
		fmt.Printf("%s > Protocol.Error: %s\n", n.Name, err.Error())
	})
}

func (n *Node) attachEngineLogs(instance *engine.Engine) {
	engineName := fmt.Sprintf("%s - %s", lo.Cond(n.Protocol.MainEngineInstance() != instance, "Candidate", "Main"), instance.Name()[:8])
	events := instance.Events

	events.BlockDAG.BlockAttached.Hook(func(block *blocks.Block) {
		fmt.Printf("%s > [%s] BlockDAG.BlockAttached: %s\n", n.Name, engineName, block.ID())

		n.mutex.Lock()
		defer n.mutex.Unlock()
		n.attachedBlocks = append(n.attachedBlocks, block)
	})

	events.BlockDAG.BlockSolid.Hook(func(block *blocks.Block) {
		fmt.Printf("%s > [%s] BlockDAG.BlockSolid: %s\n", n.Name, engineName, block.ID())
	})

	events.BlockDAG.BlockInvalid.Hook(func(block *blocks.Block, err error) {
		fmt.Printf("%s > [%s] BlockDAG.BlockInvalid: %s - %s\n", n.Name, engineName, block.ID(), err)
	})

	events.BlockDAG.BlockMissing.Hook(func(block *blocks.Block) {
		fmt.Printf("%s > [%s] BlockDAG.BlockMissing: %s\n", n.Name, engineName, block.ID())
	})

	events.BlockDAG.MissingBlockAttached.Hook(func(block *blocks.Block) {
		fmt.Printf("%s > [%s] BlockDAG.MissingBlockAttached: %s\n", n.Name, engineName, block.ID())
	})

	events.SybilProtection.BlockProcessed.Hook(func(block *blocks.Block) {
		fmt.Printf("%s > [%s] SybilProtection.BlockProcessed: %s\n", n.Name, engineName, block.ID())
	})

	events.Booker.BlockBooked.Hook(func(block *blocks.Block) {
		fmt.Printf("%s > [%s] Booker.BlockBooked: %s\n", n.Name, engineName, block.ID())
	})

	events.Clock.AcceptedTimeUpdated.Hook(func(newTime time.Time) {
		fmt.Printf("%s > [%s] Clock.AcceptedTimeUpdated: %s [Slot %d]\n", n.Name, engineName, newTime, instance.API().SlotTimeProvider().IndexFromTime(newTime))
	})

	events.Clock.ConfirmedTimeUpdated.Hook(func(newTime time.Time) {
		fmt.Printf("%s > [%s] Clock.ConfirmedTimeUpdated: %s [Slot %d]\n", n.Name, engineName, newTime, instance.API().SlotTimeProvider().IndexFromTime(newTime))
	})

	events.Filter.BlockAllowed.Hook(func(block *model.Block) {
		fmt.Printf("%s > [%s] Filter.BlockAllowed: %s\n", n.Name, engineName, block.ID())
	})

	events.Filter.BlockFiltered.Hook(func(event *filter.BlockFilteredEvent) {
		fmt.Printf("%s > [%s] Filter.BlockFiltered: %s - %s\n", n.Name, engineName, event.Block.ID(), event.Reason.Error())
		n.Testing.Fatal("no blocks should be filtered")
	})

	events.BlockRequester.Tick.Hook(func(blockID iotago.BlockID) {
		fmt.Printf("%s > [%s] BlockRequester.Tick: %s\n", n.Name, engineName, blockID)
	})

	events.BlockProcessed.Hook(func(blockID iotago.BlockID) {
		fmt.Printf("%s > [%s] Engine.BlockProcessed: %s\n", n.Name, engineName, blockID)
	})

	events.Notarization.SlotCommitted.Hook(func(details *notarization.SlotCommittedDetails) {
		var acceptedBlocks []iotago.BlockID
		_ = details.AcceptedBlocks.Stream(func(key iotago.BlockID) bool {
			acceptedBlocks = append(acceptedBlocks, key)
			return true
		})
		fmt.Printf("%s > [%s] NotarizationManager.SlotCommitted: %s %s %s\n", n.Name, engineName, details.Commitment.ID(), details.Commitment, acceptedBlocks)
	})

	events.BlockGadget.BlockPreAccepted.Hook(func(block *blocks.Block) {
		fmt.Printf("%s > [%s] Consensus.BlockGadget.BlockPreAccepted: %s %s\n", n.Name, engineName, block.ID(), block.Block().SlotCommitment.MustID())
	})

	events.BlockGadget.BlockAccepted.Hook(func(block *blocks.Block) {
		fmt.Printf("%s > [%s] Consensus.BlockGadget.BlockAccepted: %s @ slot %s committing to %s\n", n.Name, engineName, block.ID(), block.ID().Index(), block.Block().SlotCommitment.MustID())
	})

	events.BlockGadget.BlockPreConfirmed.Hook(func(block *blocks.Block) {
		fmt.Printf("%s > [%s] Consensus.BlockGadget.BlockPreConfirmed: %s %s\n", n.Name, engineName, block.ID(), block.Block().SlotCommitment.MustID())
	})

	events.BlockGadget.BlockConfirmed.Hook(func(block *blocks.Block) {
		fmt.Printf("%s > [%s] Consensus.BlockGadget.BlockConfirmed: %s %s\n", n.Name, engineName, block.ID(), block.Block().SlotCommitment.MustID())
	})

	events.SlotGadget.SlotFinalized.Hook(func(slotIndex iotago.SlotIndex) {
		fmt.Printf("%s > [%s] Consensus.SlotGadget.SlotFinalized: %s\n", n.Name, engineName, slotIndex)
	})

	events.SybilProtection.OnlineCommitteeAccountAdded.Hook(func(accountID iotago.AccountID) {
		fmt.Printf("%s > [%s] SybilProtection.OnlineCommitteeAccountAdded: %s\n", n.Name, engineName, accountID)
	})

	events.SybilProtection.OnlineCommitteeAccountRemoved.Hook(func(accountID iotago.AccountID) {
		fmt.Printf("%s > [%s] SybilProtection.OnlineCommitteeAccountRemoved: %s\n", n.Name, engineName, accountID)
	})

	events.ConflictDAG.ConflictCreated.Hook(func(conflictID iotago.TransactionID) {
		fmt.Printf("%s > [%s] ConflictDAG.ConflictCreated: %s\n", n.Name, engineName, conflictID)
	})

	events.ConflictDAG.ConflictEvicted.Hook(func(conflictID iotago.TransactionID) {
		fmt.Printf("%s > [%s] ConflictDAG.ConflictEvicted: %s\n", n.Name, engineName, conflictID)
	})
	events.ConflictDAG.ConflictRejected.Hook(func(conflictID iotago.TransactionID) {
		fmt.Printf("%s > [%s] ConflictDAG.ConflictRejected: %s\n", n.Name, engineName, conflictID)
	})

	events.ConflictDAG.ConflictAccepted.Hook(func(conflictID iotago.TransactionID) {
		fmt.Printf("%s > [%s] ConflictDAG.ConflictAccepted: %s\n", n.Name, engineName, conflictID)
	})

	instance.Ledger.OnTransactionAttached(func(transactionMetadata mempool.TransactionMetadata) {
		fmt.Printf("%s > [%s] Ledger.TransactionAttached: %s\n", n.Name, engineName, transactionMetadata.ID())

		transactionMetadata.OnSolid(func() {
			fmt.Printf("%s > [%s] MemPool.TransactionSolid: %s\n", n.Name, engineName, transactionMetadata.ID())
		})

		transactionMetadata.OnExecuted(func() {
			fmt.Printf("%s > [%s] MemPool.TransactionExecuted: %s\n", n.Name, engineName, transactionMetadata.ID())
		})

		transactionMetadata.OnBooked(func() {
			fmt.Printf("%s > [%s] MemPool.TransactionBooked: %s\n", n.Name, engineName, transactionMetadata.ID())
		})

		transactionMetadata.OnConflicting(func() {
			fmt.Printf("%s > [%s] MemPool.TransactionConflicting: %s\n", n.Name, engineName, transactionMetadata.ID())
		})

		transactionMetadata.OnAccepted(func() {
			fmt.Printf("%s > [%s] MemPool.TransactionAccepted: %s\n", n.Name, engineName, transactionMetadata.ID())
		})

		transactionMetadata.OnRejected(func() {
			fmt.Printf("%s > [%s] MemPool.TransactionRejected: %s\n", n.Name, engineName, transactionMetadata.ID())
		})

		transactionMetadata.OnInvalid(func(err error) {
			fmt.Printf("%s > [%s] MemPool.TransactionInvalid(%s): %s\n", n.Name, engineName, err, transactionMetadata.ID())
		})

		transactionMetadata.OnOrphaned(func() {
			fmt.Printf("%s > [%s] MemPool.TransactionOrphaned: %s\n", n.Name, engineName, transactionMetadata.ID())
		})

		transactionMetadata.OnCommitted(func() {
			fmt.Printf("%s > [%s] MemPool.TransactionCommitted: %s\n", n.Name, engineName, transactionMetadata.ID())
		})

		transactionMetadata.OnPending(func() {
			fmt.Printf("%s > [%s] MemPool.TransactionPending: %s\n", n.Name, engineName, transactionMetadata.ID())
		})
	})
}

func (n *Node) Wait() {
	n.Workers.WaitChildren()
}

func (n *Node) Shutdown() {
<<<<<<< HEAD
	if n.Protocol != nil {
		n.Protocol.Shutdown()
	}

=======
	stopped := make(chan struct{}, 1)

	n.Protocol.Events.Stopped.Hook(func() {
		close(stopped)
	})

	n.ctxCancel()
>>>>>>> f48ed91e
	n.Workers.Shutdown()

	<-stopped
}

func (n *Node) CopyIdentityFromNode(otherNode *Node) {
	n.AccountID = otherNode.AccountID
	n.PubKey = otherNode.PubKey
	n.privateKey = otherNode.privateKey
}

<<<<<<< HEAD
func (n *Node) IssueBlock(ctx context.Context, alias string, opts ...options.Option[blockfactory.BlockParams]) *blocks.Block {
=======
func (n *Node) CreateBlock(ctx context.Context, alias string, opts ...options.Option[blockissuer.BlockParams]) *blocks.Block {
>>>>>>> f48ed91e
	modelBlock, err := n.blockIssuer.CreateBlock(ctx, opts...)
	require.NoError(n.Testing, err)

	modelBlock.ID().RegisterAlias(alias)

	return blocks.NewBlock(modelBlock)
}

func (n *Node) IssueBlock(ctx context.Context, alias string, opts ...options.Option[blockissuer.BlockParams]) *blocks.Block {
	block := n.CreateBlock(ctx, alias, opts...)

	require.NoError(n.Testing, n.blockIssuer.IssueBlock(block.ModelBlock()))

	fmt.Printf("Issued block: %s - slot %d - commitment %s %d - latest finalized slot %d\n", block.ID(), block.ID().Index(), block.SlotCommitmentID(), block.SlotCommitmentID().Index(), block.Block().LatestFinalizedSlot)

	return block
}

func (n *Node) IssueActivity(ctx context.Context, wg *sync.WaitGroup) {
	wg.Add(1)
	go func() {
		defer wg.Done()

		fmt.Println(n.Name, "> Starting activity")
		var counter int
		for {
			if ctx.Err() != nil {
				fmt.Println(n.Name, "> Stopped activity due to canceled context:", ctx.Err())
				return
			}

			n.IssueBlock(ctx, fmt.Sprintf("activity %s.%d", n.Name, counter), blockfactory.WithPayload(&iotago.TaggedData{
				Tag: []byte(fmt.Sprintf("activity %s.%d", n.Name, counter)),
			}))

			counter++
			time.Sleep(1 * time.Second)
		}

	}()
}

func (n *Node) ForkDetectedCount() int {
	return int(n.forkDetectedCount.Load())
}

func (n *Node) CandidateEngineActivatedCount() int {
	return int(n.candidateEngineActivatedCount.Load())
}

func (n *Node) MainEngineSwitchedCount() int {
	return int(n.mainEngineSwitchedCount.Load())
}

func (n *Node) AttachedBlocks() []*blocks.Block {
	n.mutex.RLock()
	defer n.mutex.RUnlock()

	return n.attachedBlocks
}<|MERGE_RESOLUTION|>--- conflicted
+++ resolved
@@ -38,14 +38,10 @@
 	Name   string
 	Weight int64
 
-<<<<<<< HEAD
-	blockIssuer *blockfactory.BlockIssuer
-=======
 	ctx       context.Context
 	ctxCancel context.CancelFunc
 
-	blockIssuer *blockissuer.BlockIssuer
->>>>>>> f48ed91e
+	blockIssuer *blockfactory.BlockIssuer
 
 	privateKey ed25519.PrivateKey
 	PubKey     ed25519.PublicKey
@@ -98,14 +94,10 @@
 		n.Endpoint,
 		opts...,
 	)
-<<<<<<< HEAD
+
+	n.hookEvents()
+
 	n.blockIssuer = blockfactory.New(n.Protocol, blockfactory.NewEd25519Account(n.AccountID, n.privateKey), blockfactory.WithTipSelectionTimeout(3*time.Second), blockfactory.WithTipSelectionRetryInterval(time.Millisecond*100))
-=======
-
-	n.hookEvents()
-
-	n.blockIssuer = blockissuer.New(n.Protocol, blockissuer.NewEd25519Account(n.AccountID, n.privateKey), blockissuer.WithTipSelectionTimeout(3*time.Second), blockissuer.WithTipSelectionRetryInterval(time.Millisecond*100))
->>>>>>> f48ed91e
 
 	n.ctx, n.ctxCancel = context.WithCancel(context.Background())
 
@@ -373,12 +365,6 @@
 }
 
 func (n *Node) Shutdown() {
-<<<<<<< HEAD
-	if n.Protocol != nil {
-		n.Protocol.Shutdown()
-	}
-
-=======
 	stopped := make(chan struct{}, 1)
 
 	n.Protocol.Events.Stopped.Hook(func() {
@@ -386,7 +372,6 @@
 	})
 
 	n.ctxCancel()
->>>>>>> f48ed91e
 	n.Workers.Shutdown()
 
 	<-stopped
@@ -398,11 +383,7 @@
 	n.privateKey = otherNode.privateKey
 }
 
-<<<<<<< HEAD
-func (n *Node) IssueBlock(ctx context.Context, alias string, opts ...options.Option[blockfactory.BlockParams]) *blocks.Block {
-=======
-func (n *Node) CreateBlock(ctx context.Context, alias string, opts ...options.Option[blockissuer.BlockParams]) *blocks.Block {
->>>>>>> f48ed91e
+func (n *Node) CreateBlock(ctx context.Context, alias string, opts ...options.Option[blockfactory.BlockParams]) *blocks.Block {
 	modelBlock, err := n.blockIssuer.CreateBlock(ctx, opts...)
 	require.NoError(n.Testing, err)
 

package mock

import (
	"context"
	"crypto/ed25519"
	"fmt"
	"sync"
	"sync/atomic"
	"testing"
	"time"

	p2pcrypto "github.com/libp2p/go-libp2p/core/crypto"
	"github.com/libp2p/go-libp2p/core/peer"
	"github.com/stretchr/testify/require"
	"golang.org/x/crypto/blake2b"

	"github.com/iotaledger/hive.go/ds"
	"github.com/iotaledger/hive.go/lo"
	"github.com/iotaledger/hive.go/log"
	"github.com/iotaledger/hive.go/runtime/options"
	"github.com/iotaledger/hive.go/runtime/syncutils"
	"github.com/iotaledger/hive.go/runtime/workerpool"
	"github.com/iotaledger/iota-core/pkg/blockfactory"
	"github.com/iotaledger/iota-core/pkg/core/account"
	"github.com/iotaledger/iota-core/pkg/model"
	"github.com/iotaledger/iota-core/pkg/protocol"
	"github.com/iotaledger/iota-core/pkg/protocol/engine"
	"github.com/iotaledger/iota-core/pkg/protocol/engine/blocks"
	"github.com/iotaledger/iota-core/pkg/protocol/engine/commitmentfilter"
	"github.com/iotaledger/iota-core/pkg/protocol/engine/filter"
	"github.com/iotaledger/iota-core/pkg/protocol/engine/mempool"
	"github.com/iotaledger/iota-core/pkg/protocol/engine/notarization"
	iotago "github.com/iotaledger/iota.go/v4"
)

// idAliases contains a list of aliases registered for a set of IDs.
var idAliases = make(map[peer.ID]string)

// RegisterIDAlias registers an alias that will modify the String() output of the ID to show a human
// readable string instead of the base58 encoded version of itself.
func RegisterIDAlias(id peer.ID, alias string) {
	idAliases[id] = alias
}

// UnregisterIDAliases removes all aliases registered through the RegisterIDAlias function.
func UnregisterIDAliases() {
	idAliases = make(map[peer.ID]string)
}

type Node struct {
	Testing *testing.T

	Name      string
	Validator bool

	ctx       context.Context
	ctxCancel context.CancelFunc

	blockIssuer *blockfactory.BlockIssuer

	privateKey              ed25519.PrivateKey
	PubKey                  ed25519.PublicKey
	AccountID               iotago.AccountID
	PeerID                  peer.ID
	protocolParametersHash  iotago.Identifier
	highestSupportedVersion iotago.Version

	Partition string
	Endpoint  *Endpoint
	Workers   *workerpool.Group

	Protocol *protocol.Protocol

	forkDetectedCount             atomic.Uint32
	candidateEngineActivatedCount atomic.Uint32
	mainEngineSwitchedCount       atomic.Uint32

	mutex          syncutils.RWMutex
	attachedBlocks []*blocks.Block
}

func NewNode(t *testing.T, net *Network, partition string, name string, validator bool) *Node {
	pub, priv, err := ed25519.GenerateKey(nil)
	if err != nil {
		panic(err)
	}

	accountID := iotago.AccountID(blake2b.Sum256(pub))
	accountID.RegisterAlias(name)

	peerID := lo.PanicOnErr(peer.IDFromPrivateKey(lo.PanicOnErr(p2pcrypto.UnmarshalEd25519PrivateKey(priv))))
	RegisterIDAlias(peerID, name)

	return &Node{
		Testing: t,

		Name:       name,
		Validator:  validator,
		PubKey:     pub,
		privateKey: priv,
		AccountID:  accountID,
		PeerID:     peerID,

		Partition: partition,
		Endpoint:  net.JoinWithEndpointID(peerID, partition),
		Workers:   workerpool.NewGroup(name),

		attachedBlocks: make([]*blocks.Block, 0),
	}
}

func (n *Node) Initialize(failOnBlockFiltered bool, opts ...options.Option[protocol.Protocol]) {
	n.Protocol = protocol.New(
		log.NewLogger(n.Name),
		n.Workers.CreateGroup("Protocol"),
		n.Endpoint,
		opts...,
	)

	n.hookEvents()
	n.hookLogging(failOnBlockFiltered)

	n.blockIssuer = blockfactory.New(n.Protocol, blockfactory.WithTipSelectionTimeout(3*time.Second), blockfactory.WithTipSelectionRetryInterval(time.Millisecond*100))

	n.ctx, n.ctxCancel = context.WithCancel(context.Background())

	started := make(chan struct{}, 1)

	n.Protocol.HookInitialized(func() {
		close(started)
	})

	go func() {
		if err := n.Protocol.Run(n.ctx); err != nil {
			fmt.Printf("%s > Run finished with error: %s\n", n.Name, err.Error())
		}
	}()

	<-started
}

func (n *Node) hookEvents() {
<<<<<<< HEAD
	n.Protocol.HeaviestAttestedChain.OnUpdate(func(_, heaviestAttestedChain *protocol.Chain) {
		n.forkDetectedCount.Add(1)

		heaviestAttestedChain.Engine.OnUpdate(func(prevEngine, newEngine *engine.Engine) {
			prevEngineName := "<nil>"
			if prevEngine != nil {
				prevEngineName = prevEngine.Name()
			}
=======
	events := n.Protocol.Events

	events.ChainManager.ForkDetected.Hook(func(fork *chainmanager.Fork) { n.forkDetectedCount.Add(1) })

	events.CandidateEngineActivated.Hook(func(e *engine.Engine) { n.candidateEngineActivatedCount.Add(1) })

	events.MainEngineSwitched.Hook(func(e *engine.Engine) { n.mainEngineSwitchedCount.Add(1) })
}

func (n *Node) hookLogging(failOnBlockFiltered bool) {
	events := n.Protocol.Events

	n.attachEngineLogs(failOnBlockFiltered, n.Protocol.MainEngineInstance())

	events.Network.BlockReceived.Hook(func(block *model.Block, source peer.ID) {
		fmt.Printf("%s > Network.BlockReceived: from %s %s - %d\n", n.Name, source, block.ID(), block.ID().Slot())
	})

	events.Network.BlockRequestReceived.Hook(func(blockID iotago.BlockID, source peer.ID) {
		fmt.Printf("%s > Network.BlockRequestReceived: from %s %s\n", n.Name, source, blockID)
	})

	events.Network.SlotCommitmentReceived.Hook(func(commitment *model.Commitment, source peer.ID) {
		fmt.Printf("%s > Network.SlotCommitmentReceived: from %s %s\n", n.Name, source, commitment.ID())
	})

	events.Network.SlotCommitmentRequestReceived.Hook(func(commitmentID iotago.CommitmentID, source peer.ID) {
		fmt.Printf("%s > Network.SlotCommitmentRequestReceived: from %s %s\n", n.Name, source, commitmentID)
	})

	events.Network.AttestationsReceived.Hook(func(commitment *model.Commitment, attestations []*iotago.Attestation, merkleProof *merklehasher.Proof[iotago.Identifier], source peer.ID) {
		fmt.Printf("%s > Network.AttestationsReceived: from %s %s number of attestations: %d with merkleProof: %s - %s\n", n.Name, source, commitment.ID(), len(attestations), lo.PanicOnErr(merkleProof.JSONEncode()), lo.Map(attestations, func(a *iotago.Attestation) iotago.BlockID {
			return lo.PanicOnErr(a.BlockID())
		}))
	})

	events.Network.AttestationsRequestReceived.Hook(func(id iotago.CommitmentID, source peer.ID) {
		fmt.Printf("%s > Network.AttestationsRequestReceived: from %s %s\n", n.Name, source, id)
	})

	//events.ChainManager.CommitmentBelowRoot.Hook(func(commitmentID iotago.CommitmentID) {
	//	fmt.Printf("%s > ChainManager.CommitmentBelowRoot: %s\n", n.Name, commitmentID)
	//})

	events.ChainManager.ForkDetected.Hook(func(fork *chainmanager.Fork) {
		fmt.Printf("%s > ChainManager.ForkDetected: %s\n", n.Name, fork)
	})

	//events.Engine.TipManager.BlockAdded.Hook(func(tipMetadata tipmanager.TipMetadata) {
	//	fmt.Printf("%s > TipManager.BlockAdded: %s in pool %d\n", n.Name, tipMetadata.ID(), tipMetadata.TipPool().Get())
	//})

	events.CandidateEngineActivated.Hook(func(e *engine.Engine) {
		fmt.Printf("%s > CandidateEngineActivated: %s, ChainID:%s Slot:%s\n", n.Name, e.Name(), e.ChainID(), e.ChainID().Slot())
>>>>>>> 244477d4

			newEngineName := "<nil>"
			if newEngine != nil {
				newEngineName = newEngine.Name()
			}

<<<<<<< HEAD
			n.Protocol.LogWarn("ENGINE ACTIVATED FOR CHAIN ", "name", heaviestAttestedChain.LogName(), "counter", n.candidateEngineActivatedCount.Add(1), "prevEngine", prevEngineName, "newEngine", newEngineName)
		})
=======
	events.MainEngineSwitched.Hook(func(e *engine.Engine) {
		fmt.Printf("%s > MainEngineSwitched: %s, ChainID:%s Slot:%s\n", n.Name, e.Name(), e.ChainID(), e.ChainID().Slot())
>>>>>>> 244477d4
	})

	n.Protocol.MainChain.OnUpdate(func(_, _ *protocol.Chain) {
		n.mainEngineSwitchedCount.Add(1)
	})
}

func (n *Node) hookLogging(failOnBlockFiltered bool) {
	n.Protocol.Chains.Chains.OnUpdate(func(mutations ds.SetMutations[*protocol.Chain]) {
		mutations.AddedElements().Range(func(chain *protocol.Chain) {
			chain.SpawnedEngine.OnUpdate(func(_, newEngine *engine.Engine) {
				if newEngine != nil && n.Name == "node6" && newEngine != n.Protocol.MainEngineInstance() {
					//n.attachEngineLogs(failOnBlockFiltered, newEngine)
				}
			})
		})
	})
}

func (n *Node) attachEngineLogs(failOnBlockFiltered bool, instance *engine.Engine) {
	engineName := fmt.Sprintf("%s - %s", lo.Cond(n.Protocol.MainEngineInstance() != instance, "Candidate", "Main"), instance.Name()[:8])
	events := instance.Events

	events.BlockDAG.BlockAttached.Hook(func(block *blocks.Block) {
		fmt.Printf("%s > [%s] BlockDAG.BlockAttached: %s\n", n.Name, engineName, block.ID())

		n.mutex.Lock()
		defer n.mutex.Unlock()
		n.attachedBlocks = append(n.attachedBlocks, block)
	})

	events.BlockDAG.BlockSolid.Hook(func(block *blocks.Block) {
		fmt.Printf("%s > [%s] BlockDAG.BlockSolid: %s\n", n.Name, engineName, block.ID())
	})

	events.BlockDAG.BlockInvalid.Hook(func(block *blocks.Block, err error) {
		fmt.Printf("%s > [%s] BlockDAG.BlockInvalid: %s - %s\n", n.Name, engineName, block.ID(), err)
	})

	events.BlockDAG.BlockMissing.Hook(func(block *blocks.Block) {
		fmt.Printf("%s > [%s] BlockDAG.BlockMissing: %s\n", n.Name, engineName, block.ID())
	})

	events.BlockDAG.MissingBlockAttached.Hook(func(block *blocks.Block) {
		fmt.Printf("%s > [%s] BlockDAG.MissingBlockAttached: %s\n", n.Name, engineName, block.ID())
	})

	events.SeatManager.BlockProcessed.Hook(func(block *blocks.Block) {
		fmt.Printf("%s > [%s] SybilProtection.BlockProcessed: %s\n", n.Name, engineName, block.ID())
	})

	events.Booker.BlockBooked.Hook(func(block *blocks.Block) {
		fmt.Printf("%s > [%s] Booker.BlockBooked: %s\n", n.Name, engineName, block.ID())
	})

	events.Booker.BlockInvalid.Hook(func(block *blocks.Block, err error) {
		fmt.Printf("%s > [%s] Booker.BlockInvalid: %s - %s\n", n.Name, engineName, block.ID(), err.Error())
	})

	events.Booker.TransactionInvalid.Hook(func(metadata mempool.TransactionMetadata, err error) {
		fmt.Printf("%s > [%s] Booker.TransactionInvalid: %s - %s\n", n.Name, engineName, metadata.ID(), err.Error())
	})

	events.Scheduler.BlockScheduled.Hook(func(block *blocks.Block) {
		fmt.Printf("%s > [%s] Scheduler.BlockScheduled: %s\n", n.Name, engineName, block.ID())
	})

	events.Scheduler.BlockEnqueued.Hook(func(block *blocks.Block) {
		fmt.Printf("%s > [%s] Scheduler.BlockEnqueued: %s\n", n.Name, engineName, block.ID())
	})

	events.Scheduler.BlockSkipped.Hook(func(block *blocks.Block) {
		fmt.Printf("%s > [%s] Scheduler.BlockSkipped: %s\n", n.Name, engineName, block.ID())
	})

	events.Scheduler.BlockDropped.Hook(func(block *blocks.Block, err error) {
		fmt.Printf("%s > [%s] Scheduler.BlockDropped: %s - %s\n", n.Name, engineName, block.ID(), err.Error())
	})

	events.Clock.AcceptedTimeUpdated.Hook(func(newTime time.Time) {
		fmt.Printf("%s > [%s] Clock.AcceptedTimeUpdated: %s [Slot %d]\n", n.Name, engineName, newTime, instance.CurrentAPI().TimeProvider().SlotFromTime(newTime))
	})

	events.Clock.ConfirmedTimeUpdated.Hook(func(newTime time.Time) {
		fmt.Printf("%s > [%s] Clock.ConfirmedTimeUpdated: %s [Slot %d]\n", n.Name, engineName, newTime, instance.CurrentAPI().TimeProvider().SlotFromTime(newTime))
	})

	events.Filter.BlockPreAllowed.Hook(func(block *model.Block) {
		fmt.Printf("%s > [%s] Filter.BlockPreAllowed: %s\n", n.Name, engineName, block.ID())
	})

	events.Filter.BlockPreFiltered.Hook(func(event *filter.BlockPreFilteredEvent) {
		fmt.Printf("%s > [%s] Filter.BlockPreFiltered: %s - %s\n", n.Name, engineName, event.Block.ID(), event.Reason.Error())
		if failOnBlockFiltered {
			n.Testing.Fatal("no blocks should be prefiltered")
		}
	})

	events.CommitmentFilter.BlockAllowed.Hook(func(block *blocks.Block) {
		fmt.Printf("%s > [%s] CommitmentFilter.BlockAllowed: %s\n", n.Name, engineName, block.ID())
	})

	events.CommitmentFilter.BlockFiltered.Hook(func(event *commitmentfilter.BlockFilteredEvent) {
		fmt.Printf("%s > [%s] CommitmentFilter.BlockFiltered: %s - %s\n", n.Name, engineName, event.Block.ID(), event.Reason.Error())
		if failOnBlockFiltered {
			n.Testing.Fatal("no blocks should be filtered")
		}
	})

	events.BlockRequester.Tick.Hook(func(blockID iotago.BlockID) {
		fmt.Printf("%s > [%s] BlockRequester.Tick: %s\n", n.Name, engineName, blockID)
	})

	events.BlockProcessed.Hook(func(blockID iotago.BlockID) {
		fmt.Printf("%s > [%s] Engine.BlockProcessed: %s\n", n.Name, engineName, blockID)
	})

	events.Notarization.SlotCommitted.Hook(func(details *notarization.SlotCommittedDetails) {
		var acceptedBlocks iotago.BlockIDs
		err := details.AcceptedBlocks.Stream(func(id iotago.BlockID) error {
			acceptedBlocks = append(acceptedBlocks, id)
			return nil
		})
		require.NoError(n.Testing, err)

		rootsStorage, err := instance.Storage.Roots(details.Commitment.ID().Slot())
		require.NoError(n.Testing, err, "roots storage for slot %d not found", details.Commitment.Slot())
		roots, err := rootsStorage.Load(details.Commitment.ID())
		require.NoError(n.Testing, err)

		attestationBlockIDs := make([]iotago.BlockID, 0)
		tree, err := instance.Attestations.GetMap(details.Commitment.Slot())
		if err == nil {
			err = tree.Stream(func(key iotago.AccountID, value *iotago.Attestation) error {
				attestationBlockIDs = append(attestationBlockIDs, lo.PanicOnErr(value.BlockID()))
				return nil
			})
			require.NoError(n.Testing, err)
		}

		fmt.Printf("%s > [%s] NotarizationManager.SlotCommitted: %s %s %s %s %s\n", n.Name, engineName, details.Commitment.ID(), details.Commitment, acceptedBlocks, roots, attestationBlockIDs)
	})

	events.Notarization.LatestCommitmentUpdated.Hook(func(commitment *model.Commitment) {
		fmt.Printf("%s > [%s] NotarizationManager.LatestCommitmentUpdated: %s\n", n.Name, engineName, commitment.ID())
	})

	events.BlockGadget.BlockPreAccepted.Hook(func(block *blocks.Block) {
		fmt.Printf("%s > [%s] Consensus.BlockGadget.BlockPreAccepted: %s %s\n", n.Name, engineName, block.ID(), block.ProtocolBlock().SlotCommitmentID)
	})

	events.BlockGadget.BlockAccepted.Hook(func(block *blocks.Block) {
		fmt.Printf("%s > [%s] Consensus.BlockGadget.BlockAccepted: %s @ slot %s committing to %s\n", n.Name, engineName, block.ID(), block.ID().Slot(), block.ProtocolBlock().SlotCommitmentID)
	})

	events.BlockGadget.BlockPreConfirmed.Hook(func(block *blocks.Block) {
		fmt.Printf("%s > [%s] Consensus.BlockGadget.BlockPreConfirmed: %s %s\n", n.Name, engineName, block.ID(), block.ProtocolBlock().SlotCommitmentID)
	})

	events.BlockGadget.BlockConfirmed.Hook(func(block *blocks.Block) {
		fmt.Printf("%s > [%s] Consensus.BlockGadget.BlockConfirmed: %s %s\n", n.Name, engineName, block.ID(), block.ProtocolBlock().SlotCommitmentID)
	})

	events.SlotGadget.SlotFinalized.Hook(func(slot iotago.SlotIndex) {
		fmt.Printf("%s > [%s] Consensus.SlotGadget.SlotFinalized: %s\n", n.Name, engineName, slot)
	})

	events.SeatManager.OnlineCommitteeSeatAdded.Hook(func(seat account.SeatIndex, accountID iotago.AccountID) {
		fmt.Printf("%s > [%s] SybilProtection.OnlineCommitteeSeatAdded: %d - %s\n", n.Name, engineName, seat, accountID)
	})

	events.SeatManager.OnlineCommitteeSeatRemoved.Hook(func(seat account.SeatIndex) {
		fmt.Printf("%s > [%s] SybilProtection.OnlineCommitteeSeatRemoved: %d\n", n.Name, engineName, seat)
	})

	events.ConflictDAG.ConflictCreated.Hook(func(conflictID iotago.TransactionID) {
		fmt.Printf("%s > [%s] ConflictDAG.ConflictCreated: %s\n", n.Name, engineName, conflictID)
	})

	events.ConflictDAG.ConflictEvicted.Hook(func(conflictID iotago.TransactionID) {
		fmt.Printf("%s > [%s] ConflictDAG.ConflictEvicted: %s\n", n.Name, engineName, conflictID)
	})
	events.ConflictDAG.ConflictRejected.Hook(func(conflictID iotago.TransactionID) {
		fmt.Printf("%s > [%s] ConflictDAG.ConflictRejected: %s\n", n.Name, engineName, conflictID)
	})

	events.ConflictDAG.ConflictAccepted.Hook(func(conflictID iotago.TransactionID) {
		fmt.Printf("%s > [%s] ConflictDAG.ConflictAccepted: %s\n", n.Name, engineName, conflictID)
	})

	instance.Ledger.OnTransactionAttached(func(transactionMetadata mempool.TransactionMetadata) {
		fmt.Printf("%s > [%s] Ledger.TransactionAttached: %s\n", n.Name, engineName, transactionMetadata.ID())

		transactionMetadata.OnSolid(func() {
			fmt.Printf("%s > [%s] MemPool.TransactionSolid: %s\n", n.Name, engineName, transactionMetadata.ID())
		})

		transactionMetadata.OnExecuted(func() {
			fmt.Printf("%s > [%s] MemPool.TransactionExecuted: %s\n", n.Name, engineName, transactionMetadata.ID())
		})

		transactionMetadata.OnBooked(func() {
			fmt.Printf("%s > [%s] MemPool.TransactionBooked: %s\n", n.Name, engineName, transactionMetadata.ID())
		})

		transactionMetadata.OnConflicting(func() {
			fmt.Printf("%s > [%s] MemPool.TransactionConflicting: %s\n", n.Name, engineName, transactionMetadata.ID())
		})

		transactionMetadata.OnAccepted(func() {
			fmt.Printf("%s > [%s] MemPool.TransactionAccepted: %s\n", n.Name, engineName, transactionMetadata.ID())
		})

		transactionMetadata.OnRejected(func() {
			fmt.Printf("%s > [%s] MemPool.TransactionRejected: %s\n", n.Name, engineName, transactionMetadata.ID())
		})

		transactionMetadata.OnInvalid(func(err error) {
			fmt.Printf("%s > [%s] MemPool.TransactionInvalid(%s): %s\n", n.Name, engineName, err, transactionMetadata.ID())
		})

		transactionMetadata.OnOrphaned(func() {
			fmt.Printf("%s > [%s] MemPool.TransactionOrphaned: %s\n", n.Name, engineName, transactionMetadata.ID())
		})

		transactionMetadata.OnCommitted(func() {
			fmt.Printf("%s > [%s] MemPool.TransactionCommitted: %s\n", n.Name, engineName, transactionMetadata.ID())
		})

		transactionMetadata.OnPending(func() {
			fmt.Printf("%s > [%s] MemPool.TransactionPending: %s\n", n.Name, engineName, transactionMetadata.ID())
		})
	})
}

func (n *Node) Wait() {
	n.Workers.WaitChildren()
}

func (n *Node) Shutdown() {
	stopped := make(chan struct{}, 1)

	if n.Protocol != nil {
		n.Protocol.HookStopped(func() {
			close(stopped)
		})
	} else {
		close(stopped)
	}

	if n.ctxCancel != nil {
		n.ctxCancel()
	}

	<-stopped
}

func (n *Node) CopyIdentityFromNode(otherNode *Node) {
	n.AccountID = otherNode.AccountID
	n.PubKey = otherNode.PubKey
	n.privateKey = otherNode.privateKey
	n.Validator = otherNode.Validator
}

func (n *Node) ProtocolParametersHash() iotago.Identifier {
	if n.protocolParametersHash == iotago.EmptyIdentifier {
		return lo.PanicOnErr(n.Protocol.CurrentAPI().ProtocolParameters().Hash())
	}

	return n.protocolParametersHash
}

func (n *Node) SetProtocolParametersHash(hash iotago.Identifier) {
	n.protocolParametersHash = hash
}

func (n *Node) HighestSupportedVersion() iotago.Version {
	if n.highestSupportedVersion == 0 {
		return n.Protocol.LatestAPI().Version()
	}

	return n.highestSupportedVersion
}

func (n *Node) SetHighestSupportedVersion(version iotago.Version) {
	n.highestSupportedVersion = version
}

func (n *Node) CreateValidationBlock(ctx context.Context, alias string, opts ...options.Option[blockfactory.ValidatorBlockParams]) *blocks.Block {
	modelBlock, err := n.blockIssuer.CreateValidationBlock(ctx, blockfactory.NewEd25519Account(n.AccountID, n.privateKey), opts...)
	require.NoError(n.Testing, err)

	modelBlock.ID().RegisterAlias(alias)

	return blocks.NewBlock(modelBlock)
}

func (n *Node) CreateBlock(ctx context.Context, alias string, opts ...options.Option[blockfactory.BasicBlockParams]) *blocks.Block {
	modelBlock, err := n.blockIssuer.CreateBlock(ctx, blockfactory.NewEd25519Account(n.AccountID, n.privateKey), opts...)
	require.NoError(n.Testing, err)

	modelBlock.ID().RegisterAlias(alias)

	return blocks.NewBlock(modelBlock)
}

func (n *Node) IssueBlock(ctx context.Context, alias string, opts ...options.Option[blockfactory.BasicBlockParams]) *blocks.Block {
	block := n.CreateBlock(ctx, alias, opts...)

	require.NoErrorf(n.Testing, n.blockIssuer.IssueBlock(block.ModelBlock()), "%s > failed to issue block with alias %s", n.Name, alias)

<<<<<<< HEAD
	// fmt.Printf("%s > Issued block: %s - slot %d - commitment %s %d - latest finalized slot %d\n", n.Name, block.ID(), block.ID().Index(), block.SlotCommitmentID(), block.SlotCommitmentID().Index(), block.ProtocolBlock().LatestFinalizedSlot)
=======
	fmt.Printf("%s > Issued block: %s - slot %d - commitment %s %d - latest finalized slot %d\n", n.Name, block.ID(), block.ID().Slot(), block.SlotCommitmentID(), block.SlotCommitmentID().Slot(), block.ProtocolBlock().LatestFinalizedSlot)
>>>>>>> 244477d4

	return block
}

func (n *Node) IssueValidationBlock(ctx context.Context, alias string, opts ...options.Option[blockfactory.ValidatorBlockParams]) *blocks.Block {
	block := n.CreateValidationBlock(ctx, alias, opts...)

	require.NoError(n.Testing, n.blockIssuer.IssueBlock(block.ModelBlock()))

<<<<<<< HEAD
	//fmt.Printf("Issued block: %s - slot %d - commitment %s %d - latest finalized slot %d\n", block.ID(), block.ID().Index(), block.SlotCommitmentID(), block.SlotCommitmentID().Index(), block.ProtocolBlock().LatestFinalizedSlot)
=======
	fmt.Printf("Issued block: %s - slot %d - commitment %s %d - latest finalized slot %d\n", block.ID(), block.ID().Slot(), block.SlotCommitmentID(), block.SlotCommitmentID().Slot(), block.ProtocolBlock().LatestFinalizedSlot)
>>>>>>> 244477d4

	return block
}

func (n *Node) IssueActivity(ctx context.Context, wg *sync.WaitGroup, startSlot iotago.SlotIndex) {
	issuingTime := n.Protocol.APIForSlot(startSlot).TimeProvider().SlotStartTime(startSlot)
	start := time.Now()

	wg.Add(1)
	go func() {
		defer wg.Done()

		fmt.Println(n.Name, "> Starting activity")
		var counter int
		for {
			if ctx.Err() != nil {
				fmt.Println(n.Name, "> Stopped activity due to canceled context:", ctx.Err())
				return
			}

			blockAlias := fmt.Sprintf("%s-activity.%d", n.Name, counter)
			timeOffset := time.Since(start)
			n.IssueValidationBlock(ctx, blockAlias,
				blockfactory.WithValidationBlockHeaderOptions(
					blockfactory.WithIssuingTime(issuingTime.Add(timeOffset)),
				),
			)

			counter++
			time.Sleep(1 * time.Second)
		}
	}()
}

func (n *Node) ForkDetectedCount() int {
	return int(n.forkDetectedCount.Load())
}

func (n *Node) CandidateEngineActivatedCount() int {
	return int(n.candidateEngineActivatedCount.Load())
}

func (n *Node) MainEngineSwitchedCount() int {
	return int(n.mainEngineSwitchedCount.Load())
}

func (n *Node) AttachedBlocks() []*blocks.Block {
	n.mutex.RLock()
	defer n.mutex.RUnlock()

	return n.attachedBlocks
}<|MERGE_RESOLUTION|>--- conflicted
+++ resolved
@@ -140,7 +140,6 @@
 }
 
 func (n *Node) hookEvents() {
-<<<<<<< HEAD
 	n.Protocol.HeaviestAttestedChain.OnUpdate(func(_, heaviestAttestedChain *protocol.Chain) {
 		n.forkDetectedCount.Add(1)
 
@@ -149,75 +148,14 @@
 			if prevEngine != nil {
 				prevEngineName = prevEngine.Name()
 			}
-=======
-	events := n.Protocol.Events
-
-	events.ChainManager.ForkDetected.Hook(func(fork *chainmanager.Fork) { n.forkDetectedCount.Add(1) })
-
-	events.CandidateEngineActivated.Hook(func(e *engine.Engine) { n.candidateEngineActivatedCount.Add(1) })
-
-	events.MainEngineSwitched.Hook(func(e *engine.Engine) { n.mainEngineSwitchedCount.Add(1) })
-}
-
-func (n *Node) hookLogging(failOnBlockFiltered bool) {
-	events := n.Protocol.Events
-
-	n.attachEngineLogs(failOnBlockFiltered, n.Protocol.MainEngineInstance())
-
-	events.Network.BlockReceived.Hook(func(block *model.Block, source peer.ID) {
-		fmt.Printf("%s > Network.BlockReceived: from %s %s - %d\n", n.Name, source, block.ID(), block.ID().Slot())
-	})
-
-	events.Network.BlockRequestReceived.Hook(func(blockID iotago.BlockID, source peer.ID) {
-		fmt.Printf("%s > Network.BlockRequestReceived: from %s %s\n", n.Name, source, blockID)
-	})
-
-	events.Network.SlotCommitmentReceived.Hook(func(commitment *model.Commitment, source peer.ID) {
-		fmt.Printf("%s > Network.SlotCommitmentReceived: from %s %s\n", n.Name, source, commitment.ID())
-	})
-
-	events.Network.SlotCommitmentRequestReceived.Hook(func(commitmentID iotago.CommitmentID, source peer.ID) {
-		fmt.Printf("%s > Network.SlotCommitmentRequestReceived: from %s %s\n", n.Name, source, commitmentID)
-	})
-
-	events.Network.AttestationsReceived.Hook(func(commitment *model.Commitment, attestations []*iotago.Attestation, merkleProof *merklehasher.Proof[iotago.Identifier], source peer.ID) {
-		fmt.Printf("%s > Network.AttestationsReceived: from %s %s number of attestations: %d with merkleProof: %s - %s\n", n.Name, source, commitment.ID(), len(attestations), lo.PanicOnErr(merkleProof.JSONEncode()), lo.Map(attestations, func(a *iotago.Attestation) iotago.BlockID {
-			return lo.PanicOnErr(a.BlockID())
-		}))
-	})
-
-	events.Network.AttestationsRequestReceived.Hook(func(id iotago.CommitmentID, source peer.ID) {
-		fmt.Printf("%s > Network.AttestationsRequestReceived: from %s %s\n", n.Name, source, id)
-	})
-
-	//events.ChainManager.CommitmentBelowRoot.Hook(func(commitmentID iotago.CommitmentID) {
-	//	fmt.Printf("%s > ChainManager.CommitmentBelowRoot: %s\n", n.Name, commitmentID)
-	//})
-
-	events.ChainManager.ForkDetected.Hook(func(fork *chainmanager.Fork) {
-		fmt.Printf("%s > ChainManager.ForkDetected: %s\n", n.Name, fork)
-	})
-
-	//events.Engine.TipManager.BlockAdded.Hook(func(tipMetadata tipmanager.TipMetadata) {
-	//	fmt.Printf("%s > TipManager.BlockAdded: %s in pool %d\n", n.Name, tipMetadata.ID(), tipMetadata.TipPool().Get())
-	//})
-
-	events.CandidateEngineActivated.Hook(func(e *engine.Engine) {
-		fmt.Printf("%s > CandidateEngineActivated: %s, ChainID:%s Slot:%s\n", n.Name, e.Name(), e.ChainID(), e.ChainID().Slot())
->>>>>>> 244477d4
 
 			newEngineName := "<nil>"
 			if newEngine != nil {
 				newEngineName = newEngine.Name()
 			}
 
-<<<<<<< HEAD
 			n.Protocol.LogWarn("ENGINE ACTIVATED FOR CHAIN ", "name", heaviestAttestedChain.LogName(), "counter", n.candidateEngineActivatedCount.Add(1), "prevEngine", prevEngineName, "newEngine", newEngineName)
 		})
-=======
-	events.MainEngineSwitched.Hook(func(e *engine.Engine) {
-		fmt.Printf("%s > MainEngineSwitched: %s, ChainID:%s Slot:%s\n", n.Name, e.Name(), e.ChainID(), e.ChainID().Slot())
->>>>>>> 244477d4
 	})
 
 	n.Protocol.MainChain.OnUpdate(func(_, _ *protocol.Chain) {
@@ -381,8 +319,8 @@
 		fmt.Printf("%s > [%s] Consensus.BlockGadget.BlockConfirmed: %s %s\n", n.Name, engineName, block.ID(), block.ProtocolBlock().SlotCommitmentID)
 	})
 
-	events.SlotGadget.SlotFinalized.Hook(func(slot iotago.SlotIndex) {
-		fmt.Printf("%s > [%s] Consensus.SlotGadget.SlotFinalized: %s\n", n.Name, engineName, slot)
+	events.SlotGadget.SlotFinalized.Hook(func(slotIndex iotago.SlotIndex) {
+		fmt.Printf("%s > [%s] Consensus.SlotGadget.SlotFinalized: %s\n", n.Name, engineName, slotIndex)
 	})
 
 	events.SeatManager.OnlineCommitteeSeatAdded.Hook(func(seat account.SeatIndex, accountID iotago.AccountID) {
@@ -529,11 +467,7 @@
 
 	require.NoErrorf(n.Testing, n.blockIssuer.IssueBlock(block.ModelBlock()), "%s > failed to issue block with alias %s", n.Name, alias)
 
-<<<<<<< HEAD
-	// fmt.Printf("%s > Issued block: %s - slot %d - commitment %s %d - latest finalized slot %d\n", n.Name, block.ID(), block.ID().Index(), block.SlotCommitmentID(), block.SlotCommitmentID().Index(), block.ProtocolBlock().LatestFinalizedSlot)
-=======
-	fmt.Printf("%s > Issued block: %s - slot %d - commitment %s %d - latest finalized slot %d\n", n.Name, block.ID(), block.ID().Slot(), block.SlotCommitmentID(), block.SlotCommitmentID().Slot(), block.ProtocolBlock().LatestFinalizedSlot)
->>>>>>> 244477d4
+	// fmt.Printf("%s > Issued block: %s - slot %d - commitment %s %d - latest finalized slot %d\n", n.Name, block.ID(), block.ID().Slot(), block.SlotCommitmentID(), block.SlotCommitmentID().Slot(), block.ProtocolBlock().LatestFinalizedSlot)
 
 	return block
 }
@@ -543,11 +477,7 @@
 
 	require.NoError(n.Testing, n.blockIssuer.IssueBlock(block.ModelBlock()))
 
-<<<<<<< HEAD
-	//fmt.Printf("Issued block: %s - slot %d - commitment %s %d - latest finalized slot %d\n", block.ID(), block.ID().Index(), block.SlotCommitmentID(), block.SlotCommitmentID().Index(), block.ProtocolBlock().LatestFinalizedSlot)
-=======
-	fmt.Printf("Issued block: %s - slot %d - commitment %s %d - latest finalized slot %d\n", block.ID(), block.ID().Slot(), block.SlotCommitmentID(), block.SlotCommitmentID().Slot(), block.ProtocolBlock().LatestFinalizedSlot)
->>>>>>> 244477d4
+	//fmt.Printf("Issued block: %s - slot %d - commitment %s %d - latest finalized slot %d\n", block.ID(), block.ID().Slot(), block.SlotCommitmentID(), block.SlotCommitmentID().Slot(), block.ProtocolBlock().LatestFinalizedSlot)
 
 	return block
 }

package mock

import (
	"context"
	"fmt"
	"log/slog"
	"sync/atomic"
	"testing"
	"time"

	p2pcrypto "github.com/libp2p/go-libp2p/core/crypto"
	"github.com/libp2p/go-libp2p/core/peer"
	"github.com/stretchr/testify/require"
	"golang.org/x/crypto/blake2b"

	"github.com/iotaledger/hive.go/lo"
	"github.com/iotaledger/hive.go/log"
	"github.com/iotaledger/hive.go/runtime/options"
	"github.com/iotaledger/hive.go/runtime/syncutils"
	"github.com/iotaledger/hive.go/runtime/workerpool"
	"github.com/iotaledger/iota-core/pkg/core/account"
	"github.com/iotaledger/iota-core/pkg/model"
	"github.com/iotaledger/iota-core/pkg/protocol"
	"github.com/iotaledger/iota-core/pkg/protocol/engine"
	"github.com/iotaledger/iota-core/pkg/protocol/engine/blocks"
	"github.com/iotaledger/iota-core/pkg/protocol/engine/commitmentfilter"
	"github.com/iotaledger/iota-core/pkg/protocol/engine/filter"
	"github.com/iotaledger/iota-core/pkg/protocol/engine/mempool"
	"github.com/iotaledger/iota-core/pkg/protocol/engine/notarization"
	iotago "github.com/iotaledger/iota.go/v4"
	"github.com/iotaledger/iota.go/v4/tpkg"
)

// idAliases contains a list of aliases registered for a set of IDs.
var idAliases = make(map[peer.ID]string)

// RegisterIDAlias registers an alias that will modify the String() output of the ID to show a human
// readable string instead of the base58 encoded version of itself.
func RegisterIDAlias(id peer.ID, alias string) {
	idAliases[id] = alias
}

// UnregisterIDAliases removes all aliases registered through the RegisterIDAlias function.
func UnregisterIDAliases() {
	idAliases = make(map[peer.ID]string)
}

type Node struct {
	Testing *testing.T

	Name       string
	Validator  *BlockIssuer
	KeyManager *KeyManager

	ctx       context.Context
	ctxCancel context.CancelFunc

	PeerID                  peer.ID
	protocolParametersHash  iotago.Identifier
	highestSupportedVersion iotago.Version

	Partition string
	Endpoint  *Endpoint
	Workers   *workerpool.Group

	Protocol *protocol.Protocol

	forkDetectedCount             atomic.Uint32
	candidateEngineActivatedCount atomic.Uint32
	mainEngineSwitchedCount       atomic.Uint32

<<<<<<< HEAD
	logHandler          slog.Handler
	enableEngineLogging bool

	mutex          syncutils.RWMutex
	attachedBlocks []*blocks.Block
=======
	mutex               syncutils.RWMutex
	attachedBlocks      []*blocks.Block
	filteredBlockEvents []*commitmentfilter.BlockFilteredEvent
>>>>>>> ea175ab9
}

func NewNode(t *testing.T, net *Network, partition string, name string, validator bool, logHandler slog.Handler) *Node {
	seed := tpkg.RandEd25519Seed()
	keyManager := NewKeyManager(seed[:], 0)
	priv, pub := keyManager.KeyPair()

	accountID := iotago.AccountID(blake2b.Sum256(pub))
	accountID.RegisterAlias(name)

	peerID := lo.PanicOnErr(peer.IDFromPrivateKey(lo.PanicOnErr(p2pcrypto.UnmarshalEd25519PrivateKey(priv))))
	RegisterIDAlias(peerID, name)

	var validatorBlockIssuer *BlockIssuer
	if validator {
		validatorBlockIssuer = NewBlockIssuer(t, name, keyManager, accountID, validator)
	} else {
		validatorBlockIssuer = nil
	}

	return &Node{
		Testing: t,

		Name: name,

		Validator:  validatorBlockIssuer,
		KeyManager: keyManager,

		PeerID: peerID,

		Partition: partition,
		Endpoint:  net.JoinWithEndpointID(peerID, partition),
		Workers:   workerpool.NewGroup(name),

		logHandler:          logHandler,
		enableEngineLogging: false,

		attachedBlocks: make([]*blocks.Block, 0),
	}
}

func (n *Node) IsValidator() bool {
	return n.Validator != nil
}

func (n *Node) Initialize(failOnBlockFiltered bool, opts ...options.Option[protocol.Protocol]) {
	n.Protocol = protocol.New(
		log.NewLogger(n.Name, n.logHandler),
		n.Workers.CreateGroup("Protocol"),
		n.Endpoint,
		opts...,
	)

	n.hookEvents()

	if n.enableEngineLogging {
		n.hookLogging(failOnBlockFiltered)
	}

	n.ctx, n.ctxCancel = context.WithCancel(context.Background())

	started := make(chan struct{}, 1)

	n.Protocol.Initialized.OnTrigger(func() {
		close(started)
	})

	go func() {
		if err := n.Protocol.Run(n.ctx); err != nil {
			fmt.Printf("%s > Run finished with error: %s\n", n.Name, err.Error())
		}
	}()

	<-started
}

func (n *Node) hookEvents() {
	n.Protocol.Chains.HeaviestAttested.OnUpdate(func(prevHeaviestAttestedChain *protocol.Chain, heaviestAttestedChain *protocol.Chain) {
		if prevHeaviestAttestedChain != nil {
			n.forkDetectedCount.Add(1)

			heaviestAttestedChain.SpawnedEngine.OnUpdate(func(prevEngine *engine.Engine, newEngine *engine.Engine) {
				n.candidateEngineActivatedCount.Add(1)
			})
		}
	})

	n.Protocol.Chains.Main.OnUpdate(func(prevChain *protocol.Chain, newChain *protocol.Chain) {
		if prevChain != nil {
			n.mainEngineSwitchedCount.Add(1)
		}
	})
}

func (n *Node) hookLogging(failOnBlockFiltered bool) {
	n.Protocol.Chains.WithElements(func(chain *protocol.Chain) (teardown func()) {
		return chain.SpawnedEngine.OnUpdate(func(_ *engine.Engine, newEngine *engine.Engine) {
			if newEngine != nil {
				n.attachEngineLogs(failOnBlockFiltered, newEngine)
			}
		})
	})
}

func (n *Node) attachEngineLogsWithName(failOnBlockFiltered bool, instance *engine.Engine, engineName string) {
	events := instance.Events

	events.BlockDAG.BlockAttached.Hook(func(block *blocks.Block) {
		fmt.Printf("%s > [%s] BlockDAG.BlockAttached: %s\n", n.Name, engineName, block.ID())

		n.mutex.Lock()
		defer n.mutex.Unlock()
		n.attachedBlocks = append(n.attachedBlocks, block)
	})

	events.BlockDAG.BlockSolid.Hook(func(block *blocks.Block) {
		fmt.Printf("%s > [%s] BlockDAG.BlockSolid: %s\n", n.Name, engineName, block.ID())
	})

	events.BlockDAG.BlockInvalid.Hook(func(block *blocks.Block, err error) {
		fmt.Printf("%s > [%s] BlockDAG.BlockInvalid: %s - %s\n", n.Name, engineName, block.ID(), err)
	})

	events.BlockDAG.BlockMissing.Hook(func(block *blocks.Block) {
		fmt.Printf("%s > [%s] BlockDAG.BlockMissing: %s\n", n.Name, engineName, block.ID())
	})

	events.BlockDAG.MissingBlockAttached.Hook(func(block *blocks.Block) {
		fmt.Printf("%s > [%s] BlockDAG.MissingBlockAttached: %s\n", n.Name, engineName, block.ID())
	})

	events.SeatManager.BlockProcessed.Hook(func(block *blocks.Block) {
		fmt.Printf("%s > [%s] SybilProtection.BlockProcessed: %s\n", n.Name, engineName, block.ID())
	})

	events.Booker.BlockBooked.Hook(func(block *blocks.Block) {
		fmt.Printf("%s > [%s] Booker.BlockBooked: %s\n", n.Name, engineName, block.ID())
	})

	events.Booker.BlockInvalid.Hook(func(block *blocks.Block, err error) {
		fmt.Printf("%s > [%s] Booker.BlockInvalid: %s - %s\n", n.Name, engineName, block.ID(), err.Error())
	})

	events.Booker.TransactionInvalid.Hook(func(metadata mempool.TransactionMetadata, err error) {
		fmt.Printf("%s > [%s] Booker.TransactionInvalid: %s - %s\n", n.Name, engineName, metadata.ID(), err.Error())
	})

	events.Scheduler.BlockScheduled.Hook(func(block *blocks.Block) {
		fmt.Printf("%s > [%s] Scheduler.BlockScheduled: %s\n", n.Name, engineName, block.ID())
	})

	events.Scheduler.BlockEnqueued.Hook(func(block *blocks.Block) {
		fmt.Printf("%s > [%s] Scheduler.BlockEnqueued: %s\n", n.Name, engineName, block.ID())
	})

	events.Scheduler.BlockSkipped.Hook(func(block *blocks.Block) {
		fmt.Printf("%s > [%s] Scheduler.BlockSkipped: %s\n", n.Name, engineName, block.ID())
	})

	events.Scheduler.BlockDropped.Hook(func(block *blocks.Block, err error) {
		fmt.Printf("%s > [%s] Scheduler.BlockDropped: %s - %s\n", n.Name, engineName, block.ID(), err.Error())
	})

	events.Clock.AcceptedTimeUpdated.Hook(func(newTime time.Time) {
		fmt.Printf("%s > [%s] Clock.AcceptedTimeUpdated: %s [Slot %d]\n", n.Name, engineName, newTime, instance.LatestAPI().TimeProvider().SlotFromTime(newTime))
	})

	events.Clock.ConfirmedTimeUpdated.Hook(func(newTime time.Time) {
		fmt.Printf("%s > [%s] Clock.ConfirmedTimeUpdated: %s [Slot %d]\n", n.Name, engineName, newTime, instance.LatestAPI().TimeProvider().SlotFromTime(newTime))
	})

	events.Filter.BlockPreAllowed.Hook(func(block *model.Block) {
		fmt.Printf("%s > [%s] Filter.BlockPreAllowed: %s\n", n.Name, engineName, block.ID())
	})

	events.Filter.BlockPreFiltered.Hook(func(event *filter.BlockPreFilteredEvent) {
		fmt.Printf("%s > [%s] Filter.BlockPreFiltered: %s - %s\n", n.Name, engineName, event.Block.ID(), event.Reason.Error())
		if failOnBlockFiltered {
			n.Testing.Fatal("no blocks should be prefiltered")
		}
	})

	events.CommitmentFilter.BlockAllowed.Hook(func(block *blocks.Block) {
		fmt.Printf("%s > [%s] CommitmentFilter.BlockAllowed: %s\n", n.Name, engineName, block.ID())
	})

	events.CommitmentFilter.BlockFiltered.Hook(func(event *commitmentfilter.BlockFilteredEvent) {
		fmt.Printf("%s > [%s] CommitmentFilter.BlockFiltered: %s - %s\n", n.Name, engineName, event.Block.ID(), event.Reason.Error())
		if failOnBlockFiltered {
			n.Testing.Fatal("no blocks should be filtered")
		}

		n.mutex.Lock()
		defer n.mutex.Unlock()
		n.filteredBlockEvents = append(n.filteredBlockEvents, event)
	})

	events.BlockRequester.Tick.Hook(func(blockID iotago.BlockID) {
		fmt.Printf("%s > [%s] BlockRequester.Tick: %s\n", n.Name, engineName, blockID)
	})

	events.BlockProcessed.Hook(func(blockID iotago.BlockID) {
		fmt.Printf("%s > [%s] Engine.BlockProcessed: %s\n", n.Name, engineName, blockID)
	})

	events.Notarization.SlotCommitted.Hook(func(details *notarization.SlotCommittedDetails) {
		var acceptedBlocks iotago.BlockIDs
		err := details.AcceptedBlocks.Stream(func(id iotago.BlockID) error {
			acceptedBlocks = append(acceptedBlocks, id)
			return nil
		})
		require.NoError(n.Testing, err)

		rootsStorage, err := instance.Storage.Roots(details.Commitment.ID().Slot())
		require.NoError(n.Testing, err, "roots storage for slot %d not found", details.Commitment.Slot())
		roots, exists, err := rootsStorage.Load(details.Commitment.ID())
		require.NoError(n.Testing, err)
		require.True(n.Testing, exists)

		attestationBlockIDs := make([]iotago.BlockID, 0)
		tree, err := instance.Attestations.GetMap(details.Commitment.Slot())
		if err == nil {
			err = tree.Stream(func(key iotago.AccountID, value *iotago.Attestation) error {
				attestationBlockIDs = append(attestationBlockIDs, lo.PanicOnErr(value.BlockID()))
				return nil
			})
			require.NoError(n.Testing, err)
		}

		fmt.Printf("%s > [%s] NotarizationManager.SlotCommitted: %s %s Accepted Blocks: %s\n %s\n Attestations: %s\n", n.Name, engineName, details.Commitment.ID(), details.Commitment, acceptedBlocks, roots, attestationBlockIDs)
	})

	events.Notarization.LatestCommitmentUpdated.Hook(func(commitment *model.Commitment) {
		fmt.Printf("%s > [%s] NotarizationManager.LatestCommitmentUpdated: %s\n", n.Name, engineName, commitment.ID())
	})

	events.BlockGadget.BlockPreAccepted.Hook(func(block *blocks.Block) {
		fmt.Printf("%s > [%s] Consensus.BlockGadget.BlockPreAccepted: %s %s\n", n.Name, engineName, block.ID(), block.ProtocolBlock().Header.SlotCommitmentID)
	})

	events.BlockGadget.BlockAccepted.Hook(func(block *blocks.Block) {
		fmt.Printf("%s > [%s] Consensus.BlockGadget.BlockAccepted: %s @ slot %s committing to %s\n", n.Name, engineName, block.ID(), block.ID().Slot(), block.ProtocolBlock().Header.SlotCommitmentID)
	})

	events.BlockGadget.BlockPreConfirmed.Hook(func(block *blocks.Block) {
		fmt.Printf("%s > [%s] Consensus.BlockGadget.BlockPreConfirmed: %s %s\n", n.Name, engineName, block.ID(), block.ProtocolBlock().Header.SlotCommitmentID)
	})

	events.BlockGadget.BlockConfirmed.Hook(func(block *blocks.Block) {
		fmt.Printf("%s > [%s] Consensus.BlockGadget.BlockConfirmed: %s %s\n", n.Name, engineName, block.ID(), block.ProtocolBlock().Header.SlotCommitmentID)
	})

	events.SlotGadget.SlotFinalized.Hook(func(slot iotago.SlotIndex) {
		fmt.Printf("%s > [%s] Consensus.SlotGadget.SlotFinalized: %s\n", n.Name, engineName, slot)
	})

	events.SeatManager.OnlineCommitteeSeatAdded.Hook(func(seat account.SeatIndex, accountID iotago.AccountID) {
		fmt.Printf("%s > [%s] SybilProtection.OnlineCommitteeSeatAdded: %d - %s\n", n.Name, engineName, seat, accountID)
	})

	events.SeatManager.OnlineCommitteeSeatRemoved.Hook(func(seat account.SeatIndex) {
		fmt.Printf("%s > [%s] SybilProtection.OnlineCommitteeSeatRemoved: %d\n", n.Name, engineName, seat)
	})

	events.SybilProtection.CommitteeSelected.Hook(func(committee *account.Accounts, epoch iotago.EpochIndex) {
		fmt.Printf("%s > [%s] SybilProtection.CommitteeSelected: epoch %d - %s\n", n.Name, engineName, epoch, committee.IDs())
	})

	events.ConflictDAG.ConflictCreated.Hook(func(conflictID iotago.TransactionID) {
		fmt.Printf("%s > [%s] ConflictDAG.ConflictCreated: %s\n", n.Name, engineName, conflictID)
	})

	events.ConflictDAG.ConflictEvicted.Hook(func(conflictID iotago.TransactionID) {
		fmt.Printf("%s > [%s] ConflictDAG.ConflictEvicted: %s\n", n.Name, engineName, conflictID)
	})
	events.ConflictDAG.ConflictRejected.Hook(func(conflictID iotago.TransactionID) {
		fmt.Printf("%s > [%s] ConflictDAG.ConflictRejected: %s\n", n.Name, engineName, conflictID)
	})

	events.ConflictDAG.ConflictAccepted.Hook(func(conflictID iotago.TransactionID) {
		fmt.Printf("%s > [%s] ConflictDAG.ConflictAccepted: %s\n", n.Name, engineName, conflictID)
	})

	instance.Ledger.OnTransactionAttached(func(transactionMetadata mempool.TransactionMetadata) {
		fmt.Printf("%s > [%s] Ledger.TransactionAttached: %s\n", n.Name, engineName, transactionMetadata.ID())

		transactionMetadata.OnSolid(func() {
			fmt.Printf("%s > [%s] MemPool.TransactionSolid: %s\n", n.Name, engineName, transactionMetadata.ID())
		})

		transactionMetadata.OnExecuted(func() {
			fmt.Printf("%s > [%s] MemPool.TransactionExecuted: %s\n", n.Name, engineName, transactionMetadata.ID())
		})

		transactionMetadata.OnBooked(func() {
			fmt.Printf("%s > [%s] MemPool.TransactionBooked: %s\n", n.Name, engineName, transactionMetadata.ID())
		})

		transactionMetadata.OnConflicting(func() {
			fmt.Printf("%s > [%s] MemPool.TransactionConflicting: %s\n", n.Name, engineName, transactionMetadata.ID())
		})

		transactionMetadata.OnAccepted(func() {
			fmt.Printf("%s > [%s] MemPool.TransactionAccepted: %s\n", n.Name, engineName, transactionMetadata.ID())
		})

		transactionMetadata.OnRejected(func() {
			fmt.Printf("%s > [%s] MemPool.TransactionRejected: %s\n", n.Name, engineName, transactionMetadata.ID())
		})

		transactionMetadata.OnInvalid(func(err error) {
			fmt.Printf("%s > [%s] MemPool.TransactionInvalid(%s): %s\n", n.Name, engineName, err, transactionMetadata.ID())
		})

		transactionMetadata.OnOrphanedSlotUpdated(func(slot iotago.SlotIndex) {
			fmt.Printf("%s > [%s] MemPool.TransactionOrphanedSlotUpdated in slot %d: %s\n", n.Name, engineName, slot, transactionMetadata.ID())
		})

		transactionMetadata.OnCommittedSlotUpdated(func(slot iotago.SlotIndex) {
			fmt.Printf("%s > [%s] MemPool.TransactionCommittedSlotUpdated in slot %d: %s\n", n.Name, engineName, slot, transactionMetadata.ID())
		})

		transactionMetadata.OnPending(func() {
			fmt.Printf("%s > [%s] MemPool.TransactionPending: %s\n", n.Name, engineName, transactionMetadata.ID())
		})
	})
}

func (n *Node) attachEngineLogs(failOnBlockFiltered bool, instance *engine.Engine) {
	engineName := fmt.Sprintf("%s - %s", lo.Cond(n.Protocol.Engines.Main.Get() != instance, "Candidate", "Main"), instance.Name()[:8])

	n.attachEngineLogsWithName(failOnBlockFiltered, instance, engineName)
}

func (n *Node) Wait() {
	n.Workers.WaitChildren()
}

func (n *Node) Shutdown() {
	stopped := make(chan struct{}, 1)

	if n.Protocol != nil {
		n.Protocol.Stopped.OnTrigger(func() {
			close(stopped)
		})
	} else {
		close(stopped)
	}

	if n.ctxCancel != nil {
		n.ctxCancel()
	}

	<-stopped
}

func (n *Node) ProtocolParametersHash() iotago.Identifier {
	if n.protocolParametersHash == iotago.EmptyIdentifier {
		return lo.PanicOnErr(n.Protocol.LatestAPI().ProtocolParameters().Hash())
	}

	return n.protocolParametersHash
}

func (n *Node) SetProtocolParametersHash(hash iotago.Identifier) {
	n.protocolParametersHash = hash
}

func (n *Node) HighestSupportedVersion() iotago.Version {
	if n.highestSupportedVersion == 0 {
		return n.Protocol.LatestAPI().Version()
	}

	return n.highestSupportedVersion
}

func (n *Node) SetHighestSupportedVersion(version iotago.Version) {
	n.highestSupportedVersion = version
}

func (n *Node) ForkDetectedCount() int {
	return int(n.forkDetectedCount.Load())
}

func (n *Node) CandidateEngineActivatedCount() int {
	return int(n.candidateEngineActivatedCount.Load())
}

func (n *Node) FilteredBlocks() []*commitmentfilter.BlockFilteredEvent {
	n.mutex.RLock()
	defer n.mutex.RUnlock()

	return n.filteredBlockEvents
}

func (n *Node) MainEngineSwitchedCount() int {
	return int(n.mainEngineSwitchedCount.Load())
}

func (n *Node) AttachedBlocks() []*blocks.Block {
	n.mutex.RLock()
	defer n.mutex.RUnlock()

	return n.attachedBlocks
}

func (n *Node) IssueValidationBlock(ctx context.Context, alias string, opts ...options.Option[ValidatorBlockParams]) *blocks.Block {
	if n.Validator == nil {
		panic("node is not a validator")
	}

	return n.Validator.IssueValidationBlock(ctx, alias, n, opts...)
}<|MERGE_RESOLUTION|>--- conflicted
+++ resolved
@@ -69,17 +69,12 @@
 	candidateEngineActivatedCount atomic.Uint32
 	mainEngineSwitchedCount       atomic.Uint32
 
-<<<<<<< HEAD
 	logHandler          slog.Handler
 	enableEngineLogging bool
 
-	mutex          syncutils.RWMutex
-	attachedBlocks []*blocks.Block
-=======
 	mutex               syncutils.RWMutex
 	attachedBlocks      []*blocks.Block
 	filteredBlockEvents []*commitmentfilter.BlockFilteredEvent
->>>>>>> ea175ab9
 }
 
 func NewNode(t *testing.T, net *Network, partition string, name string, validator bool, logHandler slog.Handler) *Node {

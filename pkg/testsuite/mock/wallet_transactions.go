package mock

import (
	"fmt"
	"math/big"
	"time"

	"github.com/iotaledger/hive.go/core/safemath"
	"github.com/iotaledger/hive.go/ierrors"
	"github.com/iotaledger/hive.go/lo"
	"github.com/iotaledger/hive.go/runtime/options"
	"github.com/iotaledger/iota-core/pkg/protocol/engine/utxoledger"
	iotago "github.com/iotaledger/iota.go/v4"
	"github.com/iotaledger/iota.go/v4/builder"
	"github.com/iotaledger/iota.go/v4/tpkg"
	"github.com/iotaledger/iota.go/v4/vm"
)

// Functionality for creating transactions in the mock wallet.

func (w *Wallet) CreateAccountFromInput(transactionName string, inputName string, recipientWallet *Wallet, opts ...options.Option[builder.AccountOutputBuilder]) *iotago.SignedTransaction {
	input := w.Output(inputName)

	accountOutput := options.Apply(builder.NewAccountOutputBuilder(recipientWallet.Address(), input.BaseTokenAmount()),
		opts).MustBuild()

	outputStates := iotago.Outputs[iotago.Output]{accountOutput}

	// if amount was set by options, a remainder output needs to be created
	remainderBaseToken := lo.PanicOnErr(safemath.SafeSub(input.BaseTokenAmount(), accountOutput.Amount))
	remainderMana := lo.PanicOnErr(safemath.SafeSub(input.StoredMana(), accountOutput.Mana))

	if accountOutput.Amount != input.BaseTokenAmount() {
		remainderOutput := &iotago.BasicOutput{
			Amount: remainderBaseToken,
			Mana:   remainderMana,
			UnlockConditions: iotago.BasicOutputUnlockConditions{
				&iotago.AddressUnlockCondition{Address: recipientWallet.Address()},
			},
			Features: iotago.BasicOutputFeatures{},
		}
		outputStates = append(outputStates, remainderOutput)
	}

	signedTransaction := w.createSignedTransactionWithOptions(
		transactionName,
		[]uint32{0},
		WithCommitmentInput(&iotago.CommitmentInput{
			CommitmentID: w.Node.Protocol.Engines.Main.Get().SyncManager.LatestCommitment().Commitment().MustID(),
		}),
		WithInputs(input),
		WithOutputs(outputStates...),
	)

	// register the outputs in the recipient wallet (so wallet doesn't have to scan for outputs on its addresses)
	recipientWallet.registerOutputs(transactionName, signedTransaction.Transaction)

	return signedTransaction
}

func (w *Wallet) CreateAccountsFromInput(transactionName string, inputName string, outputCount int, opts ...options.Option[builder.AccountOutputBuilder]) *iotago.SignedTransaction {
	input := w.Output(inputName)

	outputBaseToken := input.BaseTokenAmount() / iotago.BaseToken(outputCount)
	outputMana := input.StoredMana() / iotago.Mana(outputCount)
	remainderBaseToken := input.BaseTokenAmount() - outputBaseToken*iotago.BaseToken(outputCount)
	remainderMana := input.StoredMana() - outputMana*iotago.Mana(outputCount)

	outputStates := make(iotago.Outputs[iotago.Output], 0, outputCount)
	for i := 0; i < outputCount; i++ {
		if i+1 == outputCount {
			outputBaseToken += remainderBaseToken
			outputMana += remainderMana
		}
		outputStates = append(outputStates, options.Apply(builder.NewAccountOutputBuilder(w.Address(), outputBaseToken), opts).MustBuild())
	}

	signedTransaction := w.createSignedTransactionWithOptions(
		transactionName,
		[]uint32{0},
		WithCommitmentInput(&iotago.CommitmentInput{
			CommitmentID: w.Node.Protocol.Engines.Main.Get().SyncManager.LatestCommitment().Commitment().MustID(),
		}),
		WithInputs(utxoledger.Outputs{input}),
		WithOutputs(outputStates),
	)

	// register the outputs in the wallet
	w.registerOutputs(transactionName, signedTransaction.Transaction)

	return signedTransaction
}

// CreateDelegationFromInput creates a new DelegationOutput with given options from an input. If the remainder Output
// is not created, then StoredMana from the input is not passed and can potentially be burned.
// In order not to burn it, it needs to be assigned manually in another output in the transaction.
func (w *Wallet) CreateDelegationFromInput(transactionName string, inputName string, opts ...options.Option[builder.DelegationOutputBuilder]) *iotago.SignedTransaction {
	input := w.Output(inputName)

	delegationOutput := options.Apply(builder.NewDelegationOutputBuilder(&iotago.AccountAddress{}, w.Address(), input.BaseTokenAmount()).
		DelegatedAmount(input.BaseTokenAmount()),
		opts).MustBuild()

	if delegationOutput.ValidatorAddress.AccountID() == iotago.EmptyAccountID ||
		delegationOutput.DelegatedAmount == 0 ||
		delegationOutput.StartEpoch == 0 {
		panic(fmt.Sprintf("delegation output created incorrectly %+v", delegationOutput))
	}

	outputStates := iotago.Outputs[iotago.Output]{delegationOutput}

	// if options set an Amount, a remainder output needs to be created
	if delegationOutput.Amount != input.BaseTokenAmount() {
		outputStates = append(outputStates, &iotago.BasicOutput{
			Amount: input.BaseTokenAmount() - delegationOutput.Amount,
			Mana:   input.StoredMana(),
			UnlockConditions: iotago.BasicOutputUnlockConditions{
				&iotago.AddressUnlockCondition{Address: w.Address()},
			},
			Features: iotago.BasicOutputFeatures{},
		})
	}

	// create the signed transaction
	signedTransaction := w.createSignedTransactionWithOptions(
		transactionName,
		[]uint32{0},
		WithCommitmentInput(&iotago.CommitmentInput{
			CommitmentID: w.Node.Protocol.Engines.Main.Get().SyncManager.LatestCommitment().Commitment().MustID(),
		}),
		WithInputs(input),
		WithOutputs(outputStates...),
		WithAllotAllManaToAccount(w.currentSlot, w.BlockIssuer.AccountID),
	)

	return signedTransaction
}

func (w *Wallet) DelegationStartFromSlot(slot iotago.SlotIndex) iotago.EpochIndex {
	latestCommitment := w.Node.Protocol.Engines.Main.Get().SyncManager.LatestCommitment()
	apiForSlot := w.Node.Protocol.APIForSlot(slot)

	pastBoundedSlotIndex := latestCommitment.Slot() + apiForSlot.ProtocolParameters().MaxCommittableAge()
	pastBoundedEpochIndex := apiForSlot.TimeProvider().EpochFromSlot(pastBoundedSlotIndex)

	registrationSlot := w.registrationSlot(slot)

	if pastBoundedSlotIndex <= registrationSlot {
		return pastBoundedEpochIndex + 1
	}

	return pastBoundedEpochIndex + 2
}

func (w *Wallet) DelegationEndFromSlot(slot iotago.SlotIndex) iotago.EpochIndex {
	latestCommitment := w.Node.Protocol.Engines.Main.Get().SyncManager.LatestCommitment()
	apiForSlot := w.Node.Protocol.APIForSlot(slot)

	futureBoundedSlotIndex := latestCommitment.Slot() + apiForSlot.ProtocolParameters().MinCommittableAge()
	futureBoundedEpochIndex := apiForSlot.TimeProvider().EpochFromSlot(futureBoundedSlotIndex)

	registrationSlot := w.registrationSlot(slot)

	if futureBoundedEpochIndex <= iotago.EpochIndex(registrationSlot) {
		return futureBoundedEpochIndex
	}

	return futureBoundedEpochIndex + 1
}

// Returns the registration slot in the epoch X corresponding to the given slot.
// This is the registration slot for epoch X+1.
func (w *Wallet) registrationSlot(slot iotago.SlotIndex) iotago.SlotIndex {
	apiForSlot := w.Node.Protocol.APIForSlot(slot)

	return apiForSlot.TimeProvider().EpochEnd(apiForSlot.TimeProvider().EpochFromSlot(slot)) - apiForSlot.ProtocolParameters().EpochNearingThreshold()
}

// DelayedClaimingTransition transitions DelegationOutput into delayed claiming state by setting DelegationID and EndEpoch.
func (w *Wallet) DelayedClaimingTransition(transactionName string, inputName string, delegationEndEpoch iotago.EpochIndex) *iotago.SignedTransaction {
	input := w.Output(inputName)
	if input.OutputType() != iotago.OutputDelegation {
		panic(ierrors.Errorf("%s is not a delegation output, cannot transition to delayed claiming state", inputName))
	}

	prevOutput, ok := input.Output().Clone().(*iotago.DelegationOutput)
	if !ok {
		panic(ierrors.Errorf("cloned output %s is not a delegation output, cannot transition to delayed claiming state", inputName))
	}

	delegationBuilder := builder.NewDelegationOutputBuilderFromPrevious(prevOutput).EndEpoch(delegationEndEpoch)
	if prevOutput.DelegationID == iotago.EmptyDelegationID() {
		delegationBuilder.DelegationID(iotago.DelegationIDFromOutputID(input.OutputID()))
	}

	delegationOutput := delegationBuilder.MustBuild()

	signedTransaction := w.createSignedTransactionWithOptions(
		transactionName,
		[]uint32{0},
		WithCommitmentInput(&iotago.CommitmentInput{
			CommitmentID: w.Node.Protocol.Engines.Main.Get().SyncManager.LatestCommitment().Commitment().MustID(),
		}),
		WithInputs(input),
		WithOutputs(delegationOutput),
	)

	return signedTransaction
}

func (w *Wallet) TransitionAccount(transactionName string, inputName string, opts ...options.Option[builder.AccountOutputBuilder]) *iotago.SignedTransaction {
	input, exists := w.outputs[inputName]
	if !exists {
		panic(fmt.Sprintf("account with alias %s does not exist", inputName))
	}

	accountOutput, ok := input.Output().Clone().(*iotago.AccountOutput)
	if !ok {
		panic(fmt.Sprintf("output with alias %s is not *iotago.AccountOutput", inputName))
	}

	accountBuilder := builder.NewAccountOutputBuilderFromPrevious(accountOutput)
	accountOutput = options.Apply(accountBuilder, opts).MustBuild()

	signedTransaction := w.createSignedTransactionWithOptions(
		transactionName,
		[]uint32{0},
		WithAccountInput(input),
		WithBlockIssuanceCreditInput(&iotago.BlockIssuanceCreditInput{
			AccountID: accountOutput.AccountID,
		}),
		WithCommitmentInput(&iotago.CommitmentInput{
			CommitmentID: w.Node.Protocol.Engines.Main.Get().SyncManager.LatestCommitment().Commitment().MustID(),
		}),
		WithOutputs(accountOutput),
	)

	return signedTransaction
}

func (w *Wallet) TransitionAccounts(transactionName string, inputNames []string, opts ...options.Option[builder.AccountOutputBuilder]) *iotago.SignedTransaction {
	inputs := make(utxoledger.Outputs, 0, len(inputNames))
	outputs := make(iotago.Outputs[iotago.Output], 0, len(inputNames))
	txOpts := []options.Option[builder.TransactionBuilder]{}
	for _, inputName := range inputNames {
		input := w.AccountOutput(inputName)
		inputs = append(inputs, input)

		accountInput, ok := input.Output().Clone().(*iotago.AccountOutput)
		if !ok {
			panic(fmt.Sprintf("output with alias %s is not *iotago.AccountOutput", inputName))
		}

		accountBuilder := builder.NewAccountOutputBuilderFromPrevious(accountInput)
		accountOutput := options.Apply(accountBuilder, opts).MustBuild()
		outputs = append(outputs, accountOutput)
		txOpts = append(txOpts, WithBlockIssuanceCreditInput(&iotago.BlockIssuanceCreditInput{
			AccountID: accountOutput.AccountID,
		}))
	}

	txOpts = append(txOpts,
		WithInputs(inputs),
		WithOutputs(outputs),
		WithCommitmentInput(&iotago.CommitmentInput{
			CommitmentID: w.Node.Protocol.Engines.Main.Get().SyncManager.LatestCommitment().Commitment().MustID(),
		}),
	)

	signedTransaction := w.createSignedTransactionWithOptions(
		transactionName,
		[]uint32{0},
		txOpts...,
	)

	return signedTransaction
}

func (w *Wallet) DestroyAccount(transactionName string, inputName string) *iotago.SignedTransaction {
	input := w.Output(inputName)
	inputAccount, ok := input.Output().(*iotago.AccountOutput)
	if !ok {
		panic(fmt.Sprintf("output with alias %s is not *iotago.AccountOutput", inputName))
	}

	destructionOutputs := iotago.Outputs[iotago.Output]{&iotago.BasicOutput{
		Amount: input.BaseTokenAmount(),
		Mana:   input.StoredMana(),
		UnlockConditions: iotago.BasicOutputUnlockConditions{
			&iotago.AddressUnlockCondition{Address: w.Address()},
		},
		Features: iotago.BasicOutputFeatures{},
	}}

	signedTransaction := w.createSignedTransactionWithOptions(
		transactionName,
		[]uint32{0},
		WithBlockIssuanceCreditInput(&iotago.BlockIssuanceCreditInput{
			AccountID: inputAccount.AccountID,
		}),
		WithCommitmentInput(&iotago.CommitmentInput{
			CommitmentID: w.Node.Protocol.Engines.Main.Get().SyncManager.LatestCommitment().Commitment().MustID(),
		}),
		WithAccountInput(input),
		WithOutputs(destructionOutputs...),
	)

	return signedTransaction
}

// CreateImplicitAccountFromInput creates an implicit account output.
func (w *Wallet) CreateImplicitAccountFromInput(transactionName string, inputName string, recipientWallet *Wallet) *iotago.SignedTransaction {
	input := w.Output(inputName)

	implicitAccountOutput := &iotago.BasicOutput{
		Amount: MinIssuerAccountAmount(w.Node.Protocol.CommittedAPI().ProtocolParameters()),
		Mana:   AccountConversionManaCost(w.Node.Protocol.CommittedAPI().ProtocolParameters()),
		UnlockConditions: iotago.BasicOutputUnlockConditions{
			&iotago.AddressUnlockCondition{Address: recipientWallet.ImplicitAccountCreationAddress()},
		},
		Features: iotago.BasicOutputFeatures{},
	}

	remainderBasicOutput := &iotago.BasicOutput{
		Amount: input.BaseTokenAmount() - MinIssuerAccountAmount(w.Node.Protocol.CommittedAPI().ProtocolParameters()),
		Mana:   input.StoredMana() - AccountConversionManaCost(w.Node.Protocol.CommittedAPI().ProtocolParameters()),
		UnlockConditions: iotago.BasicOutputUnlockConditions{
			&iotago.AddressUnlockCondition{Address: input.Output().UnlockConditionSet().Address().Address},
		},
		Features: iotago.BasicOutputFeatures{},
	}

	signedTransaction := w.createSignedTransactionWithOptions(
		transactionName,
<<<<<<< HEAD
		WithInputs(input),
		WithOutputs(implicitAccountOutput, remainderBasicOutput),
=======
		[]uint32{0},
		WithInputs(utxoledger.Outputs{input}),
		WithOutputs(iotago.Outputs[iotago.Output]{implicitAccountOutput, remainderBasicOutput}),
>>>>>>> cd5b5822
	)

	// register the outputs in the recipient wallet (so wallet doesn't have to scan for outputs on its addresses)
	recipientWallet.registerOutputs(transactionName, signedTransaction.Transaction)

	// register the implicit account as a block issuer in the wallet
	implicitAccountID := iotago.AccountIDFromOutputID(recipientWallet.Output(fmt.Sprintf("%s:0", transactionName)).OutputID())
	recipientWallet.SetBlockIssuer(implicitAccountID)

	return signedTransaction
}

func (w *Wallet) TransitionImplicitAccountToAccountOutput(transactionName string, inputName string, opts ...options.Option[builder.AccountOutputBuilder]) *iotago.SignedTransaction {
	input := w.Output(inputName)
	implicitAccountID := iotago.AccountIDFromOutputID(input.OutputID())

	basicOutput, isBasic := input.Output().(*iotago.BasicOutput)
	if !isBasic {
		panic(fmt.Sprintf("output with alias %s is not *iotago.BasicOutput", inputName))
	}
	if basicOutput.UnlockConditionSet().Address().Address.Type() != iotago.AddressImplicitAccountCreation {
		panic(fmt.Sprintf("output with alias %s is not an implicit account", inputName))
	}

	accountOutput := options.Apply(builder.NewAccountOutputBuilder(w.Address(), MinIssuerAccountAmount(w.Node.Protocol.CommittedAPI().ProtocolParameters())).
		AccountID(iotago.AccountIDFromOutputID(input.OutputID())),
		opts).MustBuild()

	signedTransaction := w.createSignedTransactionWithOptions(
		transactionName,
		[]uint32{0},
		WithBlockIssuanceCreditInput(&iotago.BlockIssuanceCreditInput{
			AccountID: implicitAccountID,
		}),
		WithCommitmentInput(&iotago.CommitmentInput{
			CommitmentID: w.Node.Protocol.Engines.Main.Get().SyncManager.LatestCommitment().Commitment().MustID(),
		}),
		WithInputs(input),
		WithOutputs(accountOutput),
		WithAllotAllManaToAccount(w.currentSlot, implicitAccountID),
	)

	return signedTransaction
}

func (w *Wallet) CreateFoundryAndNativeTokensFromInput(transactionName string, inputName string, accountName string, addressIndexes ...uint32) *iotago.SignedTransaction {
	nNativeTokens := len(addressIndexes)
	if nNativeTokens > iotago.MaxOutputsCount-2 {
		panic("too many address indexes provided")
	}
	outputStates := make(iotago.Outputs[iotago.Output], 0, nNativeTokens+2)

	inputState := w.Output(inputName)
	inputAccountState := w.AccountOutput(accountName)
	inputAccount, isAccount := inputAccountState.Output().(*iotago.AccountOutput)
	if !isAccount {
		panic(fmt.Sprintf("output with alias %s is not *iotago.AccountOutput", accountName))
	}
	accountAddr, isAccountAddress := inputAccount.AccountID.ToAddress().(*iotago.AccountAddress)
	if !isAccountAddress {
		panic(fmt.Sprintf("account address of output with alias %s is not *iotago.AccountAddress", accountName))
	}
	serialNumber := inputAccount.FoundryCounter + 1

	totalIn := inputState.BaseTokenAmount()
	outputAmount := totalIn / iotago.BaseToken(nNativeTokens+1)
	remainder := totalIn - outputAmount*iotago.BaseToken(nNativeTokens+1)

	tokenScheme := &iotago.SimpleTokenScheme{
		MintedTokens:  big.NewInt(int64(nNativeTokens)),
		MeltedTokens:  big.NewInt(0),
		MaximumSupply: big.NewInt(1000),
	}
	nativeTokenFeature := &iotago.NativeTokenFeature{
		ID:     lo.PanicOnErr(iotago.FoundryIDFromAddressAndSerialNumberAndTokenScheme(accountAddr, serialNumber, iotago.TokenSchemeSimple)),
		Amount: big.NewInt(1),
	}

	outputStates = append(outputStates,
		builder.NewFoundryOutputBuilder(accountAddr, outputAmount+remainder, serialNumber, tokenScheme).
			MustBuild(),
	)

	accountOutput := builder.NewAccountOutputBuilderFromPrevious(inputAccount).FoundriesToGenerate(1).MustBuild()
	outputStates = append(outputStates, accountOutput)

	for _, index := range addressIndexes {
		outputStates = append(outputStates, &iotago.BasicOutput{
			Amount: outputAmount,
			Mana:   0,
			UnlockConditions: iotago.BasicOutputUnlockConditions{
				&iotago.AddressUnlockCondition{Address: w.Address(index)},
			},
			Features: iotago.BasicOutputFeatures{
				nativeTokenFeature,
			},
		})
	}

	signedTransaction := w.createSignedTransactionWithOptions(
		transactionName,
		[]uint32{0},
		WithInputs(utxoledger.Outputs{inputState, inputAccountState}),
		WithOutputs(outputStates),
		WithBlockIssuanceCreditInput(&iotago.BlockIssuanceCreditInput{
			AccountID: accountOutput.AccountID,
		}),
		WithCommitmentInput(&iotago.CommitmentInput{
			CommitmentID: w.Node.Protocol.Engines.Main.Get().SyncManager.LatestCommitment().Commitment().MustID(),
		}),
	)

	return signedTransaction
}

// TransitionFoundry transitions a FoundryOutput by increasing the native token amount on the output by one.
func (w *Wallet) TransitionFoundry(transactionName string, inputName string, accountName string) *iotago.SignedTransaction {
	input := w.Output(inputName)
	inputFoundry, isFoundry := input.Output().(*iotago.FoundryOutput)
	if !isFoundry {
		panic(fmt.Sprintf("output with alias %s is not *iotago.FoundryOutput", inputName))
	}
	inputAccount := w.AccountOutput(accountName)
	nativeTokenAmount := inputFoundry.FeatureSet().NativeToken().Amount
	previousTokenScheme, isSimple := inputFoundry.TokenScheme.(*iotago.SimpleTokenScheme)
	if !isSimple {
		panic("only simple token schemes supported")
	}
	tokenScheme := &iotago.SimpleTokenScheme{
		MaximumSupply: previousTokenScheme.MaximumSupply,
		MeltedTokens:  previousTokenScheme.MeltedTokens,
		MintedTokens:  previousTokenScheme.MintedTokens.Add(previousTokenScheme.MintedTokens, big.NewInt(1)),
	}

	if tokenScheme.MintedTokens.Cmp(tokenScheme.MaximumSupply) > 0 {
		panic("Can't transition foundry, maximum native token supply reached")
	}

	outputFoundry := builder.NewFoundryOutputBuilderFromPrevious(inputFoundry).
		NativeToken(&iotago.NativeTokenFeature{
			ID:     inputFoundry.MustFoundryID(),
			Amount: nativeTokenAmount.Add(nativeTokenAmount, big.NewInt(1)),
		}).
		TokenScheme(tokenScheme).
		MustBuild()

	inputAccountOutput, isAccountOutput := inputAccount.Output().(*iotago.AccountOutput)
	if !isAccountOutput {
		panic(fmt.Sprintf("output with alias %s is not *iotago.AccountOutput", accountName))
	}
	outputAccount := builder.NewAccountOutputBuilderFromPrevious(inputAccountOutput).
		MustBuild()

	signedTransaction := w.createSignedTransactionWithOptions(
		transactionName,
		[]uint32{0},
		WithInputs(utxoledger.Outputs{inputAccount, input}),
		WithOutputs(iotago.Outputs[iotago.Output]{outputAccount, outputFoundry}),
		WithBlockIssuanceCreditInput(&iotago.BlockIssuanceCreditInput{
			AccountID: outputAccount.AccountID,
		}),
		WithCommitmentInput(&iotago.CommitmentInput{
			CommitmentID: w.Node.Protocol.Engines.Main.Get().SyncManager.LatestCommitment().Commitment().MustID(),
		}),
	)

	return signedTransaction
}

func (w *Wallet) AllotManaFromBasicOutput(transactionName string, inputName string, accountIDs ...iotago.AccountID) *iotago.SignedTransaction {
	input := w.Output(inputName)
	if _, isBasic := input.Output().(*iotago.BasicOutput); !isBasic {
		panic(fmt.Sprintf("output with alias %s is not *iotago.BasicOutput", inputName))
	}
	output := &iotago.BasicOutput{
		Amount: input.BaseTokenAmount(),
		Mana:   0,
		UnlockConditions: iotago.BasicOutputUnlockConditions{
			&iotago.AddressUnlockCondition{Address: w.Address()},
		},
		Features: iotago.BasicOutputFeatures{},
	}

	apiForSlot := w.Node.Protocol.Engines.Main.Get().APIForSlot(w.currentSlot)
	manaDecayProvider := apiForSlot.ManaDecayProvider()
	storageScoreStructure := apiForSlot.StorageScoreStructure()

	totalInputMana := lo.PanicOnErr(vm.TotalManaIn(manaDecayProvider, storageScoreStructure, w.currentSlot, vm.InputSet{input.OutputID(): input.Output()}, vm.RewardsInputSet{}))
	outputMana := totalInputMana / iotago.Mana(len(accountIDs))
	remainderMana := totalInputMana - outputMana*iotago.Mana(len(accountIDs))

	var allotments iotago.Allotments
	for i, accountID := range accountIDs {
		if i+1 == len(accountIDs) {
			outputMana += remainderMana
		}
		allotments = append(allotments, &iotago.Allotment{
			AccountID: accountID,
			Mana:      outputMana,
		})
	}

	signedTransaction := w.createSignedTransactionWithOptions(
		transactionName,
		[]uint32{0},
		WithInputs(utxoledger.Outputs{input}),
		WithOutputs(iotago.Outputs[iotago.Output]{output}),
		WithAllotments(allotments),
	)

	return signedTransaction
}

func (w *Wallet) CreateBasicOutputsEquallyFromInput(transactionName string, outputCount int, inputName string) *iotago.SignedTransaction {
	apiForSlot := w.Node.Protocol.Engines.Main.Get().APIForSlot(w.currentSlot)
	manaDecayProvider := apiForSlot.ManaDecayProvider()
	storageScoreStructure := apiForSlot.StorageScoreStructure()

	inputState := w.Output(inputName)
	inputAmount := inputState.BaseTokenAmount()

	totalInputMana := lo.PanicOnErr(vm.TotalManaIn(manaDecayProvider, storageScoreStructure, w.currentSlot, vm.InputSet{inputState.OutputID(): inputState.Output()}, vm.RewardsInputSet{}))

	manaAmount := totalInputMana / iotago.Mana(outputCount)
	remainderMana := totalInputMana - manaAmount*iotago.Mana(outputCount)

	tokenAmount := inputAmount / iotago.BaseToken(outputCount)
	remainderFunds := inputAmount - tokenAmount*iotago.BaseToken(outputCount)

	outputStates := make(iotago.Outputs[iotago.Output], 0, outputCount)
	for i := 0; i < outputCount; i++ {
		if i+1 == outputCount {
			tokenAmount += remainderFunds
			manaAmount += remainderMana
		}

		outputStates = append(outputStates, &iotago.BasicOutput{
			Amount: tokenAmount,
			Mana:   manaAmount,
			UnlockConditions: iotago.BasicOutputUnlockConditions{
				&iotago.AddressUnlockCondition{Address: w.Address()},
			},
			Features: iotago.BasicOutputFeatures{},
		})
	}

	signedTransaction := w.createSignedTransactionWithOptions(
		transactionName,
<<<<<<< HEAD
		WithInputs(inputState),
		WithOutputs(outputStates...),
=======
		[]uint32{0},
		WithInputs(utxoledger.Outputs{inputState}),
		WithOutputs(outputStates),
	)

	return signedTransaction
}

func (w *Wallet) CreateBasicOutputsAtAddressesFromInput(transactionName string, addressIndexes []uint32, inputName string) *iotago.SignedTransaction {
	outputCount := len(addressIndexes)
	apiForSlot := w.Node.Protocol.Engines.Main.Get().APIForSlot(w.currentSlot)
	manaDecayProvider := apiForSlot.ManaDecayProvider()
	storageScoreStructure := apiForSlot.StorageScoreStructure()

	inputState := w.Output(inputName)
	inputAmount := inputState.BaseTokenAmount()

	totalInputMana := lo.PanicOnErr(vm.TotalManaIn(manaDecayProvider, storageScoreStructure, w.currentSlot, vm.InputSet{inputState.OutputID(): inputState.Output()}, vm.RewardsInputSet{}))

	manaAmount := totalInputMana / iotago.Mana(outputCount)
	remainderMana := totalInputMana - manaAmount*iotago.Mana(outputCount)

	tokenAmount := inputAmount / iotago.BaseToken(outputCount)
	remainderFunds := inputAmount - tokenAmount*iotago.BaseToken(outputCount)

	outputStates := make(iotago.Outputs[iotago.Output], 0, outputCount)
	for i, index := range addressIndexes {
		if i+1 == outputCount {
			tokenAmount += remainderFunds
			manaAmount += remainderMana
		}

		outputStates = append(outputStates, &iotago.BasicOutput{
			Amount: tokenAmount,
			Mana:   manaAmount,
			UnlockConditions: iotago.BasicOutputUnlockConditions{
				&iotago.AddressUnlockCondition{Address: w.Address(index)},
			},
			Features: iotago.BasicOutputFeatures{},
		})
	}

	signedTransaction := w.createSignedTransactionWithOptions(
		transactionName,
		addressIndexes,
		WithInputs(utxoledger.Outputs{inputState}),
		WithOutputs(outputStates),
>>>>>>> cd5b5822
	)

	return signedTransaction
}

func (w *Wallet) CreateBasicOutputsEquallyFromInputs(transactionName string, inputNames []string, inputAddressIndexes []uint32, outputsCount int) *iotago.SignedTransaction {
	apiForSlot := w.Node.Protocol.Engines.Main.Get().APIForSlot(w.currentSlot)
	manaDecayProvider := apiForSlot.ManaDecayProvider()
	storageScoreStructure := apiForSlot.StorageScoreStructure()

	inputStates := make([]*utxoledger.Output, 0, len(inputNames))
	var totalInputMana iotago.Mana
	var totalInputBaseToken iotago.BaseToken
	for _, inputName := range inputNames {
		inputState := w.Output(inputName)
		inputStates = append(inputStates, inputState)
		inputAmount := inputState.BaseTokenAmount()

		totalInputMana += lo.PanicOnErr(vm.TotalManaIn(manaDecayProvider, storageScoreStructure, w.currentSlot, vm.InputSet{inputState.OutputID(): inputState.Output()}, vm.RewardsInputSet{}))
		totalInputBaseToken += inputAmount
	}

	outputStates := make(iotago.Outputs[iotago.Output], 0, outputsCount)
	outputAmount := totalInputBaseToken / iotago.BaseToken(outputsCount)
	remainderAmount := totalInputBaseToken - outputAmount*iotago.BaseToken(outputsCount)
	outputMana := totalInputMana / iotago.Mana(outputsCount)
	remainderMana := totalInputMana - outputMana*iotago.Mana(outputsCount)

	for i := 0; i < outputsCount; i++ {
		if i+1 == outputsCount {
			outputAmount += remainderAmount
			outputMana += remainderMana
		}
		outputStates = append(outputStates, &iotago.BasicOutput{
			Amount: outputAmount,
			Mana:   outputMana,
			UnlockConditions: iotago.BasicOutputUnlockConditions{
				&iotago.AddressUnlockCondition{Address: w.Address()},
			},
			Features: iotago.BasicOutputFeatures{},
		})
	}

	signedTransaction := w.createSignedTransactionWithOptions(
		transactionName,
		inputAddressIndexes,
		WithInputs(inputStates),
		WithOutputs(outputStates),
	)

	return signedTransaction
}

func (w *Wallet) RemoveFeatureFromAccount(featureType iotago.FeatureType, transactionName string, inputName string) *iotago.SignedTransaction {
	input := w.Output(inputName)
	inputAccount, ok := input.Output().(*iotago.AccountOutput)
	if !ok {
		panic(fmt.Sprintf("output with alias %s is not *iotago.AccountOutput", inputName))
	}

	// clone the output but remove the feature of the specified type.
	accountOutput := builder.NewAccountOutputBuilderFromPrevious(inputAccount).RemoveFeature(featureType).MustBuild()

	signedTransaction := w.createSignedTransactionWithOptions(
		transactionName,
		[]uint32{0},
		WithAccountInput(input),
		WithBlockIssuanceCreditInput(&iotago.BlockIssuanceCreditInput{
			AccountID: accountOutput.AccountID,
		}),
		WithCommitmentInput(&iotago.CommitmentInput{
			CommitmentID: w.Node.Protocol.Engines.Main.Get().SyncManager.LatestCommitment().Commitment().MustID(),
		}),
		WithOutputs(accountOutput),
	)

	return signedTransaction
}

func (w *Wallet) SendFundsToWallet(transactionName string, receiverWallet *Wallet, inputNames ...string) *iotago.SignedTransaction {
	inputStates := make([]*utxoledger.Output, 0, len(inputNames))
	totalInputAmounts := iotago.BaseToken(0)
	totalInputStoredMana := iotago.Mana(0)
	for _, inputName := range inputNames {
		output := w.Output(inputName)
		inputStates = append(inputStates, output)
		totalInputAmounts += output.BaseTokenAmount()
		totalInputStoredMana += output.StoredMana()
	}

	targetOutput := &iotago.BasicOutput{
		Amount: totalInputAmounts,
		Mana:   totalInputStoredMana,
		UnlockConditions: iotago.BasicOutputUnlockConditions{
			&iotago.AddressUnlockCondition{Address: receiverWallet.Address()},
		},
		Features: iotago.BasicOutputFeatures{},
	}

	signedTransaction := w.createSignedTransactionWithOptions(
		transactionName,
		WithInputs(inputStates...),
		WithOutputs(targetOutput),
	)

	receiverWallet.registerOutputs(transactionName, signedTransaction.Transaction)
	fmt.Println(lo.Keys(w.outputs))

	return signedTransaction
}

func (w *Wallet) SendFundsToAccount(transactionName string, accountID iotago.AccountID, inputNames ...string) *iotago.SignedTransaction {
	inputStates := make([]*utxoledger.Output, 0, len(inputNames))
	totalInputAmounts := iotago.BaseToken(0)
	totalInputStoredMana := iotago.Mana(0)
	for _, inputName := range inputNames {
		output := w.Output(inputName)
		inputStates = append(inputStates, output)
		totalInputAmounts += output.BaseTokenAmount()
		totalInputStoredMana += output.StoredMana()
	}

	targetOutput := &iotago.BasicOutput{
		Amount: totalInputAmounts,
		Mana:   totalInputStoredMana,
		UnlockConditions: iotago.BasicOutputUnlockConditions{
			&iotago.AddressUnlockCondition{Address: accountID.ToAddress()},
		},
		Features: iotago.BasicOutputFeatures{},
	}

	signedTransaction := w.createSignedTransactionWithOptions(
		transactionName,
<<<<<<< HEAD
		WithInputs(inputStates...),
		WithOutputs(targetOutput),
=======
		[]uint32{0},
		WithInputs(inputStates),
		WithOutputs(iotago.Outputs[iotago.Output]{targetOutput}),
>>>>>>> cd5b5822
	)

	w.registerOutputs(transactionName, signedTransaction.Transaction)
	fmt.Println(lo.Keys(w.outputs))

	return signedTransaction
}

func (w *Wallet) SendFundsFromAccount(transactionName string, accountOutputName string, commitmentID iotago.CommitmentID, inputNames ...string) *iotago.SignedTransaction {
	inputStates := make([]*utxoledger.Output, 0, len(inputNames))
	totalInputAmounts := iotago.BaseToken(0)
	totalInputStoredMana := iotago.Mana(0)

	sourceOutput := w.AccountOutput(accountOutputName)
	inputStates = append(inputStates, sourceOutput)

	for _, inputName := range inputNames {
		output := w.Output(inputName)
		inputStates = append(inputStates, output)
		totalInputAmounts += output.BaseTokenAmount()
		totalInputStoredMana += output.StoredMana()
	}

	accountOutput, ok := sourceOutput.Output().(*iotago.AccountOutput)
	if !ok {
		panic("accountOutputName is not an AccountOutput type")
	}

	targetOutputs := iotago.Outputs[iotago.Output]{accountOutput, &iotago.BasicOutput{
		Amount: totalInputAmounts,
		Mana:   totalInputStoredMana,
		UnlockConditions: iotago.BasicOutputUnlockConditions{
			&iotago.AddressUnlockCondition{Address: w.Address()},
		},
		Features: iotago.BasicOutputFeatures{},
	}}
	signedTransaction := w.createSignedTransactionWithOptions(
		transactionName,
<<<<<<< HEAD
		WithInputs(inputStates...),
=======
		[]uint32{0},
		WithInputs(inputStates),
>>>>>>> cd5b5822
		WithCommitmentInput(&iotago.CommitmentInput{
			CommitmentID: commitmentID,
		}),
		WithBlockIssuanceCreditInput(&iotago.BlockIssuanceCreditInput{
			AccountID: accountOutput.AccountID,
		}),
		WithOutputs(targetOutputs...),
	)

	w.registerOutputs(transactionName, signedTransaction.Transaction)

	return signedTransaction
}

func (w *Wallet) ClaimValidatorRewards(transactionName string, inputName string) *iotago.SignedTransaction {
	input := w.Output(inputName)
	inputAccount, ok := input.Output().(*iotago.AccountOutput)
	if !ok {
		panic(fmt.Sprintf("output with alias %s is not *iotago.AccountOutput", inputName))
	}

	apiForSlot := w.Node.Protocol.APIForSlot(w.currentSlot)
	latestCommittedSlot := w.Node.Protocol.Chains.Main.Get().LatestCommitment.Get().Slot()
	futureBoundedSlotIndex := latestCommittedSlot + apiForSlot.ProtocolParameters().MinCommittableAge()
	claimingEpoch := apiForSlot.TimeProvider().EpochFromSlot(futureBoundedSlotIndex)

	rewardMana, _, _, err := w.Node.Protocol.Engines.Main.Get().SybilProtection.ValidatorReward(
		inputAccount.AccountID,
		inputAccount.FeatureSet().Staking(),
		claimingEpoch,
	)
	if err != nil {
		panic(fmt.Sprintf("failed to calculate reward for output %s: %s", inputName, err))
	}

	potentialMana := w.PotentialMana(apiForSlot, input)
	storedMana := w.StoredMana(apiForSlot, input)

	accountOutput := builder.NewAccountOutputBuilderFromPrevious(inputAccount).
		RemoveFeature(iotago.FeatureStaking).
		Mana(potentialMana + storedMana + rewardMana).
		MustBuild()

	signedTransaction := w.createSignedTransactionWithOptions(
		transactionName,
		[]uint32{0},
		WithAccountInput(input),
		WithRewardInput(
			&iotago.RewardInput{Index: 0},
			rewardMana,
		),
		WithBlockIssuanceCreditInput(&iotago.BlockIssuanceCreditInput{
			AccountID: accountOutput.AccountID,
		}),
		WithCommitmentInput(&iotago.CommitmentInput{
			CommitmentID: w.Node.Protocol.Engines.Main.Get().SyncManager.LatestCommitment().Commitment().MustID(),
		}),
		WithOutputs(accountOutput),
	)

	return signedTransaction
}

func (w *Wallet) AllotManaFromInputs(transactionName string, allotments iotago.Allotments, inputNames ...string) *iotago.SignedTransaction {
	inputStates := make([]*utxoledger.Output, 0, len(inputNames))
	outputStates := make(iotago.Outputs[iotago.Output], 0, len(inputNames))
	manaToAllot := iotago.Mana(0)
	for _, allotment := range allotments {
		manaToAllot += allotment.Mana
	}

	for _, inputName := range inputNames {
		output := w.Output(inputName)
		inputStates = append(inputStates, output)
		basicOutput, ok := output.Output().(*iotago.BasicOutput)
		if !ok {
			panic("allotting is only supported from BasicOutputs")
		}

		// Subtract stored mana from source outputs to fund Allotment.
		outputBuilder := builder.NewBasicOutputBuilderFromPrevious(basicOutput)
		if manaToAllot > 0 {
			if manaToAllot >= basicOutput.StoredMana() {
				outputBuilder.Mana(0)
			} else {
				outputBuilder.Mana(basicOutput.StoredMana() - manaToAllot)
			}
			manaToAllot -= basicOutput.StoredMana()
		}

		outputStates = append(outputStates, outputBuilder.MustBuild())
	}

	signedTransaction := w.createSignedTransactionWithOptions(
		transactionName,
		[]uint32{0},
		WithAllotments(allotments),
		WithInputs(inputStates...),
		WithOutputs(outputStates...),
	)

	w.registerOutputs(transactionName, signedTransaction.Transaction)

	return signedTransaction
}

func (w *Wallet) ClaimDelegatorRewards(transactionName string, inputName string) *iotago.SignedTransaction {
	input := w.Output(inputName)
	inputDelegation, ok := input.Output().(*iotago.DelegationOutput)
	if !ok {
		panic(fmt.Sprintf("output with alias %s is not *iotago.AccountOutput", inputName))
	}

	apiForSlot := w.Node.Protocol.APIForSlot(w.currentSlot)
	futureBoundedSlotIndex := w.currentSlot + apiForSlot.ProtocolParameters().MinCommittableAge()
	claimingEpoch := apiForSlot.TimeProvider().EpochFromSlot(futureBoundedSlotIndex)

	delegationEnd := inputDelegation.EndEpoch
	// If Delegation ID is zeroed, the output is in delegating state, which means its End Epoch is not set and we must use the
	// "last epoch" for the rewards calculation.
	if inputDelegation.DelegationID.Empty() {
		delegationEnd = claimingEpoch - iotago.EpochIndex(1)
	}

	rewardMana, _, _, err := w.Node.Protocol.Engines.Main.Get().SybilProtection.DelegatorReward(
		inputDelegation.ValidatorAddress.AccountID(),
		inputDelegation.DelegatedAmount,
		inputDelegation.StartEpoch,
		delegationEnd,
		claimingEpoch,
	)

	if err != nil {
		panic(fmt.Sprintf("failed to calculate reward for output %s: %s", inputName, err))
	}

	potentialMana := w.PotentialMana(apiForSlot, input)

	// Create Basic Output where the reward will be put.
	outputStates := iotago.Outputs[iotago.Output]{&iotago.BasicOutput{
		Amount: input.BaseTokenAmount(),
		Mana:   rewardMana + potentialMana,
		UnlockConditions: iotago.BasicOutputUnlockConditions{
			&iotago.AddressUnlockCondition{Address: w.Address()},
		},
		Features: iotago.BasicOutputFeatures{},
	}}

	signedTransaction := w.createSignedTransactionWithOptions(
		transactionName,
<<<<<<< HEAD
		WithInputs(input),
=======
		[]uint32{0},
		WithInputs(utxoledger.Outputs{input}),
>>>>>>> cd5b5822
		WithRewardInput(
			&iotago.RewardInput{Index: 0},
			rewardMana,
		),
		WithCommitmentInput(&iotago.CommitmentInput{
			CommitmentID: w.Node.Protocol.Engines.Main.Get().SyncManager.LatestCommitment().Commitment().MustID(),
		}),
		WithOutputs(outputStates...),
	)

	return signedTransaction
}

// Computes the Potential Mana that the output generates until the current slot.
func (w *Wallet) PotentialMana(api iotago.API, input *utxoledger.Output) iotago.Mana {
	return lo.PanicOnErr(iotago.PotentialMana(api.ManaDecayProvider(), api.StorageScoreStructure(), input.Output(), input.SlotCreated(), w.currentSlot))
}

// Computes the decay on stored mana that the output holds until the current slot.
func (w *Wallet) StoredMana(api iotago.API, input *utxoledger.Output) iotago.Mana {
	return lo.PanicOnErr(api.ManaDecayProvider().DecayManaBySlots(input.StoredMana(), input.SlotCreated(), w.currentSlot))
}

func (w *Wallet) AllotManaToWallet(transactionName string, inputName string, recipientWallet *Wallet) *iotago.SignedTransaction {
	input := w.Output(inputName)

	signedTransaction := w.createSignedTransactionWithOptions(
		transactionName,
<<<<<<< HEAD
		WithInputs(input),
=======
		[]uint32{0},
		WithInputs(utxoledger.Outputs{input}),
>>>>>>> cd5b5822
		WithAllotAllManaToAccount(w.currentSlot, recipientWallet.BlockIssuer.AccountID),
	)

	return signedTransaction
}

func (w *Wallet) CreateNFTFromInput(transactionName string, inputName string, opts ...options.Option[builder.NFTOutputBuilder]) *iotago.SignedTransaction {
	input := w.Output(inputName)

	nftOutputBuilder := builder.NewNFTOutputBuilder(w.Address(), input.BaseTokenAmount())
	options.Apply(nftOutputBuilder, opts)
	nftOutput := nftOutputBuilder.MustBuild()

	return w.createSignedTransactionWithOptions(
		transactionName,
<<<<<<< HEAD
		WithInputs(input),
		WithOutputs(nftOutput),
=======
		[]uint32{0},
		WithInputs(utxoledger.Outputs{input}),
		WithOutputs(iotago.Outputs[iotago.Output]{nftOutput}),
>>>>>>> cd5b5822
		WithAllotAllManaToAccount(w.currentSlot, w.BlockIssuer.AccountID),
	)
}

//nolint:forcetypeassert
func (w *Wallet) CreateNativeTokenFromInput(transactionName string, inputName string, accountOutputName string, mintedAmount iotago.BaseToken, maxSupply iotago.BaseToken) *iotago.SignedTransaction {
	if mintedAmount > maxSupply {
		panic("minted amount cannot be greater than max supply")
	}

	input := w.Output(inputName)
	accountOutput := w.AccountOutput(accountOutputName)

	// transition account output, increase foundry counter by 1, the amount of account stays the same
	accID := accountOutput.Output().(*iotago.AccountOutput).AccountID
	accAddr := accID.ToAddress().(*iotago.AccountAddress)
	accTransitionOutput := builder.NewAccountOutputBuilderFromPrevious(accountOutput.Output().(*iotago.AccountOutput)).
		FoundriesToGenerate(1).MustBuild()

	// build foundry output
	foundryID, _ := iotago.FoundryIDFromAddressAndSerialNumberAndTokenScheme(accAddr, accTransitionOutput.FoundryCounter, iotago.TokenSchemeSimple)
	tokenScheme := &iotago.SimpleTokenScheme{
		MintedTokens:  big.NewInt(int64(mintedAmount)),
		MaximumSupply: big.NewInt(int64(maxSupply)),
		MeltedTokens:  big.NewInt(0),
	}

	foundryOutput := builder.NewFoundryOutputBuilder(accAddr, input.BaseTokenAmount(), accTransitionOutput.FoundryCounter, tokenScheme).
		NativeToken(&iotago.NativeTokenFeature{
			ID:     foundryID,
			Amount: big.NewInt(int64(mintedAmount)),
		}).MustBuild()

	return w.createSignedTransactionWithOptions(
		transactionName,
		WithInputs(accountOutput, input),
		WithOutputs(accTransitionOutput, foundryOutput),
		WithBlockIssuanceCreditInput(&iotago.BlockIssuanceCreditInput{
			AccountID: accID,
		}),
		WithCommitmentInput(&iotago.CommitmentInput{
			CommitmentID: w.Node.Protocol.Engines.Main.Get().Storage.Settings().LatestCommitment().Commitment().MustID(),
		}),
		WithAllotAllManaToAccount(w.currentSlot, accID),
	)
}

func (w *Wallet) TransitionNFTWithTransactionOpts(transactionName string, inputName string, opts ...options.Option[builder.TransactionBuilder]) *iotago.SignedTransaction {
	input, exists := w.outputs[inputName]
	if !exists {
		panic(fmt.Sprintf("NFT with alias %s does not exist", inputName))
	}

	nftOutput, ok := input.Output().Clone().(*iotago.NFTOutput)
	if !ok {
		panic(fmt.Sprintf("output with alias %s is not *iotago.NFTOutput", inputName))
	}

	builder.NewNFTOutputBuilderFromPrevious(nftOutput).NFTID(iotago.NFTIDFromOutputID(input.OutputID())).MustBuild()

	return w.createSignedTransactionWithOptions(
		transactionName,
<<<<<<< HEAD
		append(opts,
			WithInputs(input),
			WithOutputs(nftOutput),
=======
		[]uint32{0},
		append(opts, WithInputs(utxoledger.Outputs{input}),
			WithOutputs(iotago.Outputs[iotago.Output]{nftOutput}),
>>>>>>> cd5b5822
			WithAllotAllManaToAccount(w.currentSlot, w.BlockIssuer.AccountID))...,
	)
}

func (w *Wallet) createSignedTransactionWithOptions(transactionName string, addressIndexes []uint32, opts ...options.Option[builder.TransactionBuilder]) *iotago.SignedTransaction {
	currentAPI := w.Node.Protocol.CommittedAPI()

	txBuilder := builder.NewTransactionBuilder(currentAPI)
	// Use the wallet's current slot as creation slot by default.
	txBuilder.SetCreationSlot(w.currentSlot)
	// Set the transaction capabilities to be able to do anything.
	txBuilder.WithTransactionCapabilities(iotago.TransactionCapabilitiesBitMaskWithCapabilities(iotago.WithTransactionCanDoAnything()))
	// Always add a random payload to randomize transaction ID.
	randomPayload := tpkg.Rand12ByteArray()
	txBuilder.AddTaggedDataPayload(&iotago.TaggedData{Tag: randomPayload[:], Data: randomPayload[:]})

	addressSigner := w.AddressSigner(addressIndexes...)
	signedTransaction := lo.PanicOnErr(options.Apply(txBuilder, opts).Build(addressSigner))

	// register the outputs in the wallet
	w.registerOutputs(transactionName, signedTransaction.Transaction, addressIndexes...)

	return signedTransaction
}

func (w *Wallet) registerOutputs(transactionName string, transaction *iotago.Transaction, addressIndexes ...uint32) {
	if len(addressIndexes) == 0 {
		addressIndexes = []uint32{0}
	}
	currentAPI := w.Node.Protocol.CommittedAPI()
	(lo.PanicOnErr(transaction.ID())).RegisterAlias(transactionName)
	w.transactions[transactionName] = transaction

	for outputID, output := range lo.PanicOnErr(transaction.OutputsSet()) {
		// register the output if it belongs to this wallet
		addressUC := output.UnlockConditionSet().Address()
		stateControllerUC := output.UnlockConditionSet().StateControllerAddress()
		immutableAccountUC := output.UnlockConditionSet().ImmutableAccount()
		for _, index := range addressIndexes {
			if addressUC != nil && (w.HasAddress(addressUC.Address, index) ||
				addressUC.Address.Type() == iotago.AddressAccount && addressUC.Address.String() == w.BlockIssuer.AccountID.ToAddress().String()) ||
				immutableAccountUC != nil && immutableAccountUC.Address.AccountID() == w.BlockIssuer.AccountID ||
				stateControllerUC != nil && w.HasAddress(stateControllerUC.Address, index) {
				clonedOutput := output.Clone()
				actualOutputID := iotago.OutputIDFromTransactionIDAndIndex(lo.PanicOnErr(transaction.ID()), outputID.Index())
				if clonedOutput.Type() == iotago.OutputAccount {
					if accountOutput, ok := clonedOutput.(*iotago.AccountOutput); ok && accountOutput.AccountID == iotago.EmptyAccountID {
						accountOutput.AccountID = iotago.AccountIDFromOutputID(actualOutputID)
					}
				}
				w.outputs[fmt.Sprintf("%s:%d", transactionName, outputID.Index())] = utxoledger.CreateOutput(w.Node.Protocol, actualOutputID, iotago.EmptyBlockID, currentAPI.TimeProvider().SlotFromTime(time.Now()), clonedOutput, lo.PanicOnErr(iotago.OutputIDProofFromTransaction(transaction, outputID.Index())))

				break
			}
		}

	}
}<|MERGE_RESOLUTION|>--- conflicted
+++ resolved
@@ -81,8 +81,8 @@
 		WithCommitmentInput(&iotago.CommitmentInput{
 			CommitmentID: w.Node.Protocol.Engines.Main.Get().SyncManager.LatestCommitment().Commitment().MustID(),
 		}),
-		WithInputs(utxoledger.Outputs{input}),
-		WithOutputs(outputStates),
+		WithInputs(input),
+		WithOutputs(outputStates...),
 	)
 
 	// register the outputs in the wallet
@@ -260,8 +260,8 @@
 	}
 
 	txOpts = append(txOpts,
-		WithInputs(inputs),
-		WithOutputs(outputs),
+		WithInputs(inputs...),
+		WithOutputs(outputs...),
 		WithCommitmentInput(&iotago.CommitmentInput{
 			CommitmentID: w.Node.Protocol.Engines.Main.Get().SyncManager.LatestCommitment().Commitment().MustID(),
 		}),
@@ -332,14 +332,9 @@
 
 	signedTransaction := w.createSignedTransactionWithOptions(
 		transactionName,
-<<<<<<< HEAD
+		[]uint32{0},
 		WithInputs(input),
 		WithOutputs(implicitAccountOutput, remainderBasicOutput),
-=======
-		[]uint32{0},
-		WithInputs(utxoledger.Outputs{input}),
-		WithOutputs(iotago.Outputs[iotago.Output]{implicitAccountOutput, remainderBasicOutput}),
->>>>>>> cd5b5822
 	)
 
 	// register the outputs in the recipient wallet (so wallet doesn't have to scan for outputs on its addresses)
@@ -442,8 +437,8 @@
 	signedTransaction := w.createSignedTransactionWithOptions(
 		transactionName,
 		[]uint32{0},
-		WithInputs(utxoledger.Outputs{inputState, inputAccountState}),
-		WithOutputs(outputStates),
+		WithInputs(inputState, inputAccountState),
+		WithOutputs(outputStates...),
 		WithBlockIssuanceCreditInput(&iotago.BlockIssuanceCreditInput{
 			AccountID: accountOutput.AccountID,
 		}),
@@ -496,8 +491,8 @@
 	signedTransaction := w.createSignedTransactionWithOptions(
 		transactionName,
 		[]uint32{0},
-		WithInputs(utxoledger.Outputs{inputAccount, input}),
-		WithOutputs(iotago.Outputs[iotago.Output]{outputAccount, outputFoundry}),
+		WithInputs(inputAccount, input),
+		WithOutputs(outputAccount, outputFoundry),
 		WithBlockIssuanceCreditInput(&iotago.BlockIssuanceCreditInput{
 			AccountID: outputAccount.AccountID,
 		}),
@@ -545,8 +540,8 @@
 	signedTransaction := w.createSignedTransactionWithOptions(
 		transactionName,
 		[]uint32{0},
-		WithInputs(utxoledger.Outputs{input}),
-		WithOutputs(iotago.Outputs[iotago.Output]{output}),
+		WithInputs(input),
+		WithOutputs(output),
 		WithAllotments(allotments),
 	)
 
@@ -588,13 +583,9 @@
 
 	signedTransaction := w.createSignedTransactionWithOptions(
 		transactionName,
-<<<<<<< HEAD
+		[]uint32{0},
 		WithInputs(inputState),
 		WithOutputs(outputStates...),
-=======
-		[]uint32{0},
-		WithInputs(utxoledger.Outputs{inputState}),
-		WithOutputs(outputStates),
 	)
 
 	return signedTransaction
@@ -637,9 +628,8 @@
 	signedTransaction := w.createSignedTransactionWithOptions(
 		transactionName,
 		addressIndexes,
-		WithInputs(utxoledger.Outputs{inputState}),
-		WithOutputs(outputStates),
->>>>>>> cd5b5822
+		WithInputs(inputState),
+		WithOutputs(outputStates...),
 	)
 
 	return signedTransaction
@@ -686,8 +676,8 @@
 	signedTransaction := w.createSignedTransactionWithOptions(
 		transactionName,
 		inputAddressIndexes,
-		WithInputs(inputStates),
-		WithOutputs(outputStates),
+		WithInputs(inputStates...),
+		WithOutputs(outputStates...),
 	)
 
 	return signedTransaction
@@ -741,6 +731,7 @@
 
 	signedTransaction := w.createSignedTransactionWithOptions(
 		transactionName,
+		[]uint32{0},
 		WithInputs(inputStates...),
 		WithOutputs(targetOutput),
 	)
@@ -773,14 +764,9 @@
 
 	signedTransaction := w.createSignedTransactionWithOptions(
 		transactionName,
-<<<<<<< HEAD
+		[]uint32{0},
 		WithInputs(inputStates...),
 		WithOutputs(targetOutput),
-=======
-		[]uint32{0},
-		WithInputs(inputStates),
-		WithOutputs(iotago.Outputs[iotago.Output]{targetOutput}),
->>>>>>> cd5b5822
 	)
 
 	w.registerOutputs(transactionName, signedTransaction.Transaction)
@@ -819,12 +805,8 @@
 	}}
 	signedTransaction := w.createSignedTransactionWithOptions(
 		transactionName,
-<<<<<<< HEAD
+		[]uint32{0},
 		WithInputs(inputStates...),
-=======
-		[]uint32{0},
-		WithInputs(inputStates),
->>>>>>> cd5b5822
 		WithCommitmentInput(&iotago.CommitmentInput{
 			CommitmentID: commitmentID,
 		}),
@@ -975,12 +957,8 @@
 
 	signedTransaction := w.createSignedTransactionWithOptions(
 		transactionName,
-<<<<<<< HEAD
+		[]uint32{0},
 		WithInputs(input),
-=======
-		[]uint32{0},
-		WithInputs(utxoledger.Outputs{input}),
->>>>>>> cd5b5822
 		WithRewardInput(
 			&iotago.RewardInput{Index: 0},
 			rewardMana,
@@ -1009,12 +987,8 @@
 
 	signedTransaction := w.createSignedTransactionWithOptions(
 		transactionName,
-<<<<<<< HEAD
+		[]uint32{0},
 		WithInputs(input),
-=======
-		[]uint32{0},
-		WithInputs(utxoledger.Outputs{input}),
->>>>>>> cd5b5822
 		WithAllotAllManaToAccount(w.currentSlot, recipientWallet.BlockIssuer.AccountID),
 	)
 
@@ -1030,14 +1004,9 @@
 
 	return w.createSignedTransactionWithOptions(
 		transactionName,
-<<<<<<< HEAD
+		[]uint32{0},
 		WithInputs(input),
 		WithOutputs(nftOutput),
-=======
-		[]uint32{0},
-		WithInputs(utxoledger.Outputs{input}),
-		WithOutputs(iotago.Outputs[iotago.Output]{nftOutput}),
->>>>>>> cd5b5822
 		WithAllotAllManaToAccount(w.currentSlot, w.BlockIssuer.AccountID),
 	)
 }
@@ -1073,6 +1042,7 @@
 
 	return w.createSignedTransactionWithOptions(
 		transactionName,
+		[]uint32{0},
 		WithInputs(accountOutput, input),
 		WithOutputs(accTransitionOutput, foundryOutput),
 		WithBlockIssuanceCreditInput(&iotago.BlockIssuanceCreditInput{
@@ -1100,15 +1070,10 @@
 
 	return w.createSignedTransactionWithOptions(
 		transactionName,
-<<<<<<< HEAD
+		[]uint32{0},
 		append(opts,
 			WithInputs(input),
 			WithOutputs(nftOutput),
-=======
-		[]uint32{0},
-		append(opts, WithInputs(utxoledger.Outputs{input}),
-			WithOutputs(iotago.Outputs[iotago.Output]{nftOutput}),
->>>>>>> cd5b5822
 			WithAllotAllManaToAccount(w.currentSlot, w.BlockIssuer.AccountID))...,
 	)
 }

package testsuite

import (
	"github.com/stretchr/testify/assert"
	"github.com/stretchr/testify/require"

	"github.com/iotaledger/hive.go/ierrors"
	"github.com/iotaledger/hive.go/lo"
	"github.com/iotaledger/iota-core/pkg/core/account"
	"github.com/iotaledger/iota-core/pkg/protocol/engine/accounts"
	"github.com/iotaledger/iota-core/pkg/testsuite/mock"
	iotago "github.com/iotaledger/iota.go/v4"
)

func (t *TestSuite) AssertSybilProtectionCommittee(epoch iotago.EpochIndex, expectedAccounts []iotago.AccountID, nodes ...*mock.Node) {
	mustNodes(nodes)

	for _, node := range nodes {
		t.Eventually(func() error {
<<<<<<< HEAD
			accounts := lo.Return1(node.Protocol.Engines.Main.Get().SybilProtection.SeatManager().CommitteeInEpoch(epoch)).Accounts().IDs()
			if !assert.ElementsMatch(t.fakeTesting, expectedAccounts, accounts) {
				return ierrors.Errorf("AssertSybilProtectionCommittee: %s: expected %s, got %s", node.Name, expectedAccounts, accounts)
=======
			accounts, err := lo.Return1(node.Protocol.MainEngineInstance().SybilProtection.SeatManager().CommitteeInEpoch(epoch)).Accounts()
			if err != nil {
				t.Testing.Fatal(err)
			}
			accountIDs := accounts.IDs()
			if !assert.ElementsMatch(t.fakeTesting, expectedAccounts, accountIDs) {
				return ierrors.Errorf("AssertSybilProtectionCommittee: %s: expected %s, got %s", node.Name, expectedAccounts, accountIDs)
>>>>>>> c641e822
			}

			if len(expectedAccounts) != len(accountIDs) {
				return ierrors.Errorf("AssertSybilProtectionCommittee: %s: expected %v, got %v", node.Name, len(expectedAccounts), len(accountIDs))
			}

			return nil
		})
	}
}

func (t *TestSuite) AssertSybilProtectionCandidates(epoch iotago.EpochIndex, expectedAccounts []iotago.AccountID, nodes ...*mock.Node) {
	mustNodes(nodes)

	for _, node := range nodes {
		t.Eventually(func() error {
			candidates, err := node.Protocol.Engines.Main.Get().SybilProtection.EligibleValidators(epoch)
			candidateIDs := lo.Map(candidates, func(candidate *accounts.AccountData) iotago.AccountID {
				return candidate.ID
			})
			require.NoError(t.Testing, err)

			if !assert.ElementsMatch(t.fakeTesting, expectedAccounts, candidateIDs) {
				return ierrors.Errorf("AssertSybilProtectionCandidates: %s: expected %s, got %s", node.Name, expectedAccounts, candidateIDs)
			}

			if len(expectedAccounts) != len(candidates) {
				return ierrors.Errorf("AssertSybilProtectionCandidates: %s: expected %v, got %v", node.Name, len(expectedAccounts), len(candidateIDs))
			}

			return nil
		})
	}
}

func (t *TestSuite) AssertSybilProtectionOnlineCommittee(expectedSeats []account.SeatIndex, nodes ...*mock.Node) {
	mustNodes(nodes)

	for _, node := range nodes {
		t.Eventually(func() error {
			seats := node.Protocol.Engines.Main.Get().SybilProtection.SeatManager().OnlineCommittee().ToSlice()
			if !assert.ElementsMatch(t.fakeTesting, expectedSeats, seats) {
				return ierrors.Errorf("AssertSybilProtectionOnlineCommittee: %s: expected %v, got %v", node.Name, expectedSeats, seats)
			}

			return nil
		})
	}
}<|MERGE_RESOLUTION|>--- conflicted
+++ resolved
@@ -17,19 +17,13 @@
 
 	for _, node := range nodes {
 		t.Eventually(func() error {
-<<<<<<< HEAD
-			accounts := lo.Return1(node.Protocol.Engines.Main.Get().SybilProtection.SeatManager().CommitteeInEpoch(epoch)).Accounts().IDs()
-			if !assert.ElementsMatch(t.fakeTesting, expectedAccounts, accounts) {
-				return ierrors.Errorf("AssertSybilProtectionCommittee: %s: expected %s, got %s", node.Name, expectedAccounts, accounts)
-=======
-			accounts, err := lo.Return1(node.Protocol.MainEngineInstance().SybilProtection.SeatManager().CommitteeInEpoch(epoch)).Accounts()
+			accounts, err := lo.Return1(node.Protocol.Engines.Main.Get().SybilProtection.SeatManager().CommitteeInEpoch(epoch)).Accounts()
 			if err != nil {
 				t.Testing.Fatal(err)
 			}
 			accountIDs := accounts.IDs()
 			if !assert.ElementsMatch(t.fakeTesting, expectedAccounts, accountIDs) {
 				return ierrors.Errorf("AssertSybilProtectionCommittee: %s: expected %s, got %s", node.Name, expectedAccounts, accountIDs)
->>>>>>> c641e822
 			}
 
 			if len(expectedAccounts) != len(accountIDs) {

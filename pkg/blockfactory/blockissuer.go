package blockfactory

import (
	"context"
	"time"

	"github.com/iotaledger/hive.go/core/safemath"
	"github.com/iotaledger/hive.go/ierrors"
	"github.com/iotaledger/hive.go/lo"
	"github.com/iotaledger/hive.go/runtime/event"
	"github.com/iotaledger/hive.go/runtime/options"
	"github.com/iotaledger/hive.go/runtime/timeutil"
	"github.com/iotaledger/hive.go/runtime/workerpool"
	"github.com/iotaledger/hive.go/serializer/v2/serix"
	"github.com/iotaledger/iota-core/pkg/model"
	"github.com/iotaledger/iota-core/pkg/protocol"
	"github.com/iotaledger/iota-core/pkg/protocol/engine/blocks"
	"github.com/iotaledger/iota-core/pkg/protocol/engine/filter"
	iotago "github.com/iotaledger/iota.go/v4"
	"github.com/iotaledger/iota.go/v4/builder"
)

var (
	ErrBlockAttacherInvalidBlock              = ierrors.New("invalid block")
	ErrBlockAttacherAttachingNotPossible      = ierrors.New("attaching not possible")
	ErrBlockAttacherIncompleteBlockNotAllowed = ierrors.New("incomplete block is not allowed on this node")
)

// TODO: make sure an honest validator does not issue blocks within the same slot ratification period in two conflicting chains.
//  - this can be achieved by remembering the last issued block together with the engine name/chain.
//  - if the engine name/chain is the same we can always issue a block.
//  - if the engine name/chain is different we need to make sure to wait "slot ratification" slots.

// BlockIssuer contains logic to create and issue blocks signed by the given account.
type BlockIssuer struct {
	events *Events

	workerPool *workerpool.WorkerPool

	protocol *protocol.Protocol

	optsTipSelectionTimeout       time.Duration
	optsTipSelectionRetryInterval time.Duration
	// optsIncompleteBlockAccepted defines whether the node allows filling in incomplete block and issuing it for user.
	optsIncompleteBlockAccepted bool
	optsRateSetterEnabled       bool
}

func New(p *protocol.Protocol, opts ...options.Option[BlockIssuer]) *BlockIssuer {
	return options.Apply(&BlockIssuer{
		events:                        NewEvents(),
		workerPool:                    p.Workers.CreatePool("BlockIssuer"),
		protocol:                      p,
		optsIncompleteBlockAccepted:   false,
		optsRateSetterEnabled:         false,
		optsTipSelectionTimeout:       5 * time.Second,
		optsTipSelectionRetryInterval: 200 * time.Millisecond,
	}, opts)
}

// Shutdown shuts down the block issuer.
func (i *BlockIssuer) Shutdown() {
	i.workerPool.Shutdown()
	i.workerPool.ShutdownComplete.Wait()
}

func (i *BlockIssuer) CreateValidationBlock(ctx context.Context, issuerAccount Account, opts ...options.Option[ValidatorBlockParams]) (*model.Block, error) {
	blockParams := options.Apply(&ValidatorBlockParams{}, opts)

	if blockParams.BlockHeader.References == nil {
		// TODO: change this to get references for validator block
		references, err := i.getReferences(ctx, nil, blockParams.BlockHeader.ParentsCount)
		if err != nil {
			return nil, ierrors.Wrap(err, "error building block")
		}
		blockParams.BlockHeader.References = references
	}

	if err := i.setDefaultBlockParams(blockParams.BlockHeader, issuerAccount); err != nil {
		return nil, err
	}

	if blockParams.HighestSupportedVersion == nil {
		// We use the latest supported version and not the current one.
		version := i.protocol.LatestAPI().Version()
		blockParams.HighestSupportedVersion = &version
	}

	if blockParams.ProtocolParametersHash == nil {
		protocolParametersHash, err := i.protocol.CurrentAPI().ProtocolParameters().Hash()
		if err != nil {
			return nil, ierrors.Wrap(err, "error getting protocol parameters hash")
		}
		blockParams.ProtocolParametersHash = &protocolParametersHash
	}

	api, err := i.retrieveAPI(blockParams.BlockHeader)
	if err != nil {
		return nil, ierrors.Wrapf(err, "error getting api for version %d", *blockParams.BlockHeader.ProtocolVersion)
	}

	blockBuilder := builder.NewValidationBlockBuilder(api)

	blockBuilder.SlotCommitmentID(blockParams.BlockHeader.SlotCommitment.MustID())
	blockBuilder.LatestFinalizedSlot(*blockParams.BlockHeader.LatestFinalizedSlot)
	blockBuilder.IssuingTime(*blockParams.BlockHeader.IssuingTime)

	if strongParents, exists := blockParams.BlockHeader.References[iotago.StrongParentType]; exists && len(strongParents) > 0 {
		blockBuilder.StrongParents(strongParents)
	} else {
		return nil, ierrors.New("cannot create a block without strong parents")
	}

	if weakParents, exists := blockParams.BlockHeader.References[iotago.WeakParentType]; exists {
		blockBuilder.WeakParents(weakParents)
	}

	if shallowLikeParents, exists := blockParams.BlockHeader.References[iotago.ShallowLikeParentType]; exists {
		blockBuilder.ShallowLikeParents(shallowLikeParents)
	}

	blockBuilder.HighestSupportedVersion(*blockParams.HighestSupportedVersion)
	blockBuilder.ProtocolParametersHash(*blockParams.ProtocolParametersHash)

	blockBuilder.Sign(issuerAccount.ID(), issuerAccount.PrivateKey())

	block, err := blockBuilder.Build()
	if err != nil {
		return nil, ierrors.Wrap(err, "error building block")
	}

	// Make sure we only create syntactically valid blocks.
	modelBlock, err := model.BlockFromBlock(block, api, serix.WithValidation())
	if err != nil {
		return nil, ierrors.Wrap(err, "error serializing block to model block")
	}

	i.events.BlockConstructed.Trigger(modelBlock)

	return modelBlock, nil
}

func (i *BlockIssuer) retrieveAPI(blockParams *BlockHeaderParams) (iotago.API, error) {
	if blockParams.ProtocolVersion != nil {
		return i.protocol.APIForVersion(*blockParams.ProtocolVersion)
	}

	return i.protocol.CurrentAPI(), nil
}

// CreateBlock creates a new block with the options.
func (i *BlockIssuer) CreateBlock(ctx context.Context, issuerAccount Account, opts ...options.Option[BasicBlockParams]) (*model.Block, error) {
	blockParams := options.Apply(&BasicBlockParams{}, opts)

	if blockParams.BlockHeader.References == nil {
		references, err := i.getReferences(ctx, blockParams.Payload, blockParams.BlockHeader.ParentsCount)
		if err != nil {
			return nil, ierrors.Wrap(err, "error building block")
		}
		blockParams.BlockHeader.References = references
	}

	if err := i.setDefaultBlockParams(blockParams.BlockHeader, issuerAccount); err != nil {
		return nil, err
	}

	api, err := i.retrieveAPI(blockParams.BlockHeader)
	if err != nil {
		return nil, ierrors.Wrapf(err, "error getting api for version %d", *blockParams.BlockHeader.ProtocolVersion)
	}

	blockBuilder := builder.NewBasicBlockBuilder(api)

<<<<<<< HEAD
	blockBuilder.SlotCommitmentID(blockParams.BlockHeader.SlotCommitment.MustID())
	blockBuilder.LatestFinalizedSlot(*blockParams.BlockHeader.LatestFinalizedSlot)
	blockBuilder.IssuingTime(*blockParams.BlockHeader.IssuingTime)
	if strongParents, exists := blockParams.BlockHeader.References[iotago.StrongParentType]; exists && len(strongParents) > 0 {
=======
	if strongParents, exists := blockParams.References[iotago.StrongParentType]; exists && len(strongParents) > 0 {
>>>>>>> 6d6ae4f1
		blockBuilder.StrongParents(strongParents)
	} else {
		return nil, ierrors.New("cannot create a block without strong parents")
	}

	if weakParents, exists := blockParams.BlockHeader.References[iotago.WeakParentType]; exists {
		blockBuilder.WeakParents(weakParents)
	}

	if shallowLikeParents, exists := blockParams.BlockHeader.References[iotago.ShallowLikeParentType]; exists {
		blockBuilder.ShallowLikeParents(shallowLikeParents)
	}

<<<<<<< HEAD
	// TODO: add workscore here with issue #264
	rmcSlot, err := safemath.SafeSub(api.TimeProvider().SlotFromTime(*blockParams.BlockHeader.IssuingTime), api.ProtocolParameters().MaxCommittableAge())
=======
	rmcSlot, err := safemath.SafeSub(api.TimeProvider().SlotFromTime(*blockParams.IssuingTime), api.ProtocolParameters().MaxCommittableAge())
>>>>>>> 6d6ae4f1
	if err != nil {
		rmcSlot = 0
	}
	rmcCommitment, err := i.protocol.MainEngineInstance().Storage.Commitments().Load(rmcSlot)
	if err != nil {
		return nil, ierrors.Wrapf(err, "error loading commitment of slot %d from storage to get RMC", rmcSlot)
	}
<<<<<<< HEAD
	blockBuilder.BurnedMana(rmcCommitment.Commitment().RMC)

	blockBuilder.Payload(blockParams.Payload)

	blockBuilder.Sign(issuerAccount.ID(), issuerAccount.PrivateKey())
=======
	// only set the burned Mana as the last step before signing so workscore calculation is correct.
	blockBuilder.BurnedMana(rmcCommitment.Commitment().RMC)

	blockBuilder.Sign(i.Account.ID(), i.Account.PrivateKey())
>>>>>>> 6d6ae4f1

	block, err := blockBuilder.Build()
	if err != nil {
		return nil, ierrors.Wrap(err, "error building block")
	}

	// Make sure we only create syntactically valid blocks.
	modelBlock, err := model.BlockFromBlock(block, api, serix.WithValidation())
	if err != nil {
		return nil, ierrors.Wrap(err, "error serializing block to model block")
	}

	i.events.BlockConstructed.Trigger(modelBlock)

	return modelBlock, nil
}

// IssueBlock submits a block to be processed.
func (i *BlockIssuer) IssueBlock(block *model.Block) error {
	return i.issueBlock(block)
}

// IssueBlockAndAwaitEvent submits a block to be processed and waits for the event to be triggered.
func (i *BlockIssuer) IssueBlockAndAwaitEvent(ctx context.Context, block *model.Block, evt *event.Event1[*blocks.Block]) error {
	triggered := make(chan error, 1)
	exit := make(chan struct{})
	defer close(exit)

	defer evt.Hook(func(eventBlock *blocks.Block) {
		if block.ID() != eventBlock.ID() {
			return
		}
		select {
		case triggered <- nil:
		case <-exit:
		}
	}, event.WithWorkerPool(i.workerPool)).Unhook()

	defer i.protocol.Events.Engine.Filter.BlockPreFiltered.Hook(func(event *filter.BlockPreFilteredEvent) {
		if block.ID() != event.Block.ID() {
			return
		}
		select {
		case triggered <- event.Reason:
		case <-exit:
		}
	}, event.WithWorkerPool(i.workerPool)).Unhook()

	if err := i.issueBlock(block); err != nil {
		return ierrors.Wrapf(err, "failed to issue block %s", block.ID())
	}

	select {
	case <-ctx.Done():
		return ierrors.Errorf("context canceled whilst waiting for event on block %s", block.ID())
	case err := <-triggered:
		if err != nil {
			return ierrors.Wrapf(err, "block filtered out %s", block.ID())
		}

		return nil
	}
}

func (i *BlockIssuer) AttachBlock(ctx context.Context, iotaBlock *iotago.ProtocolBlock, optIssuerAccount ...Account) (iotago.BlockID, error) {
	// if anything changes, need to make a new signature
	var resign bool

	apiForVesion, err := i.protocol.APIForVersion(iotaBlock.ProtocolVersion)
	if err != nil {
		return iotago.EmptyBlockID(), ierrors.Wrapf(ErrBlockAttacherInvalidBlock, "protocolVersion invalid: %d", iotaBlock.ProtocolVersion)
	}

	protoParams := apiForVesion.ProtocolParameters()

	if iotaBlock.NetworkID == 0 {
		iotaBlock.NetworkID = protoParams.NetworkID()
		resign = true
	}

	if iotaBlock.SlotCommitmentID == iotago.EmptyCommitmentID {
		iotaBlock.SlotCommitmentID = i.protocol.MainEngineInstance().Storage.Settings().LatestCommitment().Commitment().MustID()
		iotaBlock.LatestFinalizedSlot = i.protocol.MainEngineInstance().Storage.Settings().LatestFinalizedSlot()
		resign = true
	}

	switch innerBlock := iotaBlock.Block.(type) {
	case *iotago.BasicBlock:
		switch payload := innerBlock.Payload.(type) {
		case *iotago.Transaction:
			if payload.Essence.NetworkID != protoParams.NetworkID() {
				return iotago.EmptyBlockID(), ierrors.Wrapf(ErrBlockAttacherInvalidBlock, "invalid payload, error: wrong networkID: %d", payload.Essence.NetworkID)
			}
		}

		if len(iotaBlock.Parents()) == 0 {
			references, referencesErr := i.getReferences(ctx, innerBlock.Payload)
			if referencesErr != nil {
				return iotago.EmptyBlockID(), ierrors.Wrapf(ErrBlockAttacherAttachingNotPossible, "tipselection failed, error: %w", referencesErr)
			}

			innerBlock.StrongParents = references[iotago.StrongParentType]
			innerBlock.WeakParents = references[iotago.WeakParentType]
			innerBlock.ShallowLikeParents = references[iotago.ShallowLikeParentType]
			resign = true
		}

	case *iotago.ValidationBlock:
		//nolint:revive,staticcheck //temporarily disable
		if len(iotaBlock.Parents()) == 0 {
			// TODO: implement tipselection for validator blocks
		}
	}

	references := make(model.ParentReferences)
	references[iotago.StrongParentType] = iotaBlock.Block.StrongParentIDs().RemoveDupsAndSort()
	references[iotago.WeakParentType] = iotaBlock.Block.WeakParentIDs().RemoveDupsAndSort()
	references[iotago.ShallowLikeParentType] = iotaBlock.Block.ShallowLikeParentIDs().RemoveDupsAndSort()
	if iotaBlock.IssuingTime.Equal(time.Unix(0, 0)) {
		iotaBlock.IssuingTime = time.Now().UTC()
		resign = true
	}

	if err = i.validateReferences(iotaBlock.IssuingTime, iotaBlock.SlotCommitmentID.Index(), references); err != nil {
		return iotago.EmptyBlockID(), ierrors.Wrapf(ErrBlockAttacherAttachingNotPossible, "invalid block references, error: %w", err)
	}

	if iotaBlock.IssuerID.Empty() || resign {
		if i.optsIncompleteBlockAccepted && len(optIssuerAccount) > 0 {
			issuerAccount := optIssuerAccount[0]
			iotaBlock.IssuerID = issuerAccount.ID()

			signature, signatureErr := iotaBlock.Sign(apiForVesion, iotago.NewAddressKeysForEd25519Address(issuerAccount.Address().(*iotago.Ed25519Address), issuerAccount.PrivateKey()))
			if signatureErr != nil {
				return iotago.EmptyBlockID(), ierrors.Wrapf(ErrBlockAttacherInvalidBlock, "%w", signatureErr)
			}

			edSig, isEdSig := signature.(*iotago.Ed25519Signature)
			if !isEdSig {
				return iotago.EmptyBlockID(), ierrors.Wrap(ErrBlockAttacherInvalidBlock, "unsupported signature type")
			}

			iotaBlock.Signature = edSig
		} else {
			return iotago.EmptyBlockID(), ierrors.Wrap(ErrBlockAttacherIncompleteBlockNotAllowed, "signature needed")
		}
	}

	modelBlock, err := model.BlockFromBlock(iotaBlock, apiForVesion)
	if err != nil {
		return iotago.EmptyBlockID(), ierrors.Wrap(err, "error serializing block to model block")
	}

	if !i.optsRateSetterEnabled || i.protocol.MainEngineInstance().Scheduler.IsBlockIssuerReady(modelBlock.ProtocolBlock().IssuerID) {
		i.events.BlockConstructed.Trigger(modelBlock)

		if err = i.IssueBlockAndAwaitEvent(ctx, modelBlock, i.protocol.Events.Engine.BlockDAG.BlockAttached); err != nil {
			return iotago.EmptyBlockID(), ierrors.Wrap(err, "error issuing model block")
		}
	}

	return modelBlock.ID(), nil
}

func (i *BlockIssuer) setDefaultBlockParams(blockParams *BlockHeaderParams, issuerAccount Account) error {
	if blockParams.IssuingTime == nil {
		issuingTime := time.Now().UTC()
		blockParams.IssuingTime = &issuingTime
	}

	if blockParams.SlotCommitment == nil {
		var err error
		blockParams.SlotCommitment, err = i.getCommitment(i.protocol.CurrentAPI().TimeProvider().SlotFromTime(*blockParams.IssuingTime))
		if err != nil {
			return ierrors.Wrap(err, "error getting commitment")
		}
	}

	if blockParams.LatestFinalizedSlot == nil {
		latestFinalizedSlot := i.protocol.MainEngineInstance().Storage.Settings().LatestFinalizedSlot()
		blockParams.LatestFinalizedSlot = &latestFinalizedSlot
	}

	if blockParams.Issuer == nil {
		blockParams.Issuer = NewEd25519Account(issuerAccount.ID(), issuerAccount.PrivateKey())
	} else if blockParams.Issuer.ID() != issuerAccount.ID() {
		return ierrors.Errorf("provided issuer account %s, but issuer provided in the block params is different %s", issuerAccount.ID(), blockParams.Issuer.ID())
	}

	if err := i.validateReferences(*blockParams.IssuingTime, blockParams.SlotCommitment.Index, blockParams.References); err != nil {
		return ierrors.Wrap(err, "block references invalid")
	}

	return nil
}

func (i *BlockIssuer) getCommitment(blockSlot iotago.SlotIndex) (*iotago.Commitment, error) {
	protoParams := i.protocol.CurrentAPI().ProtocolParameters()
	commitment := i.protocol.MainEngineInstance().Storage.Settings().LatestCommitment().Commitment()

	if blockSlot > commitment.Index+protoParams.MaxCommittableAge() {
		return nil, ierrors.Errorf("can't issue block: block slot %d is too far in the future, latest commitment is %d", blockSlot, commitment.Index)
	}

	if blockSlot < commitment.Index+protoParams.MinCommittableAge() {
		if blockSlot < protoParams.MinCommittableAge() || commitment.Index < protoParams.MinCommittableAge() {
			return commitment, nil
		}

		commitmentSlot := commitment.Index - protoParams.MinCommittableAge()
		loadedCommitment, err := i.protocol.MainEngineInstance().Storage.Commitments().Load(commitmentSlot)
		if err != nil {
			return nil, ierrors.Wrapf(err, "error loading valid commitment of slot %d according to minCommittableAge from storage", commitmentSlot)
		}

		return loadedCommitment.Commitment(), nil
	}

	return commitment, nil
}

func (i *BlockIssuer) getReferences(ctx context.Context, p iotago.Payload, strongParentsCountOpt ...int) (model.ParentReferences, error) {
	strongParentsCount := iotago.BlockMaxParents
	if len(strongParentsCountOpt) > 0 && strongParentsCountOpt[0] > 0 {
		strongParentsCount = strongParentsCountOpt[0]
	}

	return i.getReferencesWithRetry(ctx, p, strongParentsCount)
}

func (i *BlockIssuer) validateReferences(issuingTime time.Time, slotCommitmentIndex iotago.SlotIndex, references model.ParentReferences) error {
	for _, parent := range lo.Flatten(lo.Map(lo.Values(references), func(ds iotago.BlockIDs) []iotago.BlockID { return ds })) {
		b, exists := i.protocol.MainEngineInstance().BlockFromCache(parent)
		if !exists {
			return ierrors.Errorf("cannot issue block if the parents are not known: %s", parent)
		}

		if b.IssuingTime().After(issuingTime) {
			return ierrors.Errorf("cannot issue block if the parents issuingTime is ahead block's issuingTime: %s vs %s", b.IssuingTime(), issuingTime)
		}
		if b.SlotCommitmentID().Index() > slotCommitmentIndex {
			return ierrors.Errorf("cannot issue block if the commitment is ahead of its parents' commitment: %s vs %s", b.SlotCommitmentID().Index(), slotCommitmentIndex)
		}
	}

	return nil
}

func (i *BlockIssuer) issueBlock(block *model.Block) error {
	if err := i.protocol.ProcessOwnBlock(block); err != nil {
		return err
	}
	i.events.BlockIssued.Trigger(block)

	return nil
}

// getReferencesWithRetry tries to get references for the given payload. If it fails, it will retry at regular intervals until
// the timeout is reached.
func (i *BlockIssuer) getReferencesWithRetry(ctx context.Context, _ iotago.Payload, parentsCount int) (references model.ParentReferences, err error) {
	timeout := time.NewTimer(i.optsTipSelectionTimeout)
	interval := time.NewTicker(i.optsTipSelectionRetryInterval)
	defer timeutil.CleanupTimer(timeout)
	defer timeutil.CleanupTicker(interval)

	for {
		references = i.protocol.MainEngineInstance().TipSelection.SelectTips(parentsCount)
		if len(references[iotago.StrongParentType]) > 0 {
			return references, nil
		}

		select {
		case <-interval.C:
			i.events.Error.Trigger(ierrors.Wrap(err, "could not get references"))
			continue
		case <-timeout.C:
			return nil, ierrors.New("timeout while trying to select tips and determine references")
		case <-ctx.Done():
			return nil, ierrors.Errorf("context canceled whilst trying to select tips and determine references: %w", ctx.Err())
		}
	}
}

func WithTipSelectionTimeout(timeout time.Duration) options.Option[BlockIssuer] {
	return func(i *BlockIssuer) {
		i.optsTipSelectionTimeout = timeout
	}
}

func WithTipSelectionRetryInterval(interval time.Duration) options.Option[BlockIssuer] {
	return func(i *BlockIssuer) {
		i.optsTipSelectionRetryInterval = interval
	}
}

func WithIncompleteBlockAccepted(accepted bool) options.Option[BlockIssuer] {
	return func(i *BlockIssuer) {
		i.optsIncompleteBlockAccepted = accepted
	}
}

func WithRateSetterEnabled(enabled bool) options.Option[BlockIssuer] {
	return func(i *BlockIssuer) {
		i.optsRateSetterEnabled = enabled
	}
}<|MERGE_RESOLUTION|>--- conflicted
+++ resolved
@@ -171,14 +171,10 @@
 
 	blockBuilder := builder.NewBasicBlockBuilder(api)
 
-<<<<<<< HEAD
 	blockBuilder.SlotCommitmentID(blockParams.BlockHeader.SlotCommitment.MustID())
 	blockBuilder.LatestFinalizedSlot(*blockParams.BlockHeader.LatestFinalizedSlot)
 	blockBuilder.IssuingTime(*blockParams.BlockHeader.IssuingTime)
 	if strongParents, exists := blockParams.BlockHeader.References[iotago.StrongParentType]; exists && len(strongParents) > 0 {
-=======
-	if strongParents, exists := blockParams.References[iotago.StrongParentType]; exists && len(strongParents) > 0 {
->>>>>>> 6d6ae4f1
 		blockBuilder.StrongParents(strongParents)
 	} else {
 		return nil, ierrors.New("cannot create a block without strong parents")
@@ -192,31 +188,21 @@
 		blockBuilder.ShallowLikeParents(shallowLikeParents)
 	}
 
-<<<<<<< HEAD
-	// TODO: add workscore here with issue #264
+	blockBuilder.Payload(blockParams.Payload)
+
 	rmcSlot, err := safemath.SafeSub(api.TimeProvider().SlotFromTime(*blockParams.BlockHeader.IssuingTime), api.ProtocolParameters().MaxCommittableAge())
-=======
-	rmcSlot, err := safemath.SafeSub(api.TimeProvider().SlotFromTime(*blockParams.IssuingTime), api.ProtocolParameters().MaxCommittableAge())
->>>>>>> 6d6ae4f1
 	if err != nil {
 		rmcSlot = 0
 	}
-	rmcCommitment, err := i.protocol.MainEngineInstance().Storage.Commitments().Load(rmcSlot)
+	rmc, err := i.protocol.MainEngineInstance().Ledger.RMCManager().RMC(rmcSlot)
 	if err != nil {
 		return nil, ierrors.Wrapf(err, "error loading commitment of slot %d from storage to get RMC", rmcSlot)
 	}
-<<<<<<< HEAD
-	blockBuilder.BurnedMana(rmcCommitment.Commitment().RMC)
-
-	blockBuilder.Payload(blockParams.Payload)
+
+	// only set the burned Mana as the last step before signing, so workscore calculation is correct.
+	blockBuilder.BurnedMana(rmc)
 
 	blockBuilder.Sign(issuerAccount.ID(), issuerAccount.PrivateKey())
-=======
-	// only set the burned Mana as the last step before signing so workscore calculation is correct.
-	blockBuilder.BurnedMana(rmcCommitment.Commitment().RMC)
-
-	blockBuilder.Sign(i.Account.ID(), i.Account.PrivateKey())
->>>>>>> 6d6ae4f1
 
 	block, err := blockBuilder.Build()
 	if err != nil {

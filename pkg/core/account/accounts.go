package account

import (
	"bytes"
	"encoding/binary"
	"io"

	"github.com/pkg/errors"

	"github.com/iotaledger/hive.go/ds/shrinkingmap"
<<<<<<< HEAD
=======
	"github.com/iotaledger/hive.go/lo"
	"github.com/iotaledger/hive.go/runtime/syncutils"
>>>>>>> 03f11c6a
	"github.com/iotaledger/hive.go/serializer/v2/marshalutil"
	iotago "github.com/iotaledger/iota.go/v4"
)

// Accounts represent a collection of accounts and their pools.
type Accounts struct {
	accountPools *shrinkingmap.ShrinkingMap[iotago.AccountID, *Pool]

	totalStake          iotago.BaseToken
	totalValidatorStake iotago.BaseToken

	mutex syncutils.RWMutex
}

// NewAccounts creates a new Weights instance.
func NewAccounts() *Accounts {
	a := new(Accounts)
	a.initialize()

	return a
}

func (a *Accounts) initialize() {
	a.accountPools = shrinkingmap.New[iotago.AccountID, *Pool]()
}

func (a *Accounts) Has(id iotago.AccountID) bool {
	return a.accountPools.Has(id)
}

func (a *Accounts) Size() int {
	return a.accountPools.Size()
}

func (a *Accounts) IDs() []iotago.AccountID {
	a.mutex.RLock()
	defer a.mutex.RUnlock()

	ids := make([]iotago.AccountID, 0, a.accountPools.Size())
	a.accountPools.ForEachKey(func(id iotago.AccountID) bool {
		ids = append(ids, id)
		return true
	})

	return ids
}

// Get returns the weight of the given identity.
func (a *Accounts) Get(id iotago.AccountID) (pool *Pool, exists bool) {
	return a.accountPools.Get(id)
}

// setWithoutLocking sets the weight of the given identity.
func (a *Accounts) setWithoutLocking(id iotago.AccountID, pool *Pool) {
	value, created := a.accountPools.GetOrCreate(id, func() *Pool {
		return pool
	})

	if !created {
		// if there was already an entry, we need to subtract the former
		// stake first and set the new value
		// TODO: use safemath
		a.totalStake -= value.PoolStake
		a.totalValidatorStake -= value.ValidatorStake

		a.accountPools.Set(id, pool)
	}

	a.totalStake += pool.PoolStake
	a.totalValidatorStake += pool.ValidatorStake
}

// Set sets the weight of the given identity.
func (a *Accounts) Set(id iotago.AccountID, pool *Pool) {
	a.mutex.Lock()
	defer a.mutex.Unlock()

	a.setWithoutLocking(id, pool)
}

func (a *Accounts) TotalStake() iotago.BaseToken {
	a.mutex.RLock()
	defer a.mutex.RUnlock()

	return a.totalStake
}

func (a *Accounts) TotalValidatorStake() iotago.BaseToken {
	a.mutex.RLock()
	defer a.mutex.RUnlock()

	return a.totalValidatorStake
}

// ForEach iterates over all weights and calls the given callback for each of them.
func (a *Accounts) ForEach(callback func(id iotago.AccountID, pool *Pool) bool) {
	a.accountPools.ForEach(callback)
}

// SelectCommittee creates a new SeatedAccounts instance, that maintains the seats of the given members.
func (a *Accounts) SelectCommittee(members ...iotago.AccountID) *SeatedAccounts {
	return NewSeatedAccounts(a, members...)
}

func AccountsFromBytes(b []byte) (*Accounts, int, error) {
	return AccountsFromReader(bytes.NewReader(b))
}

func AccountsFromReader(readSeeker io.ReadSeeker) (*Accounts, int, error) {
	a := new(Accounts)
	n, err := a.readFromReadSeeker(readSeeker)

	return a, n, err
}

func (a *Accounts) readFromReadSeeker(reader io.ReadSeeker) (n int, err error) {
	a.mutex.Lock()
	defer a.mutex.Unlock()

	a.initialize()

	var accountCount uint32
	if err = binary.Read(reader, binary.LittleEndian, &accountCount); err != nil {
		return n, errors.Wrap(err, "unable to read accounts count")
	}
	n += 4

	for i := uint32(0); i < accountCount; i++ {
		var accountID iotago.AccountID

		if _, err = io.ReadFull(reader, accountID[:]); err != nil {
			return 0, errors.Wrap(err, "unable to read Account ID")
		}
		n += iotago.AccountIDLength

		poolBytes := make([]byte, poolBytesLength)
		if _, err = io.ReadFull(reader, poolBytes); err != nil {
			return 0, errors.Wrap(err, "unable to read pool bytes")
		}
		n += poolBytesLength

		pool, c, err := PoolFromBytes(poolBytes)
		if err != nil {
			return 0, errors.Wrap(err, "failed to parse pool")
		}

		if c != poolBytesLength {
			return 0, errors.Wrap(err, "invalid pool bytes length")
		}

		a.setWithoutLocking(accountID, pool)
	}

	return n, nil
}

func (a *Accounts) Bytes() (bytes []byte, err error) {
	a.mutex.RLock()
	defer a.mutex.RUnlock()

	m := marshalutil.New()

	m.WriteUint32(uint32(a.accountPools.Size()))
	var innerErr error
	a.ForEach(func(id iotago.AccountID, pool *Pool) bool {
		m.WriteBytes(id[:])
		poolBytes, err := pool.Bytes()
		if err != nil {
			innerErr = err
			return false
		}
		m.WriteBytes(poolBytes)

		return true
	})

	if innerErr != nil {
		return nil, innerErr
	}

	return m.Bytes(), nil
}<|MERGE_RESOLUTION|>--- conflicted
+++ resolved
@@ -8,11 +8,7 @@
 	"github.com/pkg/errors"
 
 	"github.com/iotaledger/hive.go/ds/shrinkingmap"
-<<<<<<< HEAD
-=======
-	"github.com/iotaledger/hive.go/lo"
 	"github.com/iotaledger/hive.go/runtime/syncutils"
->>>>>>> 03f11c6a
 	"github.com/iotaledger/hive.go/serializer/v2/marshalutil"
 	iotago "github.com/iotaledger/iota.go/v4"
 )
@@ -158,12 +154,13 @@
 		if err != nil {
 			return 0, errors.Wrap(err, "failed to parse pool")
 		}
+		a.setWithoutLocking(accountID, pool)
 
 		if c != poolBytesLength {
 			return 0, errors.Wrap(err, "invalid pool bytes length")
 		}
 
-		a.setWithoutLocking(accountID, pool)
+		a.Set(accountID, pool)
 	}
 
 	return n, nil

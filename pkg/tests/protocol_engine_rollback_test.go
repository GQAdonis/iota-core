package tests

<<<<<<< HEAD
//
//import (
//	"fmt"
//	"testing"
//	"time"
//
//	"github.com/stretchr/testify/require"
//
//	"github.com/iotaledger/hive.go/core/eventticker"
//	"github.com/iotaledger/hive.go/lo"
//	"github.com/iotaledger/hive.go/runtime/module"
//	"github.com/iotaledger/hive.go/runtime/options"
//	"github.com/iotaledger/iota-core/pkg/core/account"
//	"github.com/iotaledger/iota-core/pkg/protocol"
//	"github.com/iotaledger/iota-core/pkg/protocol/chainmanager"
//	"github.com/iotaledger/iota-core/pkg/protocol/engine"
//	"github.com/iotaledger/iota-core/pkg/protocol/engine/blocks"
//	"github.com/iotaledger/iota-core/pkg/protocol/sybilprotection/seatmanager"
//	"github.com/iotaledger/iota-core/pkg/protocol/sybilprotection/seatmanager/mock"
//	"github.com/iotaledger/iota-core/pkg/protocol/sybilprotection/sybilprotectionv1"
//	"github.com/iotaledger/iota-core/pkg/storage"
//	"github.com/iotaledger/iota-core/pkg/testsuite"
//	mock2 "github.com/iotaledger/iota-core/pkg/testsuite/mock"
//	iotago "github.com/iotaledger/iota.go/v4"
//)
//
//func TestProtocol_EngineRollbackFinalization(t *testing.T) {
//	ts := testsuite.NewTestSuite(t,
//		testsuite.WithLivenessThreshold(1),
//		testsuite.WithMinCommittableAge(2),
//		testsuite.WithMaxCommittableAge(3),
//		testsuite.WithEpochNearingThreshold(5),
//		testsuite.WithSlotsPerEpochExponent(3),
//		testsuite.WithGenesisTimestampOffset(1000*10),
//
//		testsuite.WithWaitFor(15*time.Second),
//	)
//	defer ts.Shutdown()
//
//	node0 := ts.AddValidatorNode("node0")
//	node1 := ts.AddValidatorNode("node1")
//	node2 := ts.AddValidatorNode("node2")
//	node3 := ts.AddValidatorNode("node3")
//
//	poaProvider := func() module.Provider[*engine.Engine, seatmanager.SeatManager] {
//		return module.Provide(func(e *engine.Engine) seatmanager.SeatManager {
//			poa := mock.NewManualPOAProvider()(e).(*mock.ManualPOA)
//
//			for _, node := range []*mock2.Node{node0, node1, node2, node3} {
//				if node.Validator {
//					poa.AddAccount(node.AccountID, node.Name)
//				}
//			}
//			poa.SetOnline("node0", "node1", "node2", "node3")
//
//			return poa
//		})
//	}
//
//	nodeOptions := make(map[string][]options.Option[protocol.Protocol])
//	for _, node := range ts.Nodes() {
//		nodeOptions[node.Name] = []options.Option[protocol.Protocol]{
//			protocol.WithChainManagerOptions(
//				chainmanager.WithCommitmentRequesterOptions(
//					eventticker.RetryInterval[iotago.SlotIndex, iotago.CommitmentID](1*time.Second),
//					eventticker.RetryJitter[iotago.SlotIndex, iotago.CommitmentID](500*time.Millisecond),
//				),
//			),
//			protocol.WithSybilProtectionProvider(
//				sybilprotectionv1.NewProvider(
//					sybilprotectionv1.WithSeatManagerProvider(
//						poaProvider(),
//					),
//				),
//			),
//			protocol.WithEngineOptions(
//				engine.WithBlockRequesterOptions(
//					eventticker.RetryInterval[iotago.SlotIndex, iotago.BlockID](1*time.Second),
//					eventticker.RetryJitter[iotago.SlotIndex, iotago.BlockID](500*time.Millisecond),
//				),
//			),
//			protocol.WithStorageOptions(
//				storage.WithPruningDelay(20),
//			),
//		}
//	}
//
//	ts.Run(false, nodeOptions)
//
//	// Verify that nodes have the expected states.
//
//	expectedCommittee := []iotago.AccountID{
//		node0.AccountID,
//		node1.AccountID,
//		node2.AccountID,
//		node3.AccountID,
//	}
//	expectedOnlineCommitteeFull := []account.SeatIndex{
//		lo.Return1(node0.Protocol.MainEngineInstance().SybilProtection.SeatManager().Committee(1).GetSeat(node0.AccountID)),
//		lo.Return1(node0.Protocol.MainEngineInstance().SybilProtection.SeatManager().Committee(1).GetSeat(node1.AccountID)),
//		lo.Return1(node0.Protocol.MainEngineInstance().SybilProtection.SeatManager().Committee(1).GetSeat(node2.AccountID)),
//		lo.Return1(node0.Protocol.MainEngineInstance().SybilProtection.SeatManager().Committee(1).GetSeat(node3.AccountID)),
//	}
//
//	for _, node := range ts.Nodes() {
//		node.Protocol.MainEngineInstance().SybilProtection.SeatManager().(*mock.ManualPOA).SetOnline("node0", "node1", "node2", "node3")
//	}
//
//	{
//		genesisCommitment := iotago.NewEmptyCommitment(ts.API.ProtocolParameters().Version())
//		genesisCommitment.ReferenceManaCost = ts.API.ProtocolParameters().CongestionControlParameters().MinReferenceManaCost
//		ts.AssertNodeState(ts.Nodes(),
//			testsuite.WithSnapshotImported(true),
//			testsuite.WithProtocolParameters(ts.API.ProtocolParameters()),
//			testsuite.WithLatestCommitment(genesisCommitment),
//			testsuite.WithLatestFinalizedSlot(0),
//			testsuite.WithChainID(genesisCommitment.MustID()),
//			testsuite.WithStorageCommitments([]*iotago.Commitment{genesisCommitment}),
//
//			testsuite.WithSybilProtectionCommittee(0, expectedCommittee),
//			testsuite.WithSybilProtectionOnlineCommittee(expectedOnlineCommitteeFull...),
//			testsuite.WithEvictedSlot(0),
//			testsuite.WithActiveRootBlocks(ts.Blocks("Genesis")),
//			testsuite.WithStorageRootBlocks(ts.Blocks("Genesis")),
//		)
//	}
//
//	// Issue up to slot 11 - just before committee selection for the next epoch.
//	// Committee will be reused at slot 10 is finalized or slot 12 is committed, whichever happens first.
//	{
//		ts.IssueBlocksAtSlots("P0:", []iotago.SlotIndex{1, 2, 3, 4, 5, 6, 7, 8, 9, 10, 11}, 4, "Genesis", ts.Nodes(), true, nil)
//
//		ts.AssertNodeState(ts.Nodes(),
//			testsuite.WithLatestFinalizedSlot(8),
//			testsuite.WithLatestCommitmentSlotIndex(9),
//			testsuite.WithEqualStoredCommitmentAtIndex(9),
//			testsuite.WithLatestCommitmentCumulativeWeight(28), // 7 for each slot starting from 4
//			testsuite.WithSybilProtectionCommittee(9, expectedCommittee),
//			testsuite.WithSybilProtectionOnlineCommittee(expectedOnlineCommitteeFull...),
//			testsuite.WithEvictedSlot(9),
//		)
//
//		for _, slot := range []iotago.SlotIndex{4, 5, 6, 7, 8, 9} {
//			var attestationBlocks []*blocks.Block
//			for _, node := range ts.Nodes() {
//				if node.Validator {
//					attestationBlocks = append(attestationBlocks, ts.Block(fmt.Sprintf("P0:%d.3-%s", slot, node.Name)))
//				}
//			}
//			ts.AssertAttestationsForSlot(slot, attestationBlocks, ts.Nodes()...)
//		}
//
//		ts.AssertBlocksExist(ts.BlocksWithPrefix("P0"), true, ts.Nodes()...)
//	}
//
//	{
//		ts.IssueBlocksAtSlots("P0:", []iotago.SlotIndex{12, 13, 14, 15, 16}, 4, "P0:11.3", ts.Nodes(), true, nil)
//
//		ts.AssertNodeState(ts.Nodes(),
//			testsuite.WithLatestFinalizedSlot(13),
//			testsuite.WithLatestCommitmentSlotIndex(14),
//			testsuite.WithEqualStoredCommitmentAtIndex(14),
//			testsuite.WithLatestCommitmentCumulativeWeight(48), // 7 for each slot starting from 4
//			testsuite.WithSybilProtectionCommittee(14, expectedCommittee),
//			testsuite.WithSybilProtectionOnlineCommittee(expectedOnlineCommitteeFull...),
//			testsuite.WithEvictedSlot(14),
//		)
//
//		ts.AssertBlocksExist(ts.BlocksWithPrefix("P0"), true, ts.Nodes()...)
//	}
//
//	newEngine, err := node3.Protocol.EngineManager.ForkEngineAtSlot(13)
//	require.NoError(t, err)
//
//	// Assert state of the forked engine after rollback.
//	{
//		require.EqualValues(t, 13, newEngine.Storage.Settings().LatestCommitment().Index())
//		require.EqualValues(t, 13, newEngine.Storage.Settings().LatestFinalizedSlot())
//		require.EqualValues(t, 13, newEngine.EvictionState.LastEvictedSlot())
//
//		for epochIndex := 0; epochIndex <= 2; epochIndex++ {
//			committeeEpoch, err := newEngine.Storage.Committee().Load(iotago.EpochIndex(epochIndex))
//			require.NoError(t, err)
//			require.Len(t, committeeEpoch.IDs(), 4)
//		}
//
//		// Commmittee for the future epoch does not exist.
//		committeeEpoch3, err := newEngine.Storage.Committee().Load(3)
//		require.NoError(t, err)
//		require.Nil(t, committeeEpoch3)
//
//		for slotIndex := 1; slotIndex <= 13; slotIndex++ {
//			copiedCommitment, err := newEngine.Storage.Commitments().Load(iotago.SlotIndex(slotIndex))
//			require.NoError(t, err)
//			sourceCommitment, err := node1.Protocol.MainEngineInstance().Storage.Commitments().Load(iotago.SlotIndex(slotIndex))
//			require.NoError(t, err)
//			require.Equal(t, sourceCommitment.ID(), copiedCommitment.ID())
//		}
//
//		// Commitment for the first slot after the fork does not exist.
//		_, err = newEngine.Storage.Commitments().Load(iotago.SlotIndex(14))
//		require.Error(t, err)
//	}
//}
//
//func TestProtocol_EngineRollbackNoFinalization(t *testing.T) {
//	ts := testsuite.NewTestSuite(t,
//		testsuite.WithLivenessThreshold(1),
//		testsuite.WithMinCommittableAge(2),
//		testsuite.WithMaxCommittableAge(3),
//		testsuite.WithEpochNearingThreshold(5),
//		testsuite.WithSlotsPerEpochExponent(3),
//		testsuite.WithGenesisTimestampOffset(1000*10),
//
//		testsuite.WithWaitFor(15*time.Second),
//	)
//	defer ts.Shutdown()
//
//	node0 := ts.AddValidatorNode("node0")
//	node1 := ts.AddValidatorNode("node1")
//	node2 := ts.AddValidatorNode("node2")
//	node3 := ts.AddValidatorNode("node3")
//
//	poaProvider := func() module.Provider[*engine.Engine, seatmanager.SeatManager] {
//		return module.Provide(func(e *engine.Engine) seatmanager.SeatManager {
//			poa := mock.NewManualPOAProvider()(e).(*mock.ManualPOA)
//
//			for _, node := range []*mock2.Node{node0, node1, node2, node3} {
//				if node.Validator {
//					poa.AddAccount(node.AccountID, node.Name)
//				}
//			}
//			poa.SetOnline("node0", "node1", "node2", "node3")
//
//			return poa
//		})
//	}
//
//	nodeOptions := make(map[string][]options.Option[protocol.Protocol])
//	for _, node := range ts.Nodes() {
//		nodeOptions[node.Name] = []options.Option[protocol.Protocol]{
//			protocol.WithChainManagerOptions(
//				chainmanager.WithCommitmentRequesterOptions(
//					eventticker.RetryInterval[iotago.SlotIndex, iotago.CommitmentID](1*time.Second),
//					eventticker.RetryJitter[iotago.SlotIndex, iotago.CommitmentID](500*time.Millisecond),
//				),
//			),
//			protocol.WithSybilProtectionProvider(
//				sybilprotectionv1.NewProvider(
//					sybilprotectionv1.WithSeatManagerProvider(
//						poaProvider(),
//					),
//				),
//			),
//			protocol.WithEngineOptions(
//				engine.WithBlockRequesterOptions(
//					eventticker.RetryInterval[iotago.SlotIndex, iotago.BlockID](1*time.Second),
//					eventticker.RetryJitter[iotago.SlotIndex, iotago.BlockID](500*time.Millisecond),
//				),
//			),
//			protocol.WithStorageOptions(
//				storage.WithPruningDelay(20),
//			),
//		}
//	}
//
//	ts.Run(false, nodeOptions)
//
//	// Verify that nodes have the expected states.
//
//	expectedCommittee := []iotago.AccountID{
//		node0.AccountID,
//		node1.AccountID,
//		node2.AccountID,
//		node3.AccountID,
//	}
//	expectedOnlineCommitteeFull := []account.SeatIndex{
//		lo.Return1(node0.Protocol.MainEngineInstance().SybilProtection.SeatManager().Committee(1).GetSeat(node0.AccountID)),
//		lo.Return1(node0.Protocol.MainEngineInstance().SybilProtection.SeatManager().Committee(1).GetSeat(node1.AccountID)),
//		lo.Return1(node0.Protocol.MainEngineInstance().SybilProtection.SeatManager().Committee(1).GetSeat(node2.AccountID)),
//		lo.Return1(node0.Protocol.MainEngineInstance().SybilProtection.SeatManager().Committee(1).GetSeat(node3.AccountID)),
//	}
//
//	expectedOnlineCommitteeHalf := []account.SeatIndex{
//		lo.Return1(node0.Protocol.MainEngineInstance().SybilProtection.SeatManager().Committee(1).GetSeat(node0.AccountID)),
//		lo.Return1(node0.Protocol.MainEngineInstance().SybilProtection.SeatManager().Committee(1).GetSeat(node1.AccountID)),
//	}
//
//	for _, node := range ts.Nodes() {
//		node.Protocol.MainEngineInstance().SybilProtection.SeatManager().(*mock.ManualPOA).SetOnline("node0", "node1", "node2", "node3")
//	}
//
//	{
//		genesisCommitment := iotago.NewEmptyCommitment(ts.API.ProtocolParameters().Version())
//		genesisCommitment.ReferenceManaCost = ts.API.ProtocolParameters().CongestionControlParameters().MinReferenceManaCost
//		ts.AssertNodeState(ts.Nodes(),
//			testsuite.WithSnapshotImported(true),
//			testsuite.WithProtocolParameters(ts.API.ProtocolParameters()),
//			testsuite.WithLatestCommitment(genesisCommitment),
//			testsuite.WithLatestFinalizedSlot(0),
//			testsuite.WithChainID(genesisCommitment.MustID()),
//			testsuite.WithStorageCommitments([]*iotago.Commitment{genesisCommitment}),
//
//			testsuite.WithSybilProtectionCommittee(0, expectedCommittee),
//			testsuite.WithSybilProtectionOnlineCommittee(expectedOnlineCommitteeFull...),
//			testsuite.WithEvictedSlot(0),
//			testsuite.WithActiveRootBlocks(ts.Blocks("Genesis")),
//			testsuite.WithStorageRootBlocks(ts.Blocks("Genesis")),
//		)
//	}
//
//	// Issue up to slot 11 - just before committee selection for the next epoch.
//	// Committee will be reused at slot 10 is finalized or slot 12 is committed, whichever happens first.
//	{
//		ts.IssueBlocksAtSlots("P0:", []iotago.SlotIndex{1, 2, 3, 4, 5, 6, 7, 8, 9, 10, 11}, 4, "Genesis", ts.Nodes(), true, nil)
//
//		ts.AssertNodeState(ts.Nodes(),
//			testsuite.WithLatestFinalizedSlot(8),
//			testsuite.WithLatestCommitmentSlotIndex(9),
//			testsuite.WithEqualStoredCommitmentAtIndex(9),
//			testsuite.WithLatestCommitmentCumulativeWeight(28), // 7 for each slot starting from 4
//			testsuite.WithSybilProtectionCommittee(9, expectedCommittee),
//			testsuite.WithSybilProtectionOnlineCommittee(expectedOnlineCommitteeFull...),
//			testsuite.WithEvictedSlot(9),
//		)
//
//		for _, slot := range []iotago.SlotIndex{4, 5, 6, 7, 8, 9} {
//			var attestationBlocks []*blocks.Block
//			for _, node := range ts.Nodes() {
//				if node.Validator {
//					attestationBlocks = append(attestationBlocks, ts.Block(fmt.Sprintf("P0:%d.3-%s", slot, node.Name)))
//				}
//			}
//			ts.AssertAttestationsForSlot(slot, attestationBlocks, ts.Nodes()...)
//		}
//
//		ts.AssertBlocksExist(ts.BlocksWithPrefix("P0"), true, ts.Nodes()...)
//	}
//
//	// Update online committee.
//	for _, node := range ts.Nodes() {
//		manualPOA := node.Protocol.MainEngineInstance().SybilProtection.SeatManager().(*mock.ManualPOA)
//		manualPOA.SetOnline("node0", "node1")
//		manualPOA.SetOffline("node2", "node3")
//	}
//
//	{
//		ts.IssueBlocksAtSlots("P0:", []iotago.SlotIndex{12, 13, 14, 15, 16}, 4, "P0:11.3", []*mock2.Node{node0, node1}, true, nil)
//
//		ts.AssertNodeState(ts.Nodes(),
//			testsuite.WithLatestFinalizedSlot(8),
//			testsuite.WithLatestCommitmentSlotIndex(14),
//			testsuite.WithEqualStoredCommitmentAtIndex(14),
//			testsuite.WithLatestCommitmentCumulativeWeight(44), // 7 for each slot starting from 4
//			testsuite.WithSybilProtectionCommittee(14, expectedCommittee),
//			testsuite.WithSybilProtectionOnlineCommittee(expectedOnlineCommitteeHalf...),
//			testsuite.WithEvictedSlot(14),
//		)
//
//		ts.AssertBlocksExist(ts.BlocksWithPrefix("P0"), true, ts.Nodes()...)
//	}
//
//	newEngine, err := node3.Protocol.EngineManager.ForkEngineAtSlot(13)
//	require.NoError(t, err)
//
//	// Assert state of the forked engine after rollback.
//	{
//		require.EqualValues(t, 13, newEngine.Storage.Settings().LatestCommitment().Index())
//		require.EqualValues(t, 8, newEngine.Storage.Settings().LatestFinalizedSlot())
//		require.EqualValues(t, 13, newEngine.EvictionState.LastEvictedSlot())
//
//		for epochIndex := 0; epochIndex <= 2; epochIndex++ {
//			committeeEpoch, err := newEngine.Storage.Committee().Load(iotago.EpochIndex(epochIndex))
//			require.NoError(t, err)
//			require.Len(t, committeeEpoch.IDs(), 4)
//		}
//
//		// Commmittee for the future epoch does not exist.
//		committeeEpoch3, err := newEngine.Storage.Committee().Load(3)
//		require.NoError(t, err)
//		require.Nil(t, committeeEpoch3)
//
//		for slotIndex := 1; slotIndex <= 13; slotIndex++ {
//			copiedCommitment, err := newEngine.Storage.Commitments().Load(iotago.SlotIndex(slotIndex))
//			require.NoError(t, err)
//			sourceCommitment, err := node1.Protocol.MainEngineInstance().Storage.Commitments().Load(iotago.SlotIndex(slotIndex))
//			require.NoError(t, err)
//			require.Equal(t, sourceCommitment.ID(), copiedCommitment.ID())
//		}
//
//		// Commitment for the first slot after the fork does not exist.
//		_, err = newEngine.Storage.Commitments().Load(iotago.SlotIndex(14))
//		require.Error(t, err)
//	}
//}
//
//func TestProtocol_EngineRollbackNoFinalizationLastSlot(t *testing.T) {
//	ts := testsuite.NewTestSuite(t,
//		testsuite.WithLivenessThreshold(1),
//		testsuite.WithMinCommittableAge(2),
//		testsuite.WithMaxCommittableAge(3),
//		testsuite.WithEpochNearingThreshold(5),
//		testsuite.WithSlotsPerEpochExponent(3),
//		testsuite.WithGenesisTimestampOffset(1000*10),
//
//		testsuite.WithWaitFor(15*time.Second),
//	)
//	defer ts.Shutdown()
//
//	node0 := ts.AddValidatorNode("node0")
//	node1 := ts.AddValidatorNode("node1")
//	node2 := ts.AddValidatorNode("node2")
//	node3 := ts.AddValidatorNode("node3")
//
//	poaProvider := func() module.Provider[*engine.Engine, seatmanager.SeatManager] {
//		return module.Provide(func(e *engine.Engine) seatmanager.SeatManager {
//			poa := mock.NewManualPOAProvider()(e).(*mock.ManualPOA)
//
//			for _, node := range []*mock2.Node{node0, node1, node2, node3} {
//				if node.Validator {
//					poa.AddAccount(node.AccountID, node.Name)
//				}
//			}
//			poa.SetOnline("node0", "node1", "node2", "node3")
//
//			return poa
//		})
//	}
//
//	nodeOptions := make(map[string][]options.Option[protocol.Protocol])
//	for _, node := range ts.Nodes() {
//		nodeOptions[node.Name] = []options.Option[protocol.Protocol]{
//			protocol.WithChainManagerOptions(
//				chainmanager.WithCommitmentRequesterOptions(
//					eventticker.RetryInterval[iotago.SlotIndex, iotago.CommitmentID](1*time.Second),
//					eventticker.RetryJitter[iotago.SlotIndex, iotago.CommitmentID](500*time.Millisecond),
//				),
//			),
//			protocol.WithSybilProtectionProvider(
//				sybilprotectionv1.NewProvider(
//					sybilprotectionv1.WithSeatManagerProvider(
//						poaProvider(),
//					),
//				),
//			),
//			protocol.WithEngineOptions(
//				engine.WithBlockRequesterOptions(
//					eventticker.RetryInterval[iotago.SlotIndex, iotago.BlockID](1*time.Second),
//					eventticker.RetryJitter[iotago.SlotIndex, iotago.BlockID](500*time.Millisecond),
//				),
//			),
//			protocol.WithStorageOptions(
//				storage.WithPruningDelay(20),
//			),
//		}
//	}
//
//	ts.Run(false, nodeOptions)
//
//	// Verify that nodes have the expected states.
//
//	expectedCommittee := []iotago.AccountID{
//		node0.AccountID,
//		node1.AccountID,
//		node2.AccountID,
//		node3.AccountID,
//	}
//	expectedOnlineCommitteeFull := []account.SeatIndex{
//		lo.Return1(node0.Protocol.MainEngineInstance().SybilProtection.SeatManager().Committee(1).GetSeat(node0.AccountID)),
//		lo.Return1(node0.Protocol.MainEngineInstance().SybilProtection.SeatManager().Committee(1).GetSeat(node1.AccountID)),
//		lo.Return1(node0.Protocol.MainEngineInstance().SybilProtection.SeatManager().Committee(1).GetSeat(node2.AccountID)),
//		lo.Return1(node0.Protocol.MainEngineInstance().SybilProtection.SeatManager().Committee(1).GetSeat(node3.AccountID)),
//	}
//
//	expectedOnlineCommitteeHalf := []account.SeatIndex{
//		lo.Return1(node0.Protocol.MainEngineInstance().SybilProtection.SeatManager().Committee(1).GetSeat(node0.AccountID)),
//		lo.Return1(node0.Protocol.MainEngineInstance().SybilProtection.SeatManager().Committee(1).GetSeat(node1.AccountID)),
//	}
//
//	for _, node := range ts.Nodes() {
//		node.Protocol.MainEngineInstance().SybilProtection.SeatManager().(*mock.ManualPOA).SetOnline("node0", "node1", "node2", "node3")
//	}
//
//	{
//		genesisCommitment := iotago.NewEmptyCommitment(ts.API.ProtocolParameters().Version())
//		genesisCommitment.ReferenceManaCost = ts.API.ProtocolParameters().CongestionControlParameters().MinReferenceManaCost
//		ts.AssertNodeState(ts.Nodes(),
//			testsuite.WithSnapshotImported(true),
//			testsuite.WithProtocolParameters(ts.API.ProtocolParameters()),
//			testsuite.WithLatestCommitment(genesisCommitment),
//			testsuite.WithLatestFinalizedSlot(0),
//			testsuite.WithChainID(genesisCommitment.MustID()),
//			testsuite.WithStorageCommitments([]*iotago.Commitment{genesisCommitment}),
//
//			testsuite.WithSybilProtectionCommittee(0, expectedCommittee),
//			testsuite.WithSybilProtectionOnlineCommittee(expectedOnlineCommitteeFull...),
//			testsuite.WithEvictedSlot(0),
//			testsuite.WithActiveRootBlocks(ts.Blocks("Genesis")),
//			testsuite.WithStorageRootBlocks(ts.Blocks("Genesis")),
//		)
//	}
//
//	// Issue up to slot 11 - just before committee selection for the next epoch.
//	// Committee will be reused at slot 10 is finalized or slot 12 is committed, whichever happens first.
//	{
//		ts.IssueBlocksAtSlots("P0:", []iotago.SlotIndex{1, 2, 3, 4, 5, 6, 7, 8, 9, 10, 11}, 4, "Genesis", ts.Nodes(), true, nil)
//
//		ts.AssertNodeState(ts.Nodes(),
//			testsuite.WithLatestFinalizedSlot(8),
//			testsuite.WithLatestCommitmentSlotIndex(9),
//			testsuite.WithEqualStoredCommitmentAtIndex(9),
//			testsuite.WithLatestCommitmentCumulativeWeight(28), // 7 for each slot starting from 4
//			testsuite.WithSybilProtectionCommittee(9, expectedCommittee),
//			testsuite.WithSybilProtectionOnlineCommittee(expectedOnlineCommitteeFull...),
//			testsuite.WithEvictedSlot(9),
//		)
//
//		for _, slot := range []iotago.SlotIndex{4, 5, 6, 7, 8, 9} {
//			var attestationBlocks []*blocks.Block
//			for _, node := range ts.Nodes() {
//				if node.Validator {
//					attestationBlocks = append(attestationBlocks, ts.Block(fmt.Sprintf("P0:%d.3-%s", slot, node.Name)))
//				}
//			}
//			ts.AssertAttestationsForSlot(slot, attestationBlocks, ts.Nodes()...)
//		}
//
//		ts.AssertBlocksExist(ts.BlocksWithPrefix("P0"), true, ts.Nodes()...)
//	}
//
//	// Update online committee.
//	for _, node := range ts.Nodes() {
//		manualPOA := node.Protocol.MainEngineInstance().SybilProtection.SeatManager().(*mock.ManualPOA)
//		manualPOA.SetOnline("node0", "node1")
//		manualPOA.SetOffline("node2", "node3")
//	}
//
//	{
//		ts.IssueBlocksAtSlots("P0:", []iotago.SlotIndex{12, 13, 14, 15, 16, 17, 18, 19}, 4, "P0:11.3", []*mock2.Node{node0, node1}, true, nil)
//
//		ts.AssertNodeState(ts.Nodes(),
//			testsuite.WithLatestFinalizedSlot(8),
//			testsuite.WithLatestCommitmentSlotIndex(17),
//			testsuite.WithEqualStoredCommitmentAtIndex(17),
//			testsuite.WithLatestCommitmentCumulativeWeight(50), // 7 for each slot starting from 4
//			testsuite.WithSybilProtectionCommittee(17, expectedCommittee),
//			testsuite.WithSybilProtectionOnlineCommittee(expectedOnlineCommitteeHalf...),
//			testsuite.WithEvictedSlot(17),
//		)
//
//		ts.AssertBlocksExist(ts.BlocksWithPrefix("P0"), true, ts.Nodes()...)
//	}
//
//	newEngine, err := node3.Protocol.EngineManager.ForkEngineAtSlot(15)
//	require.NoError(t, err)
//
//	// Assert state of the forked engine after rollback.
//	{
//		require.EqualValues(t, 15, newEngine.Storage.Settings().LatestCommitment().Index())
//		require.EqualValues(t, 8, newEngine.Storage.Settings().LatestFinalizedSlot())
//		require.EqualValues(t, 15, newEngine.EvictionState.LastEvictedSlot())
//
//		for epochIndex := 0; epochIndex <= 2; epochIndex++ {
//			committeeEpoch, err := newEngine.Storage.Committee().Load(iotago.EpochIndex(epochIndex))
//			require.NoError(t, err)
//			require.Len(t, committeeEpoch.IDs(), 4)
//		}
//
//		// Commmittee for the future epoch does not exist.
//		committeeEpoch3, err := newEngine.Storage.Committee().Load(3)
//		require.NoError(t, err)
//		require.Nil(t, committeeEpoch3)
//
//		for slotIndex := 1; slotIndex <= 15; slotIndex++ {
//			copiedCommitment, err := newEngine.Storage.Commitments().Load(iotago.SlotIndex(slotIndex))
//			require.NoError(t, err)
//			sourceCommitment, err := node1.Protocol.MainEngineInstance().Storage.Commitments().Load(iotago.SlotIndex(slotIndex))
//			require.NoError(t, err)
//			require.Equal(t, sourceCommitment.ID(), copiedCommitment.ID())
//		}
//
//		// Commitment for the first slot after the fork does not exist.
//		_, err = newEngine.Storage.Commitments().Load(iotago.SlotIndex(16))
//		require.Error(t, err)
//	}
//}
//
//func TestProtocol_EngineRollbackNoFinalizationBeforePointOfNoReturn(t *testing.T) {
//	ts := testsuite.NewTestSuite(t,
//		testsuite.WithLivenessThreshold(1),
//		testsuite.WithMinCommittableAge(2),
//		testsuite.WithMaxCommittableAge(3),
//		testsuite.WithEpochNearingThreshold(5),
//		testsuite.WithSlotsPerEpochExponent(3),
//		testsuite.WithGenesisTimestampOffset(1000*10),
//
//		testsuite.WithWaitFor(15*time.Second),
//	)
//	defer ts.Shutdown()
//
//	node0 := ts.AddValidatorNode("node0")
//	node1 := ts.AddValidatorNode("node1")
//	node2 := ts.AddValidatorNode("node2")
//	node3 := ts.AddValidatorNode("node3")
//
//	poaProvider := func() module.Provider[*engine.Engine, seatmanager.SeatManager] {
//		return module.Provide(func(e *engine.Engine) seatmanager.SeatManager {
//			poa := mock.NewManualPOAProvider()(e).(*mock.ManualPOA)
//
//			for _, node := range []*mock2.Node{node0, node1, node2, node3} {
//				if node.Validator {
//					poa.AddAccount(node.AccountID, node.Name)
//				}
//			}
//			poa.SetOnline("node0", "node1", "node2", "node3")
//
//			return poa
//		})
//	}
//
//	nodeOptions := make(map[string][]options.Option[protocol.Protocol])
//	for _, node := range ts.Nodes() {
//		nodeOptions[node.Name] = []options.Option[protocol.Protocol]{
//			protocol.WithChainManagerOptions(
//				chainmanager.WithCommitmentRequesterOptions(
//					eventticker.RetryInterval[iotago.SlotIndex, iotago.CommitmentID](1*time.Second),
//					eventticker.RetryJitter[iotago.SlotIndex, iotago.CommitmentID](500*time.Millisecond),
//				),
//			),
//			protocol.WithSybilProtectionProvider(
//				sybilprotectionv1.NewProvider(
//					sybilprotectionv1.WithSeatManagerProvider(
//						poaProvider(),
//					),
//				),
//			),
//			protocol.WithEngineOptions(
//				engine.WithBlockRequesterOptions(
//					eventticker.RetryInterval[iotago.SlotIndex, iotago.BlockID](1*time.Second),
//					eventticker.RetryJitter[iotago.SlotIndex, iotago.BlockID](500*time.Millisecond),
//				),
//			),
//			protocol.WithStorageOptions(
//				storage.WithPruningDelay(20),
//			),
//		}
//	}
//
//	ts.Run(false, nodeOptions)
//
//	// Verify that nodes have the expected states.
//
//	expectedCommittee := []iotago.AccountID{
//		node0.AccountID,
//		node1.AccountID,
//		node2.AccountID,
//		node3.AccountID,
//	}
//	expectedOnlineCommitteeFull := []account.SeatIndex{
//		lo.Return1(node0.Protocol.MainEngineInstance().SybilProtection.SeatManager().Committee(1).GetSeat(node0.AccountID)),
//		lo.Return1(node0.Protocol.MainEngineInstance().SybilProtection.SeatManager().Committee(1).GetSeat(node1.AccountID)),
//		lo.Return1(node0.Protocol.MainEngineInstance().SybilProtection.SeatManager().Committee(1).GetSeat(node2.AccountID)),
//		lo.Return1(node0.Protocol.MainEngineInstance().SybilProtection.SeatManager().Committee(1).GetSeat(node3.AccountID)),
//	}
//
//	expectedOnlineCommitteeHalf := []account.SeatIndex{
//		lo.Return1(node0.Protocol.MainEngineInstance().SybilProtection.SeatManager().Committee(1).GetSeat(node0.AccountID)),
//		lo.Return1(node0.Protocol.MainEngineInstance().SybilProtection.SeatManager().Committee(1).GetSeat(node1.AccountID)),
//	}
//
//	for _, node := range ts.Nodes() {
//		node.Protocol.MainEngineInstance().SybilProtection.SeatManager().(*mock.ManualPOA).SetOnline("node0", "node1", "node2", "node3")
//	}
//
//	{
//		genesisCommitment := iotago.NewEmptyCommitment(ts.API.ProtocolParameters().Version())
//		genesisCommitment.ReferenceManaCost = ts.API.ProtocolParameters().CongestionControlParameters().MinReferenceManaCost
//		ts.AssertNodeState(ts.Nodes(),
//			testsuite.WithSnapshotImported(true),
//			testsuite.WithProtocolParameters(ts.API.ProtocolParameters()),
//			testsuite.WithLatestCommitment(genesisCommitment),
//			testsuite.WithLatestFinalizedSlot(0),
//			testsuite.WithChainID(genesisCommitment.MustID()),
//			testsuite.WithStorageCommitments([]*iotago.Commitment{genesisCommitment}),
//
//			testsuite.WithSybilProtectionCommittee(0, expectedCommittee),
//			testsuite.WithSybilProtectionOnlineCommittee(expectedOnlineCommitteeFull...),
//			testsuite.WithEvictedSlot(0),
//			testsuite.WithActiveRootBlocks(ts.Blocks("Genesis")),
//			testsuite.WithStorageRootBlocks(ts.Blocks("Genesis")),
//		)
//	}
//
//	// Issue up to slot 11 - just before committee selection for the next epoch.
//	// Committee will be reused at slot 10 is finalized or slot 12 is committed, whichever happens first.
//	{
//		ts.IssueBlocksAtSlots("P0:", []iotago.SlotIndex{1, 2, 3, 4, 5, 6, 7, 8, 9, 10, 11}, 4, "Genesis", ts.Nodes(), true, nil)
//
//		ts.AssertNodeState(ts.Nodes(),
//			testsuite.WithLatestFinalizedSlot(8),
//			testsuite.WithLatestCommitmentSlotIndex(9),
//			testsuite.WithEqualStoredCommitmentAtIndex(9),
//			testsuite.WithLatestCommitmentCumulativeWeight(28), // 7 for each slot starting from 4
//			testsuite.WithSybilProtectionCommittee(9, expectedCommittee),
//			testsuite.WithSybilProtectionOnlineCommittee(expectedOnlineCommitteeFull...),
//			testsuite.WithEvictedSlot(9),
//		)
//
//		for _, slot := range []iotago.SlotIndex{4, 5, 6, 7, 8, 9} {
//			var attestationBlocks []*blocks.Block
//			for _, node := range ts.Nodes() {
//				if node.Validator {
//					attestationBlocks = append(attestationBlocks, ts.Block(fmt.Sprintf("P0:%d.3-%s", slot, node.Name)))
//				}
//			}
//			ts.AssertAttestationsForSlot(slot, attestationBlocks, ts.Nodes()...)
//		}
//
//		ts.AssertBlocksExist(ts.BlocksWithPrefix("P0"), true, ts.Nodes()...)
//	}
//
//	// Update online committee.
//	for _, node := range ts.Nodes() {
//		manualPOA := node.Protocol.MainEngineInstance().SybilProtection.SeatManager().(*mock.ManualPOA)
//		manualPOA.SetOnline("node0", "node1")
//		manualPOA.SetOffline("node2", "node3")
//	}
//
//	{
//		ts.IssueBlocksAtSlots("P0:", []iotago.SlotIndex{12, 13, 14, 15}, 4, "P0:11.3", []*mock2.Node{node0, node1}, true, nil)
//
//		ts.AssertNodeState(ts.Nodes(),
//			testsuite.WithLatestFinalizedSlot(8),
//			testsuite.WithLatestCommitmentSlotIndex(13),
//			testsuite.WithEqualStoredCommitmentAtIndex(13),
//			testsuite.WithLatestCommitmentCumulativeWeight(42), // 7 for each slot starting from 4
//			testsuite.WithSybilProtectionCommittee(13, expectedCommittee),
//			testsuite.WithSybilProtectionOnlineCommittee(expectedOnlineCommitteeHalf...),
//			testsuite.WithEvictedSlot(13),
//		)
//
//		ts.AssertBlocksExist(ts.BlocksWithPrefix("P0"), true, ts.Nodes()...)
//	}
//
//	newEngine, err := node3.Protocol.EngineManager.ForkEngineAtSlot(9)
//	require.NoError(t, err)
//
//	// Assert state of the forked engine after rollback.
//	{
//		require.EqualValues(t, 9, newEngine.Storage.Settings().LatestCommitment().Index())
//		require.EqualValues(t, 8, newEngine.Storage.Settings().LatestFinalizedSlot())
//		require.EqualValues(t, 9, newEngine.EvictionState.LastEvictedSlot())
//
//		for epochIndex := 0; epochIndex <= 1; epochIndex++ {
//			committeeEpoch, err := newEngine.Storage.Committee().Load(iotago.EpochIndex(epochIndex))
//			require.NoError(t, err)
//			require.Len(t, committeeEpoch.IDs(), 4)
//		}
//
//		// Commmittee for the future epoch does not exist.
//		committeeEpoch2, err := newEngine.Storage.Committee().Load(2)
//		require.NoError(t, err)
//		require.Nil(t, committeeEpoch2)
//
//		for slotIndex := 1; slotIndex <= 9; slotIndex++ {
//			copiedCommitment, err := newEngine.Storage.Commitments().Load(iotago.SlotIndex(slotIndex))
//			require.NoError(t, err)
//			sourceCommitment, err := node1.Protocol.MainEngineInstance().Storage.Commitments().Load(iotago.SlotIndex(slotIndex))
//			require.NoError(t, err)
//			require.Equal(t, sourceCommitment.ID(), copiedCommitment.ID())
//		}
//
//		// Commitment for the first slot after the fork does not exist.
//		_, err = newEngine.Storage.Commitments().Load(iotago.SlotIndex(10))
//		require.Error(t, err)
//	}
//}
//
//// TODO: test fork before point of no return (slot 12)
//// TODO: test fork on last slot of an epoch (slot 15)
=======
import (
	"fmt"
	"testing"
	"time"

	"github.com/stretchr/testify/require"

	"github.com/iotaledger/hive.go/core/eventticker"
	"github.com/iotaledger/hive.go/lo"
	"github.com/iotaledger/hive.go/runtime/module"
	"github.com/iotaledger/hive.go/runtime/options"
	"github.com/iotaledger/iota-core/pkg/core/account"
	"github.com/iotaledger/iota-core/pkg/protocol"
	"github.com/iotaledger/iota-core/pkg/protocol/chainmanager"
	"github.com/iotaledger/iota-core/pkg/protocol/engine"
	"github.com/iotaledger/iota-core/pkg/protocol/engine/blocks"
	"github.com/iotaledger/iota-core/pkg/protocol/sybilprotection/seatmanager"
	"github.com/iotaledger/iota-core/pkg/protocol/sybilprotection/seatmanager/mock"
	"github.com/iotaledger/iota-core/pkg/protocol/sybilprotection/sybilprotectionv1"
	"github.com/iotaledger/iota-core/pkg/storage"
	"github.com/iotaledger/iota-core/pkg/testsuite"
	mock2 "github.com/iotaledger/iota-core/pkg/testsuite/mock"
	iotago "github.com/iotaledger/iota.go/v4"
)

func TestProtocol_EngineRollbackFinalization(t *testing.T) {
	ts := testsuite.NewTestSuite(t,
		testsuite.WithLivenessThreshold(1),
		testsuite.WithMinCommittableAge(2),
		testsuite.WithMaxCommittableAge(3),
		testsuite.WithEpochNearingThreshold(5),
		testsuite.WithSlotsPerEpochExponent(3),
		testsuite.WithGenesisTimestampOffset(1000*10),

		testsuite.WithWaitFor(15*time.Second),
	)
	defer ts.Shutdown()

	node0 := ts.AddValidatorNode("node0")
	node1 := ts.AddValidatorNode("node1")
	node2 := ts.AddValidatorNode("node2")
	node3 := ts.AddValidatorNode("node3")

	poaProvider := func() module.Provider[*engine.Engine, seatmanager.SeatManager] {
		return module.Provide(func(e *engine.Engine) seatmanager.SeatManager {
			poa := mock.NewManualPOAProvider()(e).(*mock.ManualPOA)

			for _, node := range []*mock2.Node{node0, node1, node2, node3} {
				if node.Validator {
					poa.AddAccount(node.AccountID, node.Name)
				}
			}
			poa.SetOnline("node0", "node1", "node2", "node3")

			return poa
		})
	}

	nodeOptions := make(map[string][]options.Option[protocol.Protocol])
	for _, node := range ts.Nodes() {
		nodeOptions[node.Name] = []options.Option[protocol.Protocol]{
			protocol.WithChainManagerOptions(
				chainmanager.WithCommitmentRequesterOptions(
					eventticker.RetryInterval[iotago.SlotIndex, iotago.CommitmentID](1*time.Second),
					eventticker.RetryJitter[iotago.SlotIndex, iotago.CommitmentID](500*time.Millisecond),
				),
			),
			protocol.WithSybilProtectionProvider(
				sybilprotectionv1.NewProvider(
					sybilprotectionv1.WithSeatManagerProvider(
						poaProvider(),
					),
				),
			),
			protocol.WithEngineOptions(
				engine.WithBlockRequesterOptions(
					eventticker.RetryInterval[iotago.SlotIndex, iotago.BlockID](1*time.Second),
					eventticker.RetryJitter[iotago.SlotIndex, iotago.BlockID](500*time.Millisecond),
				),
			),
			protocol.WithStorageOptions(
				storage.WithPruningDelay(20),
			),
		}
	}

	ts.Run(false, nodeOptions)

	// Verify that nodes have the expected states.

	expectedCommittee := []iotago.AccountID{
		node0.AccountID,
		node1.AccountID,
		node2.AccountID,
		node3.AccountID,
	}
	expectedOnlineCommitteeFull := []account.SeatIndex{
		lo.Return1(node0.Protocol.MainEngineInstance().SybilProtection.SeatManager().Committee(1).GetSeat(node0.AccountID)),
		lo.Return1(node0.Protocol.MainEngineInstance().SybilProtection.SeatManager().Committee(1).GetSeat(node1.AccountID)),
		lo.Return1(node0.Protocol.MainEngineInstance().SybilProtection.SeatManager().Committee(1).GetSeat(node2.AccountID)),
		lo.Return1(node0.Protocol.MainEngineInstance().SybilProtection.SeatManager().Committee(1).GetSeat(node3.AccountID)),
	}

	for _, node := range ts.Nodes() {
		node.Protocol.MainEngineInstance().SybilProtection.SeatManager().(*mock.ManualPOA).SetOnline("node0", "node1", "node2", "node3")
	}

	{
		genesisCommitment := iotago.NewEmptyCommitment(ts.API.ProtocolParameters().Version())
		genesisCommitment.ReferenceManaCost = ts.API.ProtocolParameters().CongestionControlParameters().MinReferenceManaCost
		ts.AssertNodeState(ts.Nodes(),
			testsuite.WithSnapshotImported(true),
			testsuite.WithProtocolParameters(ts.API.ProtocolParameters()),
			testsuite.WithLatestCommitment(genesisCommitment),
			testsuite.WithLatestFinalizedSlot(0),
			testsuite.WithChainID(genesisCommitment.MustID()),
			testsuite.WithStorageCommitments([]*iotago.Commitment{genesisCommitment}),

			testsuite.WithSybilProtectionCommittee(0, expectedCommittee),
			testsuite.WithSybilProtectionOnlineCommittee(expectedOnlineCommitteeFull...),
			testsuite.WithEvictedSlot(0),
			testsuite.WithActiveRootBlocks(ts.Blocks("Genesis")),
			testsuite.WithStorageRootBlocks(ts.Blocks("Genesis")),
		)
	}

	// Issue up to slot 11 - just before committee selection for the next epoch.
	// Committee will be reused at slot 10 is finalized or slot 12 is committed, whichever happens first.
	{
		ts.IssueBlocksAtSlots("P0:", []iotago.SlotIndex{1, 2, 3, 4, 5, 6, 7, 8, 9, 10, 11}, 4, "Genesis", ts.Nodes(), true, nil)

		ts.AssertNodeState(ts.Nodes(),
			testsuite.WithLatestFinalizedSlot(8),
			testsuite.WithLatestCommitmentSlotIndex(9),
			testsuite.WithEqualStoredCommitmentAtIndex(9),
			testsuite.WithLatestCommitmentCumulativeWeight(28), // 7 for each slot starting from 4
			testsuite.WithSybilProtectionCommittee(9, expectedCommittee),
			testsuite.WithSybilProtectionOnlineCommittee(expectedOnlineCommitteeFull...),
			testsuite.WithEvictedSlot(9),
		)

		for _, slot := range []iotago.SlotIndex{4, 5, 6, 7, 8, 9} {
			var attestationBlocks []*blocks.Block
			for _, node := range ts.Nodes() {
				if node.Validator {
					attestationBlocks = append(attestationBlocks, ts.Block(fmt.Sprintf("P0:%d.3-%s", slot, node.Name)))
				}
			}
			ts.AssertAttestationsForSlot(slot, attestationBlocks, ts.Nodes()...)
		}

		ts.AssertBlocksExist(ts.BlocksWithPrefix("P0"), true, ts.Nodes()...)
	}

	{
		ts.IssueBlocksAtSlots("P0:", []iotago.SlotIndex{12, 13, 14, 15, 16}, 4, "P0:11.3", ts.Nodes(), true, nil)

		ts.AssertNodeState(ts.Nodes(),
			testsuite.WithLatestFinalizedSlot(13),
			testsuite.WithLatestCommitmentSlotIndex(14),
			testsuite.WithEqualStoredCommitmentAtIndex(14),
			testsuite.WithLatestCommitmentCumulativeWeight(48), // 7 for each slot starting from 4
			testsuite.WithSybilProtectionCommittee(14, expectedCommittee),
			testsuite.WithSybilProtectionOnlineCommittee(expectedOnlineCommitteeFull...),
			testsuite.WithEvictedSlot(14),
		)

		ts.AssertBlocksExist(ts.BlocksWithPrefix("P0"), true, ts.Nodes()...)
	}

	newEngine, err := node3.Protocol.EngineManager.ForkEngineAtSlot(13)
	require.NoError(t, err)

	// Assert state of the forked engine after rollback.
	{
		require.EqualValues(t, 13, newEngine.Storage.Settings().LatestCommitment().Slot())
		require.EqualValues(t, 13, newEngine.Storage.Settings().LatestFinalizedSlot())
		require.EqualValues(t, 13, newEngine.EvictionState.LastEvictedSlot())

		for epoch := 0; epoch <= 2; epoch++ {
			committeeEpoch, err := newEngine.Storage.Committee().Load(iotago.EpochIndex(epoch))
			require.NoError(t, err)
			require.Len(t, committeeEpoch.IDs(), 4)
		}

		// Commmittee for the future epoch does not exist.
		committeeEpoch3, err := newEngine.Storage.Committee().Load(3)
		require.NoError(t, err)
		require.Nil(t, committeeEpoch3)

		for slot := 1; slot <= 13; slot++ {
			copiedCommitment, err := newEngine.Storage.Commitments().Load(iotago.SlotIndex(slot))
			require.NoError(t, err)
			sourceCommitment, err := node1.Protocol.MainEngineInstance().Storage.Commitments().Load(iotago.SlotIndex(slot))
			require.NoError(t, err)
			require.Equal(t, sourceCommitment.ID(), copiedCommitment.ID())
		}

		// Commitment for the first slot after the fork does not exist.
		_, err = newEngine.Storage.Commitments().Load(iotago.SlotIndex(14))
		require.Error(t, err)
	}
}

func TestProtocol_EngineRollbackNoFinalization(t *testing.T) {
	ts := testsuite.NewTestSuite(t,
		testsuite.WithLivenessThreshold(1),
		testsuite.WithMinCommittableAge(2),
		testsuite.WithMaxCommittableAge(3),
		testsuite.WithEpochNearingThreshold(5),
		testsuite.WithSlotsPerEpochExponent(3),
		testsuite.WithGenesisTimestampOffset(1000*10),

		testsuite.WithWaitFor(15*time.Second),
	)
	defer ts.Shutdown()

	node0 := ts.AddValidatorNode("node0")
	node1 := ts.AddValidatorNode("node1")
	node2 := ts.AddValidatorNode("node2")
	node3 := ts.AddValidatorNode("node3")

	poaProvider := func() module.Provider[*engine.Engine, seatmanager.SeatManager] {
		return module.Provide(func(e *engine.Engine) seatmanager.SeatManager {
			poa := mock.NewManualPOAProvider()(e).(*mock.ManualPOA)

			for _, node := range []*mock2.Node{node0, node1, node2, node3} {
				if node.Validator {
					poa.AddAccount(node.AccountID, node.Name)
				}
			}
			poa.SetOnline("node0", "node1", "node2", "node3")

			return poa
		})
	}

	nodeOptions := make(map[string][]options.Option[protocol.Protocol])
	for _, node := range ts.Nodes() {
		nodeOptions[node.Name] = []options.Option[protocol.Protocol]{
			protocol.WithChainManagerOptions(
				chainmanager.WithCommitmentRequesterOptions(
					eventticker.RetryInterval[iotago.SlotIndex, iotago.CommitmentID](1*time.Second),
					eventticker.RetryJitter[iotago.SlotIndex, iotago.CommitmentID](500*time.Millisecond),
				),
			),
			protocol.WithSybilProtectionProvider(
				sybilprotectionv1.NewProvider(
					sybilprotectionv1.WithSeatManagerProvider(
						poaProvider(),
					),
				),
			),
			protocol.WithEngineOptions(
				engine.WithBlockRequesterOptions(
					eventticker.RetryInterval[iotago.SlotIndex, iotago.BlockID](1*time.Second),
					eventticker.RetryJitter[iotago.SlotIndex, iotago.BlockID](500*time.Millisecond),
				),
			),
			protocol.WithStorageOptions(
				storage.WithPruningDelay(20),
			),
		}
	}

	ts.Run(false, nodeOptions)

	// Verify that nodes have the expected states.

	expectedCommittee := []iotago.AccountID{
		node0.AccountID,
		node1.AccountID,
		node2.AccountID,
		node3.AccountID,
	}
	expectedOnlineCommitteeFull := []account.SeatIndex{
		lo.Return1(node0.Protocol.MainEngineInstance().SybilProtection.SeatManager().Committee(1).GetSeat(node0.AccountID)),
		lo.Return1(node0.Protocol.MainEngineInstance().SybilProtection.SeatManager().Committee(1).GetSeat(node1.AccountID)),
		lo.Return1(node0.Protocol.MainEngineInstance().SybilProtection.SeatManager().Committee(1).GetSeat(node2.AccountID)),
		lo.Return1(node0.Protocol.MainEngineInstance().SybilProtection.SeatManager().Committee(1).GetSeat(node3.AccountID)),
	}

	expectedOnlineCommitteeHalf := []account.SeatIndex{
		lo.Return1(node0.Protocol.MainEngineInstance().SybilProtection.SeatManager().Committee(1).GetSeat(node0.AccountID)),
		lo.Return1(node0.Protocol.MainEngineInstance().SybilProtection.SeatManager().Committee(1).GetSeat(node1.AccountID)),
	}

	for _, node := range ts.Nodes() {
		node.Protocol.MainEngineInstance().SybilProtection.SeatManager().(*mock.ManualPOA).SetOnline("node0", "node1", "node2", "node3")
	}

	{
		genesisCommitment := iotago.NewEmptyCommitment(ts.API.ProtocolParameters().Version())
		genesisCommitment.ReferenceManaCost = ts.API.ProtocolParameters().CongestionControlParameters().MinReferenceManaCost
		ts.AssertNodeState(ts.Nodes(),
			testsuite.WithSnapshotImported(true),
			testsuite.WithProtocolParameters(ts.API.ProtocolParameters()),
			testsuite.WithLatestCommitment(genesisCommitment),
			testsuite.WithLatestFinalizedSlot(0),
			testsuite.WithChainID(genesisCommitment.MustID()),
			testsuite.WithStorageCommitments([]*iotago.Commitment{genesisCommitment}),

			testsuite.WithSybilProtectionCommittee(0, expectedCommittee),
			testsuite.WithSybilProtectionOnlineCommittee(expectedOnlineCommitteeFull...),
			testsuite.WithEvictedSlot(0),
			testsuite.WithActiveRootBlocks(ts.Blocks("Genesis")),
			testsuite.WithStorageRootBlocks(ts.Blocks("Genesis")),
		)
	}

	// Issue up to slot 11 - just before committee selection for the next epoch.
	// Committee will be reused at slot 10 is finalized or slot 12 is committed, whichever happens first.
	{
		ts.IssueBlocksAtSlots("P0:", []iotago.SlotIndex{1, 2, 3, 4, 5, 6, 7, 8, 9, 10, 11}, 4, "Genesis", ts.Nodes(), true, nil)

		ts.AssertNodeState(ts.Nodes(),
			testsuite.WithLatestFinalizedSlot(8),
			testsuite.WithLatestCommitmentSlotIndex(9),
			testsuite.WithEqualStoredCommitmentAtIndex(9),
			testsuite.WithLatestCommitmentCumulativeWeight(28), // 7 for each slot starting from 4
			testsuite.WithSybilProtectionCommittee(9, expectedCommittee),
			testsuite.WithSybilProtectionOnlineCommittee(expectedOnlineCommitteeFull...),
			testsuite.WithEvictedSlot(9),
		)

		for _, slot := range []iotago.SlotIndex{4, 5, 6, 7, 8, 9} {
			var attestationBlocks []*blocks.Block
			for _, node := range ts.Nodes() {
				if node.Validator {
					attestationBlocks = append(attestationBlocks, ts.Block(fmt.Sprintf("P0:%d.3-%s", slot, node.Name)))
				}
			}
			ts.AssertAttestationsForSlot(slot, attestationBlocks, ts.Nodes()...)
		}

		ts.AssertBlocksExist(ts.BlocksWithPrefix("P0"), true, ts.Nodes()...)
	}

	// Update online committee.
	for _, node := range ts.Nodes() {
		manualPOA := node.Protocol.MainEngineInstance().SybilProtection.SeatManager().(*mock.ManualPOA)
		manualPOA.SetOnline("node0", "node1")
		manualPOA.SetOffline("node2", "node3")
	}

	{
		ts.IssueBlocksAtSlots("P0:", []iotago.SlotIndex{12, 13, 14, 15, 16}, 4, "P0:11.3", []*mock2.Node{node0, node1}, true, nil)

		ts.AssertNodeState(ts.Nodes(),
			testsuite.WithLatestFinalizedSlot(8),
			testsuite.WithLatestCommitmentSlotIndex(14),
			testsuite.WithEqualStoredCommitmentAtIndex(14),
			testsuite.WithLatestCommitmentCumulativeWeight(44), // 7 for each slot starting from 4
			testsuite.WithSybilProtectionCommittee(14, expectedCommittee),
			testsuite.WithSybilProtectionOnlineCommittee(expectedOnlineCommitteeHalf...),
			testsuite.WithEvictedSlot(14),
		)

		ts.AssertBlocksExist(ts.BlocksWithPrefix("P0"), true, ts.Nodes()...)
	}

	newEngine, err := node3.Protocol.EngineManager.ForkEngineAtSlot(13)
	require.NoError(t, err)

	// Assert state of the forked engine after rollback.
	{
		require.EqualValues(t, 13, newEngine.Storage.Settings().LatestCommitment().Slot())
		require.EqualValues(t, 8, newEngine.Storage.Settings().LatestFinalizedSlot())
		require.EqualValues(t, 13, newEngine.EvictionState.LastEvictedSlot())

		for epoch := 0; epoch <= 2; epoch++ {
			committeeEpoch, err := newEngine.Storage.Committee().Load(iotago.EpochIndex(epoch))
			require.NoError(t, err)
			require.Len(t, committeeEpoch.IDs(), 4)
		}

		// Commmittee for the future epoch does not exist.
		committeeEpoch3, err := newEngine.Storage.Committee().Load(3)
		require.NoError(t, err)
		require.Nil(t, committeeEpoch3)

		for slot := 1; slot <= 13; slot++ {
			copiedCommitment, err := newEngine.Storage.Commitments().Load(iotago.SlotIndex(slot))
			require.NoError(t, err)
			sourceCommitment, err := node1.Protocol.MainEngineInstance().Storage.Commitments().Load(iotago.SlotIndex(slot))
			require.NoError(t, err)
			require.Equal(t, sourceCommitment.ID(), copiedCommitment.ID())
		}

		// Commitment for the first slot after the fork does not exist.
		_, err = newEngine.Storage.Commitments().Load(iotago.SlotIndex(14))
		require.Error(t, err)
	}
}

func TestProtocol_EngineRollbackNoFinalizationLastSlot(t *testing.T) {
	ts := testsuite.NewTestSuite(t,
		testsuite.WithLivenessThreshold(1),
		testsuite.WithMinCommittableAge(2),
		testsuite.WithMaxCommittableAge(3),
		testsuite.WithEpochNearingThreshold(5),
		testsuite.WithSlotsPerEpochExponent(3),
		testsuite.WithGenesisTimestampOffset(1000*10),

		testsuite.WithWaitFor(15*time.Second),
	)
	defer ts.Shutdown()

	node0 := ts.AddValidatorNode("node0")
	node1 := ts.AddValidatorNode("node1")
	node2 := ts.AddValidatorNode("node2")
	node3 := ts.AddValidatorNode("node3")

	poaProvider := func() module.Provider[*engine.Engine, seatmanager.SeatManager] {
		return module.Provide(func(e *engine.Engine) seatmanager.SeatManager {
			poa := mock.NewManualPOAProvider()(e).(*mock.ManualPOA)

			for _, node := range []*mock2.Node{node0, node1, node2, node3} {
				if node.Validator {
					poa.AddAccount(node.AccountID, node.Name)
				}
			}
			poa.SetOnline("node0", "node1", "node2", "node3")

			return poa
		})
	}

	nodeOptions := make(map[string][]options.Option[protocol.Protocol])
	for _, node := range ts.Nodes() {
		nodeOptions[node.Name] = []options.Option[protocol.Protocol]{
			protocol.WithChainManagerOptions(
				chainmanager.WithCommitmentRequesterOptions(
					eventticker.RetryInterval[iotago.SlotIndex, iotago.CommitmentID](1*time.Second),
					eventticker.RetryJitter[iotago.SlotIndex, iotago.CommitmentID](500*time.Millisecond),
				),
			),
			protocol.WithSybilProtectionProvider(
				sybilprotectionv1.NewProvider(
					sybilprotectionv1.WithSeatManagerProvider(
						poaProvider(),
					),
				),
			),
			protocol.WithEngineOptions(
				engine.WithBlockRequesterOptions(
					eventticker.RetryInterval[iotago.SlotIndex, iotago.BlockID](1*time.Second),
					eventticker.RetryJitter[iotago.SlotIndex, iotago.BlockID](500*time.Millisecond),
				),
			),
			protocol.WithStorageOptions(
				storage.WithPruningDelay(20),
			),
		}
	}

	ts.Run(false, nodeOptions)

	// Verify that nodes have the expected states.

	expectedCommittee := []iotago.AccountID{
		node0.AccountID,
		node1.AccountID,
		node2.AccountID,
		node3.AccountID,
	}
	expectedOnlineCommitteeFull := []account.SeatIndex{
		lo.Return1(node0.Protocol.MainEngineInstance().SybilProtection.SeatManager().Committee(1).GetSeat(node0.AccountID)),
		lo.Return1(node0.Protocol.MainEngineInstance().SybilProtection.SeatManager().Committee(1).GetSeat(node1.AccountID)),
		lo.Return1(node0.Protocol.MainEngineInstance().SybilProtection.SeatManager().Committee(1).GetSeat(node2.AccountID)),
		lo.Return1(node0.Protocol.MainEngineInstance().SybilProtection.SeatManager().Committee(1).GetSeat(node3.AccountID)),
	}

	expectedOnlineCommitteeHalf := []account.SeatIndex{
		lo.Return1(node0.Protocol.MainEngineInstance().SybilProtection.SeatManager().Committee(1).GetSeat(node0.AccountID)),
		lo.Return1(node0.Protocol.MainEngineInstance().SybilProtection.SeatManager().Committee(1).GetSeat(node1.AccountID)),
	}

	for _, node := range ts.Nodes() {
		node.Protocol.MainEngineInstance().SybilProtection.SeatManager().(*mock.ManualPOA).SetOnline("node0", "node1", "node2", "node3")
	}

	{
		genesisCommitment := iotago.NewEmptyCommitment(ts.API.ProtocolParameters().Version())
		genesisCommitment.ReferenceManaCost = ts.API.ProtocolParameters().CongestionControlParameters().MinReferenceManaCost
		ts.AssertNodeState(ts.Nodes(),
			testsuite.WithSnapshotImported(true),
			testsuite.WithProtocolParameters(ts.API.ProtocolParameters()),
			testsuite.WithLatestCommitment(genesisCommitment),
			testsuite.WithLatestFinalizedSlot(0),
			testsuite.WithChainID(genesisCommitment.MustID()),
			testsuite.WithStorageCommitments([]*iotago.Commitment{genesisCommitment}),

			testsuite.WithSybilProtectionCommittee(0, expectedCommittee),
			testsuite.WithSybilProtectionOnlineCommittee(expectedOnlineCommitteeFull...),
			testsuite.WithEvictedSlot(0),
			testsuite.WithActiveRootBlocks(ts.Blocks("Genesis")),
			testsuite.WithStorageRootBlocks(ts.Blocks("Genesis")),
		)
	}

	// Issue up to slot 11 - just before committee selection for the next epoch.
	// Committee will be reused at slot 10 is finalized or slot 12 is committed, whichever happens first.
	{
		ts.IssueBlocksAtSlots("P0:", []iotago.SlotIndex{1, 2, 3, 4, 5, 6, 7, 8, 9, 10, 11}, 4, "Genesis", ts.Nodes(), true, nil)

		ts.AssertNodeState(ts.Nodes(),
			testsuite.WithLatestFinalizedSlot(8),
			testsuite.WithLatestCommitmentSlotIndex(9),
			testsuite.WithEqualStoredCommitmentAtIndex(9),
			testsuite.WithLatestCommitmentCumulativeWeight(28), // 7 for each slot starting from 4
			testsuite.WithSybilProtectionCommittee(9, expectedCommittee),
			testsuite.WithSybilProtectionOnlineCommittee(expectedOnlineCommitteeFull...),
			testsuite.WithEvictedSlot(9),
		)

		for _, slot := range []iotago.SlotIndex{4, 5, 6, 7, 8, 9} {
			var attestationBlocks []*blocks.Block
			for _, node := range ts.Nodes() {
				if node.Validator {
					attestationBlocks = append(attestationBlocks, ts.Block(fmt.Sprintf("P0:%d.3-%s", slot, node.Name)))
				}
			}
			ts.AssertAttestationsForSlot(slot, attestationBlocks, ts.Nodes()...)
		}

		ts.AssertBlocksExist(ts.BlocksWithPrefix("P0"), true, ts.Nodes()...)
	}

	// Update online committee.
	for _, node := range ts.Nodes() {
		manualPOA := node.Protocol.MainEngineInstance().SybilProtection.SeatManager().(*mock.ManualPOA)
		manualPOA.SetOnline("node0", "node1")
		manualPOA.SetOffline("node2", "node3")
	}

	{
		ts.IssueBlocksAtSlots("P0:", []iotago.SlotIndex{12, 13, 14, 15, 16, 17, 18, 19}, 4, "P0:11.3", []*mock2.Node{node0, node1}, true, nil)

		ts.AssertNodeState(ts.Nodes(),
			testsuite.WithLatestFinalizedSlot(8),
			testsuite.WithLatestCommitmentSlotIndex(17),
			testsuite.WithEqualStoredCommitmentAtIndex(17),
			testsuite.WithLatestCommitmentCumulativeWeight(50), // 7 for each slot starting from 4
			testsuite.WithSybilProtectionCommittee(17, expectedCommittee),
			testsuite.WithSybilProtectionOnlineCommittee(expectedOnlineCommitteeHalf...),
			testsuite.WithEvictedSlot(17),
		)

		ts.AssertBlocksExist(ts.BlocksWithPrefix("P0"), true, ts.Nodes()...)
	}

	newEngine, err := node3.Protocol.EngineManager.ForkEngineAtSlot(15)
	require.NoError(t, err)

	// Assert state of the forked engine after rollback.
	{
		require.EqualValues(t, 15, newEngine.Storage.Settings().LatestCommitment().Slot())
		require.EqualValues(t, 8, newEngine.Storage.Settings().LatestFinalizedSlot())
		require.EqualValues(t, 15, newEngine.EvictionState.LastEvictedSlot())

		for epoch := 0; epoch <= 2; epoch++ {
			committeeEpoch, err := newEngine.Storage.Committee().Load(iotago.EpochIndex(epoch))
			require.NoError(t, err)
			require.Len(t, committeeEpoch.IDs(), 4)
		}

		// Commmittee for the future epoch does not exist.
		committeeEpoch3, err := newEngine.Storage.Committee().Load(3)
		require.NoError(t, err)
		require.Nil(t, committeeEpoch3)

		for slot := 1; slot <= 15; slot++ {
			copiedCommitment, err := newEngine.Storage.Commitments().Load(iotago.SlotIndex(slot))
			require.NoError(t, err)
			sourceCommitment, err := node1.Protocol.MainEngineInstance().Storage.Commitments().Load(iotago.SlotIndex(slot))
			require.NoError(t, err)
			require.Equal(t, sourceCommitment.ID(), copiedCommitment.ID())
		}

		// Commitment for the first slot after the fork does not exist.
		_, err = newEngine.Storage.Commitments().Load(iotago.SlotIndex(16))
		require.Error(t, err)
	}
}

func TestProtocol_EngineRollbackNoFinalizationBeforePointOfNoReturn(t *testing.T) {
	ts := testsuite.NewTestSuite(t,
		testsuite.WithLivenessThreshold(1),
		testsuite.WithMinCommittableAge(2),
		testsuite.WithMaxCommittableAge(3),
		testsuite.WithEpochNearingThreshold(5),
		testsuite.WithSlotsPerEpochExponent(3),
		testsuite.WithGenesisTimestampOffset(1000*10),

		testsuite.WithWaitFor(15*time.Second),
	)
	defer ts.Shutdown()

	node0 := ts.AddValidatorNode("node0")
	node1 := ts.AddValidatorNode("node1")
	node2 := ts.AddValidatorNode("node2")
	node3 := ts.AddValidatorNode("node3")

	poaProvider := func() module.Provider[*engine.Engine, seatmanager.SeatManager] {
		return module.Provide(func(e *engine.Engine) seatmanager.SeatManager {
			poa := mock.NewManualPOAProvider()(e).(*mock.ManualPOA)

			for _, node := range []*mock2.Node{node0, node1, node2, node3} {
				if node.Validator {
					poa.AddAccount(node.AccountID, node.Name)
				}
			}
			poa.SetOnline("node0", "node1", "node2", "node3")

			return poa
		})
	}

	nodeOptions := make(map[string][]options.Option[protocol.Protocol])
	for _, node := range ts.Nodes() {
		nodeOptions[node.Name] = []options.Option[protocol.Protocol]{
			protocol.WithChainManagerOptions(
				chainmanager.WithCommitmentRequesterOptions(
					eventticker.RetryInterval[iotago.SlotIndex, iotago.CommitmentID](1*time.Second),
					eventticker.RetryJitter[iotago.SlotIndex, iotago.CommitmentID](500*time.Millisecond),
				),
			),
			protocol.WithSybilProtectionProvider(
				sybilprotectionv1.NewProvider(
					sybilprotectionv1.WithSeatManagerProvider(
						poaProvider(),
					),
				),
			),
			protocol.WithEngineOptions(
				engine.WithBlockRequesterOptions(
					eventticker.RetryInterval[iotago.SlotIndex, iotago.BlockID](1*time.Second),
					eventticker.RetryJitter[iotago.SlotIndex, iotago.BlockID](500*time.Millisecond),
				),
			),
			protocol.WithStorageOptions(
				storage.WithPruningDelay(20),
			),
		}
	}

	ts.Run(false, nodeOptions)

	// Verify that nodes have the expected states.

	expectedCommittee := []iotago.AccountID{
		node0.AccountID,
		node1.AccountID,
		node2.AccountID,
		node3.AccountID,
	}
	expectedOnlineCommitteeFull := []account.SeatIndex{
		lo.Return1(node0.Protocol.MainEngineInstance().SybilProtection.SeatManager().Committee(1).GetSeat(node0.AccountID)),
		lo.Return1(node0.Protocol.MainEngineInstance().SybilProtection.SeatManager().Committee(1).GetSeat(node1.AccountID)),
		lo.Return1(node0.Protocol.MainEngineInstance().SybilProtection.SeatManager().Committee(1).GetSeat(node2.AccountID)),
		lo.Return1(node0.Protocol.MainEngineInstance().SybilProtection.SeatManager().Committee(1).GetSeat(node3.AccountID)),
	}

	expectedOnlineCommitteeHalf := []account.SeatIndex{
		lo.Return1(node0.Protocol.MainEngineInstance().SybilProtection.SeatManager().Committee(1).GetSeat(node0.AccountID)),
		lo.Return1(node0.Protocol.MainEngineInstance().SybilProtection.SeatManager().Committee(1).GetSeat(node1.AccountID)),
	}

	for _, node := range ts.Nodes() {
		node.Protocol.MainEngineInstance().SybilProtection.SeatManager().(*mock.ManualPOA).SetOnline("node0", "node1", "node2", "node3")
	}

	{
		genesisCommitment := iotago.NewEmptyCommitment(ts.API.ProtocolParameters().Version())
		genesisCommitment.ReferenceManaCost = ts.API.ProtocolParameters().CongestionControlParameters().MinReferenceManaCost
		ts.AssertNodeState(ts.Nodes(),
			testsuite.WithSnapshotImported(true),
			testsuite.WithProtocolParameters(ts.API.ProtocolParameters()),
			testsuite.WithLatestCommitment(genesisCommitment),
			testsuite.WithLatestFinalizedSlot(0),
			testsuite.WithChainID(genesisCommitment.MustID()),
			testsuite.WithStorageCommitments([]*iotago.Commitment{genesisCommitment}),

			testsuite.WithSybilProtectionCommittee(0, expectedCommittee),
			testsuite.WithSybilProtectionOnlineCommittee(expectedOnlineCommitteeFull...),
			testsuite.WithEvictedSlot(0),
			testsuite.WithActiveRootBlocks(ts.Blocks("Genesis")),
			testsuite.WithStorageRootBlocks(ts.Blocks("Genesis")),
		)
	}

	// Issue up to slot 11 - just before committee selection for the next epoch.
	// Committee will be reused at slot 10 is finalized or slot 12 is committed, whichever happens first.
	{
		ts.IssueBlocksAtSlots("P0:", []iotago.SlotIndex{1, 2, 3, 4, 5, 6, 7, 8, 9, 10, 11}, 4, "Genesis", ts.Nodes(), true, nil)

		ts.AssertNodeState(ts.Nodes(),
			testsuite.WithLatestFinalizedSlot(8),
			testsuite.WithLatestCommitmentSlotIndex(9),
			testsuite.WithEqualStoredCommitmentAtIndex(9),
			testsuite.WithLatestCommitmentCumulativeWeight(28), // 7 for each slot starting from 4
			testsuite.WithSybilProtectionCommittee(9, expectedCommittee),
			testsuite.WithSybilProtectionOnlineCommittee(expectedOnlineCommitteeFull...),
			testsuite.WithEvictedSlot(9),
		)

		for _, slot := range []iotago.SlotIndex{4, 5, 6, 7, 8, 9} {
			var attestationBlocks []*blocks.Block
			for _, node := range ts.Nodes() {
				if node.Validator {
					attestationBlocks = append(attestationBlocks, ts.Block(fmt.Sprintf("P0:%d.3-%s", slot, node.Name)))
				}
			}
			ts.AssertAttestationsForSlot(slot, attestationBlocks, ts.Nodes()...)
		}

		ts.AssertBlocksExist(ts.BlocksWithPrefix("P0"), true, ts.Nodes()...)
	}

	// Update online committee.
	for _, node := range ts.Nodes() {
		manualPOA := node.Protocol.MainEngineInstance().SybilProtection.SeatManager().(*mock.ManualPOA)
		manualPOA.SetOnline("node0", "node1")
		manualPOA.SetOffline("node2", "node3")
	}

	{
		ts.IssueBlocksAtSlots("P0:", []iotago.SlotIndex{12, 13, 14, 15}, 4, "P0:11.3", []*mock2.Node{node0, node1}, true, nil)

		ts.AssertNodeState(ts.Nodes(),
			testsuite.WithLatestFinalizedSlot(8),
			testsuite.WithLatestCommitmentSlotIndex(13),
			testsuite.WithEqualStoredCommitmentAtIndex(13),
			testsuite.WithLatestCommitmentCumulativeWeight(42), // 7 for each slot starting from 4
			testsuite.WithSybilProtectionCommittee(13, expectedCommittee),
			testsuite.WithSybilProtectionOnlineCommittee(expectedOnlineCommitteeHalf...),
			testsuite.WithEvictedSlot(13),
		)

		ts.AssertBlocksExist(ts.BlocksWithPrefix("P0"), true, ts.Nodes()...)
	}

	newEngine, err := node3.Protocol.EngineManager.ForkEngineAtSlot(9)
	require.NoError(t, err)

	// Assert state of the forked engine after rollback.
	{
		require.EqualValues(t, 9, newEngine.Storage.Settings().LatestCommitment().Slot())
		require.EqualValues(t, 8, newEngine.Storage.Settings().LatestFinalizedSlot())
		require.EqualValues(t, 9, newEngine.EvictionState.LastEvictedSlot())

		for epoch := 0; epoch <= 1; epoch++ {
			committeeEpoch, err := newEngine.Storage.Committee().Load(iotago.EpochIndex(epoch))
			require.NoError(t, err)
			require.Len(t, committeeEpoch.IDs(), 4)
		}

		// Commmittee for the future epoch does not exist.
		committeeEpoch2, err := newEngine.Storage.Committee().Load(2)
		require.NoError(t, err)
		require.Nil(t, committeeEpoch2)

		for slot := 1; slot <= 9; slot++ {
			copiedCommitment, err := newEngine.Storage.Commitments().Load(iotago.SlotIndex(slot))
			require.NoError(t, err)
			sourceCommitment, err := node1.Protocol.MainEngineInstance().Storage.Commitments().Load(iotago.SlotIndex(slot))
			require.NoError(t, err)
			require.Equal(t, sourceCommitment.ID(), copiedCommitment.ID())
		}

		// Commitment for the first slot after the fork does not exist.
		_, err = newEngine.Storage.Commitments().Load(iotago.SlotIndex(10))
		require.Error(t, err)
	}
}

// TODO: test fork before point of no return (slot 12)
// TODO: test fork on last slot of an epoch (slot 15)
>>>>>>> 244477d4
<|MERGE_RESOLUTION|>--- conflicted
+++ resolved
@@ -1,7 +1,5 @@
 package tests
 
-<<<<<<< HEAD
-//
 //import (
 //	"fmt"
 //	"testing"
@@ -177,12 +175,12 @@
 //
 //	// Assert state of the forked engine after rollback.
 //	{
-//		require.EqualValues(t, 13, newEngine.Storage.Settings().LatestCommitment().Index())
+//		require.EqualValues(t, 13, newEngine.Storage.Settings().LatestCommitment().Slot())
 //		require.EqualValues(t, 13, newEngine.Storage.Settings().LatestFinalizedSlot())
 //		require.EqualValues(t, 13, newEngine.EvictionState.LastEvictedSlot())
 //
-//		for epochIndex := 0; epochIndex <= 2; epochIndex++ {
-//			committeeEpoch, err := newEngine.Storage.Committee().Load(iotago.EpochIndex(epochIndex))
+//		for epoch := 0; epoch <= 2; epoch++ {
+//			committeeEpoch, err := newEngine.Storage.Committee().Load(iotago.EpochIndex(epoch))
 //			require.NoError(t, err)
 //			require.Len(t, committeeEpoch.IDs(), 4)
 //		}
@@ -192,10 +190,10 @@
 //		require.NoError(t, err)
 //		require.Nil(t, committeeEpoch3)
 //
-//		for slotIndex := 1; slotIndex <= 13; slotIndex++ {
-//			copiedCommitment, err := newEngine.Storage.Commitments().Load(iotago.SlotIndex(slotIndex))
-//			require.NoError(t, err)
-//			sourceCommitment, err := node1.Protocol.MainEngineInstance().Storage.Commitments().Load(iotago.SlotIndex(slotIndex))
+//		for slot := 1; slot <= 13; slot++ {
+//			copiedCommitment, err := newEngine.Storage.Commitments().Load(iotago.SlotIndex(slot))
+//			require.NoError(t, err)
+//			sourceCommitment, err := node1.Protocol.MainEngineInstance().Storage.Commitments().Load(iotago.SlotIndex(slot))
 //			require.NoError(t, err)
 //			require.Equal(t, sourceCommitment.ID(), copiedCommitment.ID())
 //		}
@@ -368,12 +366,12 @@
 //
 //	// Assert state of the forked engine after rollback.
 //	{
-//		require.EqualValues(t, 13, newEngine.Storage.Settings().LatestCommitment().Index())
+//		require.EqualValues(t, 13, newEngine.Storage.Settings().LatestCommitment().Slot())
 //		require.EqualValues(t, 8, newEngine.Storage.Settings().LatestFinalizedSlot())
 //		require.EqualValues(t, 13, newEngine.EvictionState.LastEvictedSlot())
 //
-//		for epochIndex := 0; epochIndex <= 2; epochIndex++ {
-//			committeeEpoch, err := newEngine.Storage.Committee().Load(iotago.EpochIndex(epochIndex))
+//		for epoch := 0; epoch <= 2; epoch++ {
+//			committeeEpoch, err := newEngine.Storage.Committee().Load(iotago.EpochIndex(epoch))
 //			require.NoError(t, err)
 //			require.Len(t, committeeEpoch.IDs(), 4)
 //		}
@@ -383,10 +381,10 @@
 //		require.NoError(t, err)
 //		require.Nil(t, committeeEpoch3)
 //
-//		for slotIndex := 1; slotIndex <= 13; slotIndex++ {
-//			copiedCommitment, err := newEngine.Storage.Commitments().Load(iotago.SlotIndex(slotIndex))
-//			require.NoError(t, err)
-//			sourceCommitment, err := node1.Protocol.MainEngineInstance().Storage.Commitments().Load(iotago.SlotIndex(slotIndex))
+//		for slot := 1; slot <= 13; slot++ {
+//			copiedCommitment, err := newEngine.Storage.Commitments().Load(iotago.SlotIndex(slot))
+//			require.NoError(t, err)
+//			sourceCommitment, err := node1.Protocol.MainEngineInstance().Storage.Commitments().Load(iotago.SlotIndex(slot))
 //			require.NoError(t, err)
 //			require.Equal(t, sourceCommitment.ID(), copiedCommitment.ID())
 //		}
@@ -559,12 +557,12 @@
 //
 //	// Assert state of the forked engine after rollback.
 //	{
-//		require.EqualValues(t, 15, newEngine.Storage.Settings().LatestCommitment().Index())
+//		require.EqualValues(t, 15, newEngine.Storage.Settings().LatestCommitment().Slot())
 //		require.EqualValues(t, 8, newEngine.Storage.Settings().LatestFinalizedSlot())
 //		require.EqualValues(t, 15, newEngine.EvictionState.LastEvictedSlot())
 //
-//		for epochIndex := 0; epochIndex <= 2; epochIndex++ {
-//			committeeEpoch, err := newEngine.Storage.Committee().Load(iotago.EpochIndex(epochIndex))
+//		for epoch := 0; epoch <= 2; epoch++ {
+//			committeeEpoch, err := newEngine.Storage.Committee().Load(iotago.EpochIndex(epoch))
 //			require.NoError(t, err)
 //			require.Len(t, committeeEpoch.IDs(), 4)
 //		}
@@ -574,10 +572,10 @@
 //		require.NoError(t, err)
 //		require.Nil(t, committeeEpoch3)
 //
-//		for slotIndex := 1; slotIndex <= 15; slotIndex++ {
-//			copiedCommitment, err := newEngine.Storage.Commitments().Load(iotago.SlotIndex(slotIndex))
-//			require.NoError(t, err)
-//			sourceCommitment, err := node1.Protocol.MainEngineInstance().Storage.Commitments().Load(iotago.SlotIndex(slotIndex))
+//		for slot := 1; slot <= 15; slot++ {
+//			copiedCommitment, err := newEngine.Storage.Commitments().Load(iotago.SlotIndex(slot))
+//			require.NoError(t, err)
+//			sourceCommitment, err := node1.Protocol.MainEngineInstance().Storage.Commitments().Load(iotago.SlotIndex(slot))
 //			require.NoError(t, err)
 //			require.Equal(t, sourceCommitment.ID(), copiedCommitment.ID())
 //		}
@@ -750,12 +748,12 @@
 //
 //	// Assert state of the forked engine after rollback.
 //	{
-//		require.EqualValues(t, 9, newEngine.Storage.Settings().LatestCommitment().Index())
+//		require.EqualValues(t, 9, newEngine.Storage.Settings().LatestCommitment().Slot())
 //		require.EqualValues(t, 8, newEngine.Storage.Settings().LatestFinalizedSlot())
 //		require.EqualValues(t, 9, newEngine.EvictionState.LastEvictedSlot())
 //
-//		for epochIndex := 0; epochIndex <= 1; epochIndex++ {
-//			committeeEpoch, err := newEngine.Storage.Committee().Load(iotago.EpochIndex(epochIndex))
+//		for epoch := 0; epoch <= 1; epoch++ {
+//			committeeEpoch, err := newEngine.Storage.Committee().Load(iotago.EpochIndex(epoch))
 //			require.NoError(t, err)
 //			require.Len(t, committeeEpoch.IDs(), 4)
 //		}
@@ -765,10 +763,10 @@
 //		require.NoError(t, err)
 //		require.Nil(t, committeeEpoch2)
 //
-//		for slotIndex := 1; slotIndex <= 9; slotIndex++ {
-//			copiedCommitment, err := newEngine.Storage.Commitments().Load(iotago.SlotIndex(slotIndex))
-//			require.NoError(t, err)
-//			sourceCommitment, err := node1.Protocol.MainEngineInstance().Storage.Commitments().Load(iotago.SlotIndex(slotIndex))
+//		for slot := 1; slot <= 9; slot++ {
+//			copiedCommitment, err := newEngine.Storage.Commitments().Load(iotago.SlotIndex(slot))
+//			require.NoError(t, err)
+//			sourceCommitment, err := node1.Protocol.MainEngineInstance().Storage.Commitments().Load(iotago.SlotIndex(slot))
 //			require.NoError(t, err)
 //			require.Equal(t, sourceCommitment.ID(), copiedCommitment.ID())
 //		}
@@ -780,785 +778,4 @@
 //}
 //
 //// TODO: test fork before point of no return (slot 12)
-//// TODO: test fork on last slot of an epoch (slot 15)
-=======
-import (
-	"fmt"
-	"testing"
-	"time"
-
-	"github.com/stretchr/testify/require"
-
-	"github.com/iotaledger/hive.go/core/eventticker"
-	"github.com/iotaledger/hive.go/lo"
-	"github.com/iotaledger/hive.go/runtime/module"
-	"github.com/iotaledger/hive.go/runtime/options"
-	"github.com/iotaledger/iota-core/pkg/core/account"
-	"github.com/iotaledger/iota-core/pkg/protocol"
-	"github.com/iotaledger/iota-core/pkg/protocol/chainmanager"
-	"github.com/iotaledger/iota-core/pkg/protocol/engine"
-	"github.com/iotaledger/iota-core/pkg/protocol/engine/blocks"
-	"github.com/iotaledger/iota-core/pkg/protocol/sybilprotection/seatmanager"
-	"github.com/iotaledger/iota-core/pkg/protocol/sybilprotection/seatmanager/mock"
-	"github.com/iotaledger/iota-core/pkg/protocol/sybilprotection/sybilprotectionv1"
-	"github.com/iotaledger/iota-core/pkg/storage"
-	"github.com/iotaledger/iota-core/pkg/testsuite"
-	mock2 "github.com/iotaledger/iota-core/pkg/testsuite/mock"
-	iotago "github.com/iotaledger/iota.go/v4"
-)
-
-func TestProtocol_EngineRollbackFinalization(t *testing.T) {
-	ts := testsuite.NewTestSuite(t,
-		testsuite.WithLivenessThreshold(1),
-		testsuite.WithMinCommittableAge(2),
-		testsuite.WithMaxCommittableAge(3),
-		testsuite.WithEpochNearingThreshold(5),
-		testsuite.WithSlotsPerEpochExponent(3),
-		testsuite.WithGenesisTimestampOffset(1000*10),
-
-		testsuite.WithWaitFor(15*time.Second),
-	)
-	defer ts.Shutdown()
-
-	node0 := ts.AddValidatorNode("node0")
-	node1 := ts.AddValidatorNode("node1")
-	node2 := ts.AddValidatorNode("node2")
-	node3 := ts.AddValidatorNode("node3")
-
-	poaProvider := func() module.Provider[*engine.Engine, seatmanager.SeatManager] {
-		return module.Provide(func(e *engine.Engine) seatmanager.SeatManager {
-			poa := mock.NewManualPOAProvider()(e).(*mock.ManualPOA)
-
-			for _, node := range []*mock2.Node{node0, node1, node2, node3} {
-				if node.Validator {
-					poa.AddAccount(node.AccountID, node.Name)
-				}
-			}
-			poa.SetOnline("node0", "node1", "node2", "node3")
-
-			return poa
-		})
-	}
-
-	nodeOptions := make(map[string][]options.Option[protocol.Protocol])
-	for _, node := range ts.Nodes() {
-		nodeOptions[node.Name] = []options.Option[protocol.Protocol]{
-			protocol.WithChainManagerOptions(
-				chainmanager.WithCommitmentRequesterOptions(
-					eventticker.RetryInterval[iotago.SlotIndex, iotago.CommitmentID](1*time.Second),
-					eventticker.RetryJitter[iotago.SlotIndex, iotago.CommitmentID](500*time.Millisecond),
-				),
-			),
-			protocol.WithSybilProtectionProvider(
-				sybilprotectionv1.NewProvider(
-					sybilprotectionv1.WithSeatManagerProvider(
-						poaProvider(),
-					),
-				),
-			),
-			protocol.WithEngineOptions(
-				engine.WithBlockRequesterOptions(
-					eventticker.RetryInterval[iotago.SlotIndex, iotago.BlockID](1*time.Second),
-					eventticker.RetryJitter[iotago.SlotIndex, iotago.BlockID](500*time.Millisecond),
-				),
-			),
-			protocol.WithStorageOptions(
-				storage.WithPruningDelay(20),
-			),
-		}
-	}
-
-	ts.Run(false, nodeOptions)
-
-	// Verify that nodes have the expected states.
-
-	expectedCommittee := []iotago.AccountID{
-		node0.AccountID,
-		node1.AccountID,
-		node2.AccountID,
-		node3.AccountID,
-	}
-	expectedOnlineCommitteeFull := []account.SeatIndex{
-		lo.Return1(node0.Protocol.MainEngineInstance().SybilProtection.SeatManager().Committee(1).GetSeat(node0.AccountID)),
-		lo.Return1(node0.Protocol.MainEngineInstance().SybilProtection.SeatManager().Committee(1).GetSeat(node1.AccountID)),
-		lo.Return1(node0.Protocol.MainEngineInstance().SybilProtection.SeatManager().Committee(1).GetSeat(node2.AccountID)),
-		lo.Return1(node0.Protocol.MainEngineInstance().SybilProtection.SeatManager().Committee(1).GetSeat(node3.AccountID)),
-	}
-
-	for _, node := range ts.Nodes() {
-		node.Protocol.MainEngineInstance().SybilProtection.SeatManager().(*mock.ManualPOA).SetOnline("node0", "node1", "node2", "node3")
-	}
-
-	{
-		genesisCommitment := iotago.NewEmptyCommitment(ts.API.ProtocolParameters().Version())
-		genesisCommitment.ReferenceManaCost = ts.API.ProtocolParameters().CongestionControlParameters().MinReferenceManaCost
-		ts.AssertNodeState(ts.Nodes(),
-			testsuite.WithSnapshotImported(true),
-			testsuite.WithProtocolParameters(ts.API.ProtocolParameters()),
-			testsuite.WithLatestCommitment(genesisCommitment),
-			testsuite.WithLatestFinalizedSlot(0),
-			testsuite.WithChainID(genesisCommitment.MustID()),
-			testsuite.WithStorageCommitments([]*iotago.Commitment{genesisCommitment}),
-
-			testsuite.WithSybilProtectionCommittee(0, expectedCommittee),
-			testsuite.WithSybilProtectionOnlineCommittee(expectedOnlineCommitteeFull...),
-			testsuite.WithEvictedSlot(0),
-			testsuite.WithActiveRootBlocks(ts.Blocks("Genesis")),
-			testsuite.WithStorageRootBlocks(ts.Blocks("Genesis")),
-		)
-	}
-
-	// Issue up to slot 11 - just before committee selection for the next epoch.
-	// Committee will be reused at slot 10 is finalized or slot 12 is committed, whichever happens first.
-	{
-		ts.IssueBlocksAtSlots("P0:", []iotago.SlotIndex{1, 2, 3, 4, 5, 6, 7, 8, 9, 10, 11}, 4, "Genesis", ts.Nodes(), true, nil)
-
-		ts.AssertNodeState(ts.Nodes(),
-			testsuite.WithLatestFinalizedSlot(8),
-			testsuite.WithLatestCommitmentSlotIndex(9),
-			testsuite.WithEqualStoredCommitmentAtIndex(9),
-			testsuite.WithLatestCommitmentCumulativeWeight(28), // 7 for each slot starting from 4
-			testsuite.WithSybilProtectionCommittee(9, expectedCommittee),
-			testsuite.WithSybilProtectionOnlineCommittee(expectedOnlineCommitteeFull...),
-			testsuite.WithEvictedSlot(9),
-		)
-
-		for _, slot := range []iotago.SlotIndex{4, 5, 6, 7, 8, 9} {
-			var attestationBlocks []*blocks.Block
-			for _, node := range ts.Nodes() {
-				if node.Validator {
-					attestationBlocks = append(attestationBlocks, ts.Block(fmt.Sprintf("P0:%d.3-%s", slot, node.Name)))
-				}
-			}
-			ts.AssertAttestationsForSlot(slot, attestationBlocks, ts.Nodes()...)
-		}
-
-		ts.AssertBlocksExist(ts.BlocksWithPrefix("P0"), true, ts.Nodes()...)
-	}
-
-	{
-		ts.IssueBlocksAtSlots("P0:", []iotago.SlotIndex{12, 13, 14, 15, 16}, 4, "P0:11.3", ts.Nodes(), true, nil)
-
-		ts.AssertNodeState(ts.Nodes(),
-			testsuite.WithLatestFinalizedSlot(13),
-			testsuite.WithLatestCommitmentSlotIndex(14),
-			testsuite.WithEqualStoredCommitmentAtIndex(14),
-			testsuite.WithLatestCommitmentCumulativeWeight(48), // 7 for each slot starting from 4
-			testsuite.WithSybilProtectionCommittee(14, expectedCommittee),
-			testsuite.WithSybilProtectionOnlineCommittee(expectedOnlineCommitteeFull...),
-			testsuite.WithEvictedSlot(14),
-		)
-
-		ts.AssertBlocksExist(ts.BlocksWithPrefix("P0"), true, ts.Nodes()...)
-	}
-
-	newEngine, err := node3.Protocol.EngineManager.ForkEngineAtSlot(13)
-	require.NoError(t, err)
-
-	// Assert state of the forked engine after rollback.
-	{
-		require.EqualValues(t, 13, newEngine.Storage.Settings().LatestCommitment().Slot())
-		require.EqualValues(t, 13, newEngine.Storage.Settings().LatestFinalizedSlot())
-		require.EqualValues(t, 13, newEngine.EvictionState.LastEvictedSlot())
-
-		for epoch := 0; epoch <= 2; epoch++ {
-			committeeEpoch, err := newEngine.Storage.Committee().Load(iotago.EpochIndex(epoch))
-			require.NoError(t, err)
-			require.Len(t, committeeEpoch.IDs(), 4)
-		}
-
-		// Commmittee for the future epoch does not exist.
-		committeeEpoch3, err := newEngine.Storage.Committee().Load(3)
-		require.NoError(t, err)
-		require.Nil(t, committeeEpoch3)
-
-		for slot := 1; slot <= 13; slot++ {
-			copiedCommitment, err := newEngine.Storage.Commitments().Load(iotago.SlotIndex(slot))
-			require.NoError(t, err)
-			sourceCommitment, err := node1.Protocol.MainEngineInstance().Storage.Commitments().Load(iotago.SlotIndex(slot))
-			require.NoError(t, err)
-			require.Equal(t, sourceCommitment.ID(), copiedCommitment.ID())
-		}
-
-		// Commitment for the first slot after the fork does not exist.
-		_, err = newEngine.Storage.Commitments().Load(iotago.SlotIndex(14))
-		require.Error(t, err)
-	}
-}
-
-func TestProtocol_EngineRollbackNoFinalization(t *testing.T) {
-	ts := testsuite.NewTestSuite(t,
-		testsuite.WithLivenessThreshold(1),
-		testsuite.WithMinCommittableAge(2),
-		testsuite.WithMaxCommittableAge(3),
-		testsuite.WithEpochNearingThreshold(5),
-		testsuite.WithSlotsPerEpochExponent(3),
-		testsuite.WithGenesisTimestampOffset(1000*10),
-
-		testsuite.WithWaitFor(15*time.Second),
-	)
-	defer ts.Shutdown()
-
-	node0 := ts.AddValidatorNode("node0")
-	node1 := ts.AddValidatorNode("node1")
-	node2 := ts.AddValidatorNode("node2")
-	node3 := ts.AddValidatorNode("node3")
-
-	poaProvider := func() module.Provider[*engine.Engine, seatmanager.SeatManager] {
-		return module.Provide(func(e *engine.Engine) seatmanager.SeatManager {
-			poa := mock.NewManualPOAProvider()(e).(*mock.ManualPOA)
-
-			for _, node := range []*mock2.Node{node0, node1, node2, node3} {
-				if node.Validator {
-					poa.AddAccount(node.AccountID, node.Name)
-				}
-			}
-			poa.SetOnline("node0", "node1", "node2", "node3")
-
-			return poa
-		})
-	}
-
-	nodeOptions := make(map[string][]options.Option[protocol.Protocol])
-	for _, node := range ts.Nodes() {
-		nodeOptions[node.Name] = []options.Option[protocol.Protocol]{
-			protocol.WithChainManagerOptions(
-				chainmanager.WithCommitmentRequesterOptions(
-					eventticker.RetryInterval[iotago.SlotIndex, iotago.CommitmentID](1*time.Second),
-					eventticker.RetryJitter[iotago.SlotIndex, iotago.CommitmentID](500*time.Millisecond),
-				),
-			),
-			protocol.WithSybilProtectionProvider(
-				sybilprotectionv1.NewProvider(
-					sybilprotectionv1.WithSeatManagerProvider(
-						poaProvider(),
-					),
-				),
-			),
-			protocol.WithEngineOptions(
-				engine.WithBlockRequesterOptions(
-					eventticker.RetryInterval[iotago.SlotIndex, iotago.BlockID](1*time.Second),
-					eventticker.RetryJitter[iotago.SlotIndex, iotago.BlockID](500*time.Millisecond),
-				),
-			),
-			protocol.WithStorageOptions(
-				storage.WithPruningDelay(20),
-			),
-		}
-	}
-
-	ts.Run(false, nodeOptions)
-
-	// Verify that nodes have the expected states.
-
-	expectedCommittee := []iotago.AccountID{
-		node0.AccountID,
-		node1.AccountID,
-		node2.AccountID,
-		node3.AccountID,
-	}
-	expectedOnlineCommitteeFull := []account.SeatIndex{
-		lo.Return1(node0.Protocol.MainEngineInstance().SybilProtection.SeatManager().Committee(1).GetSeat(node0.AccountID)),
-		lo.Return1(node0.Protocol.MainEngineInstance().SybilProtection.SeatManager().Committee(1).GetSeat(node1.AccountID)),
-		lo.Return1(node0.Protocol.MainEngineInstance().SybilProtection.SeatManager().Committee(1).GetSeat(node2.AccountID)),
-		lo.Return1(node0.Protocol.MainEngineInstance().SybilProtection.SeatManager().Committee(1).GetSeat(node3.AccountID)),
-	}
-
-	expectedOnlineCommitteeHalf := []account.SeatIndex{
-		lo.Return1(node0.Protocol.MainEngineInstance().SybilProtection.SeatManager().Committee(1).GetSeat(node0.AccountID)),
-		lo.Return1(node0.Protocol.MainEngineInstance().SybilProtection.SeatManager().Committee(1).GetSeat(node1.AccountID)),
-	}
-
-	for _, node := range ts.Nodes() {
-		node.Protocol.MainEngineInstance().SybilProtection.SeatManager().(*mock.ManualPOA).SetOnline("node0", "node1", "node2", "node3")
-	}
-
-	{
-		genesisCommitment := iotago.NewEmptyCommitment(ts.API.ProtocolParameters().Version())
-		genesisCommitment.ReferenceManaCost = ts.API.ProtocolParameters().CongestionControlParameters().MinReferenceManaCost
-		ts.AssertNodeState(ts.Nodes(),
-			testsuite.WithSnapshotImported(true),
-			testsuite.WithProtocolParameters(ts.API.ProtocolParameters()),
-			testsuite.WithLatestCommitment(genesisCommitment),
-			testsuite.WithLatestFinalizedSlot(0),
-			testsuite.WithChainID(genesisCommitment.MustID()),
-			testsuite.WithStorageCommitments([]*iotago.Commitment{genesisCommitment}),
-
-			testsuite.WithSybilProtectionCommittee(0, expectedCommittee),
-			testsuite.WithSybilProtectionOnlineCommittee(expectedOnlineCommitteeFull...),
-			testsuite.WithEvictedSlot(0),
-			testsuite.WithActiveRootBlocks(ts.Blocks("Genesis")),
-			testsuite.WithStorageRootBlocks(ts.Blocks("Genesis")),
-		)
-	}
-
-	// Issue up to slot 11 - just before committee selection for the next epoch.
-	// Committee will be reused at slot 10 is finalized or slot 12 is committed, whichever happens first.
-	{
-		ts.IssueBlocksAtSlots("P0:", []iotago.SlotIndex{1, 2, 3, 4, 5, 6, 7, 8, 9, 10, 11}, 4, "Genesis", ts.Nodes(), true, nil)
-
-		ts.AssertNodeState(ts.Nodes(),
-			testsuite.WithLatestFinalizedSlot(8),
-			testsuite.WithLatestCommitmentSlotIndex(9),
-			testsuite.WithEqualStoredCommitmentAtIndex(9),
-			testsuite.WithLatestCommitmentCumulativeWeight(28), // 7 for each slot starting from 4
-			testsuite.WithSybilProtectionCommittee(9, expectedCommittee),
-			testsuite.WithSybilProtectionOnlineCommittee(expectedOnlineCommitteeFull...),
-			testsuite.WithEvictedSlot(9),
-		)
-
-		for _, slot := range []iotago.SlotIndex{4, 5, 6, 7, 8, 9} {
-			var attestationBlocks []*blocks.Block
-			for _, node := range ts.Nodes() {
-				if node.Validator {
-					attestationBlocks = append(attestationBlocks, ts.Block(fmt.Sprintf("P0:%d.3-%s", slot, node.Name)))
-				}
-			}
-			ts.AssertAttestationsForSlot(slot, attestationBlocks, ts.Nodes()...)
-		}
-
-		ts.AssertBlocksExist(ts.BlocksWithPrefix("P0"), true, ts.Nodes()...)
-	}
-
-	// Update online committee.
-	for _, node := range ts.Nodes() {
-		manualPOA := node.Protocol.MainEngineInstance().SybilProtection.SeatManager().(*mock.ManualPOA)
-		manualPOA.SetOnline("node0", "node1")
-		manualPOA.SetOffline("node2", "node3")
-	}
-
-	{
-		ts.IssueBlocksAtSlots("P0:", []iotago.SlotIndex{12, 13, 14, 15, 16}, 4, "P0:11.3", []*mock2.Node{node0, node1}, true, nil)
-
-		ts.AssertNodeState(ts.Nodes(),
-			testsuite.WithLatestFinalizedSlot(8),
-			testsuite.WithLatestCommitmentSlotIndex(14),
-			testsuite.WithEqualStoredCommitmentAtIndex(14),
-			testsuite.WithLatestCommitmentCumulativeWeight(44), // 7 for each slot starting from 4
-			testsuite.WithSybilProtectionCommittee(14, expectedCommittee),
-			testsuite.WithSybilProtectionOnlineCommittee(expectedOnlineCommitteeHalf...),
-			testsuite.WithEvictedSlot(14),
-		)
-
-		ts.AssertBlocksExist(ts.BlocksWithPrefix("P0"), true, ts.Nodes()...)
-	}
-
-	newEngine, err := node3.Protocol.EngineManager.ForkEngineAtSlot(13)
-	require.NoError(t, err)
-
-	// Assert state of the forked engine after rollback.
-	{
-		require.EqualValues(t, 13, newEngine.Storage.Settings().LatestCommitment().Slot())
-		require.EqualValues(t, 8, newEngine.Storage.Settings().LatestFinalizedSlot())
-		require.EqualValues(t, 13, newEngine.EvictionState.LastEvictedSlot())
-
-		for epoch := 0; epoch <= 2; epoch++ {
-			committeeEpoch, err := newEngine.Storage.Committee().Load(iotago.EpochIndex(epoch))
-			require.NoError(t, err)
-			require.Len(t, committeeEpoch.IDs(), 4)
-		}
-
-		// Commmittee for the future epoch does not exist.
-		committeeEpoch3, err := newEngine.Storage.Committee().Load(3)
-		require.NoError(t, err)
-		require.Nil(t, committeeEpoch3)
-
-		for slot := 1; slot <= 13; slot++ {
-			copiedCommitment, err := newEngine.Storage.Commitments().Load(iotago.SlotIndex(slot))
-			require.NoError(t, err)
-			sourceCommitment, err := node1.Protocol.MainEngineInstance().Storage.Commitments().Load(iotago.SlotIndex(slot))
-			require.NoError(t, err)
-			require.Equal(t, sourceCommitment.ID(), copiedCommitment.ID())
-		}
-
-		// Commitment for the first slot after the fork does not exist.
-		_, err = newEngine.Storage.Commitments().Load(iotago.SlotIndex(14))
-		require.Error(t, err)
-	}
-}
-
-func TestProtocol_EngineRollbackNoFinalizationLastSlot(t *testing.T) {
-	ts := testsuite.NewTestSuite(t,
-		testsuite.WithLivenessThreshold(1),
-		testsuite.WithMinCommittableAge(2),
-		testsuite.WithMaxCommittableAge(3),
-		testsuite.WithEpochNearingThreshold(5),
-		testsuite.WithSlotsPerEpochExponent(3),
-		testsuite.WithGenesisTimestampOffset(1000*10),
-
-		testsuite.WithWaitFor(15*time.Second),
-	)
-	defer ts.Shutdown()
-
-	node0 := ts.AddValidatorNode("node0")
-	node1 := ts.AddValidatorNode("node1")
-	node2 := ts.AddValidatorNode("node2")
-	node3 := ts.AddValidatorNode("node3")
-
-	poaProvider := func() module.Provider[*engine.Engine, seatmanager.SeatManager] {
-		return module.Provide(func(e *engine.Engine) seatmanager.SeatManager {
-			poa := mock.NewManualPOAProvider()(e).(*mock.ManualPOA)
-
-			for _, node := range []*mock2.Node{node0, node1, node2, node3} {
-				if node.Validator {
-					poa.AddAccount(node.AccountID, node.Name)
-				}
-			}
-			poa.SetOnline("node0", "node1", "node2", "node3")
-
-			return poa
-		})
-	}
-
-	nodeOptions := make(map[string][]options.Option[protocol.Protocol])
-	for _, node := range ts.Nodes() {
-		nodeOptions[node.Name] = []options.Option[protocol.Protocol]{
-			protocol.WithChainManagerOptions(
-				chainmanager.WithCommitmentRequesterOptions(
-					eventticker.RetryInterval[iotago.SlotIndex, iotago.CommitmentID](1*time.Second),
-					eventticker.RetryJitter[iotago.SlotIndex, iotago.CommitmentID](500*time.Millisecond),
-				),
-			),
-			protocol.WithSybilProtectionProvider(
-				sybilprotectionv1.NewProvider(
-					sybilprotectionv1.WithSeatManagerProvider(
-						poaProvider(),
-					),
-				),
-			),
-			protocol.WithEngineOptions(
-				engine.WithBlockRequesterOptions(
-					eventticker.RetryInterval[iotago.SlotIndex, iotago.BlockID](1*time.Second),
-					eventticker.RetryJitter[iotago.SlotIndex, iotago.BlockID](500*time.Millisecond),
-				),
-			),
-			protocol.WithStorageOptions(
-				storage.WithPruningDelay(20),
-			),
-		}
-	}
-
-	ts.Run(false, nodeOptions)
-
-	// Verify that nodes have the expected states.
-
-	expectedCommittee := []iotago.AccountID{
-		node0.AccountID,
-		node1.AccountID,
-		node2.AccountID,
-		node3.AccountID,
-	}
-	expectedOnlineCommitteeFull := []account.SeatIndex{
-		lo.Return1(node0.Protocol.MainEngineInstance().SybilProtection.SeatManager().Committee(1).GetSeat(node0.AccountID)),
-		lo.Return1(node0.Protocol.MainEngineInstance().SybilProtection.SeatManager().Committee(1).GetSeat(node1.AccountID)),
-		lo.Return1(node0.Protocol.MainEngineInstance().SybilProtection.SeatManager().Committee(1).GetSeat(node2.AccountID)),
-		lo.Return1(node0.Protocol.MainEngineInstance().SybilProtection.SeatManager().Committee(1).GetSeat(node3.AccountID)),
-	}
-
-	expectedOnlineCommitteeHalf := []account.SeatIndex{
-		lo.Return1(node0.Protocol.MainEngineInstance().SybilProtection.SeatManager().Committee(1).GetSeat(node0.AccountID)),
-		lo.Return1(node0.Protocol.MainEngineInstance().SybilProtection.SeatManager().Committee(1).GetSeat(node1.AccountID)),
-	}
-
-	for _, node := range ts.Nodes() {
-		node.Protocol.MainEngineInstance().SybilProtection.SeatManager().(*mock.ManualPOA).SetOnline("node0", "node1", "node2", "node3")
-	}
-
-	{
-		genesisCommitment := iotago.NewEmptyCommitment(ts.API.ProtocolParameters().Version())
-		genesisCommitment.ReferenceManaCost = ts.API.ProtocolParameters().CongestionControlParameters().MinReferenceManaCost
-		ts.AssertNodeState(ts.Nodes(),
-			testsuite.WithSnapshotImported(true),
-			testsuite.WithProtocolParameters(ts.API.ProtocolParameters()),
-			testsuite.WithLatestCommitment(genesisCommitment),
-			testsuite.WithLatestFinalizedSlot(0),
-			testsuite.WithChainID(genesisCommitment.MustID()),
-			testsuite.WithStorageCommitments([]*iotago.Commitment{genesisCommitment}),
-
-			testsuite.WithSybilProtectionCommittee(0, expectedCommittee),
-			testsuite.WithSybilProtectionOnlineCommittee(expectedOnlineCommitteeFull...),
-			testsuite.WithEvictedSlot(0),
-			testsuite.WithActiveRootBlocks(ts.Blocks("Genesis")),
-			testsuite.WithStorageRootBlocks(ts.Blocks("Genesis")),
-		)
-	}
-
-	// Issue up to slot 11 - just before committee selection for the next epoch.
-	// Committee will be reused at slot 10 is finalized or slot 12 is committed, whichever happens first.
-	{
-		ts.IssueBlocksAtSlots("P0:", []iotago.SlotIndex{1, 2, 3, 4, 5, 6, 7, 8, 9, 10, 11}, 4, "Genesis", ts.Nodes(), true, nil)
-
-		ts.AssertNodeState(ts.Nodes(),
-			testsuite.WithLatestFinalizedSlot(8),
-			testsuite.WithLatestCommitmentSlotIndex(9),
-			testsuite.WithEqualStoredCommitmentAtIndex(9),
-			testsuite.WithLatestCommitmentCumulativeWeight(28), // 7 for each slot starting from 4
-			testsuite.WithSybilProtectionCommittee(9, expectedCommittee),
-			testsuite.WithSybilProtectionOnlineCommittee(expectedOnlineCommitteeFull...),
-			testsuite.WithEvictedSlot(9),
-		)
-
-		for _, slot := range []iotago.SlotIndex{4, 5, 6, 7, 8, 9} {
-			var attestationBlocks []*blocks.Block
-			for _, node := range ts.Nodes() {
-				if node.Validator {
-					attestationBlocks = append(attestationBlocks, ts.Block(fmt.Sprintf("P0:%d.3-%s", slot, node.Name)))
-				}
-			}
-			ts.AssertAttestationsForSlot(slot, attestationBlocks, ts.Nodes()...)
-		}
-
-		ts.AssertBlocksExist(ts.BlocksWithPrefix("P0"), true, ts.Nodes()...)
-	}
-
-	// Update online committee.
-	for _, node := range ts.Nodes() {
-		manualPOA := node.Protocol.MainEngineInstance().SybilProtection.SeatManager().(*mock.ManualPOA)
-		manualPOA.SetOnline("node0", "node1")
-		manualPOA.SetOffline("node2", "node3")
-	}
-
-	{
-		ts.IssueBlocksAtSlots("P0:", []iotago.SlotIndex{12, 13, 14, 15, 16, 17, 18, 19}, 4, "P0:11.3", []*mock2.Node{node0, node1}, true, nil)
-
-		ts.AssertNodeState(ts.Nodes(),
-			testsuite.WithLatestFinalizedSlot(8),
-			testsuite.WithLatestCommitmentSlotIndex(17),
-			testsuite.WithEqualStoredCommitmentAtIndex(17),
-			testsuite.WithLatestCommitmentCumulativeWeight(50), // 7 for each slot starting from 4
-			testsuite.WithSybilProtectionCommittee(17, expectedCommittee),
-			testsuite.WithSybilProtectionOnlineCommittee(expectedOnlineCommitteeHalf...),
-			testsuite.WithEvictedSlot(17),
-		)
-
-		ts.AssertBlocksExist(ts.BlocksWithPrefix("P0"), true, ts.Nodes()...)
-	}
-
-	newEngine, err := node3.Protocol.EngineManager.ForkEngineAtSlot(15)
-	require.NoError(t, err)
-
-	// Assert state of the forked engine after rollback.
-	{
-		require.EqualValues(t, 15, newEngine.Storage.Settings().LatestCommitment().Slot())
-		require.EqualValues(t, 8, newEngine.Storage.Settings().LatestFinalizedSlot())
-		require.EqualValues(t, 15, newEngine.EvictionState.LastEvictedSlot())
-
-		for epoch := 0; epoch <= 2; epoch++ {
-			committeeEpoch, err := newEngine.Storage.Committee().Load(iotago.EpochIndex(epoch))
-			require.NoError(t, err)
-			require.Len(t, committeeEpoch.IDs(), 4)
-		}
-
-		// Commmittee for the future epoch does not exist.
-		committeeEpoch3, err := newEngine.Storage.Committee().Load(3)
-		require.NoError(t, err)
-		require.Nil(t, committeeEpoch3)
-
-		for slot := 1; slot <= 15; slot++ {
-			copiedCommitment, err := newEngine.Storage.Commitments().Load(iotago.SlotIndex(slot))
-			require.NoError(t, err)
-			sourceCommitment, err := node1.Protocol.MainEngineInstance().Storage.Commitments().Load(iotago.SlotIndex(slot))
-			require.NoError(t, err)
-			require.Equal(t, sourceCommitment.ID(), copiedCommitment.ID())
-		}
-
-		// Commitment for the first slot after the fork does not exist.
-		_, err = newEngine.Storage.Commitments().Load(iotago.SlotIndex(16))
-		require.Error(t, err)
-	}
-}
-
-func TestProtocol_EngineRollbackNoFinalizationBeforePointOfNoReturn(t *testing.T) {
-	ts := testsuite.NewTestSuite(t,
-		testsuite.WithLivenessThreshold(1),
-		testsuite.WithMinCommittableAge(2),
-		testsuite.WithMaxCommittableAge(3),
-		testsuite.WithEpochNearingThreshold(5),
-		testsuite.WithSlotsPerEpochExponent(3),
-		testsuite.WithGenesisTimestampOffset(1000*10),
-
-		testsuite.WithWaitFor(15*time.Second),
-	)
-	defer ts.Shutdown()
-
-	node0 := ts.AddValidatorNode("node0")
-	node1 := ts.AddValidatorNode("node1")
-	node2 := ts.AddValidatorNode("node2")
-	node3 := ts.AddValidatorNode("node3")
-
-	poaProvider := func() module.Provider[*engine.Engine, seatmanager.SeatManager] {
-		return module.Provide(func(e *engine.Engine) seatmanager.SeatManager {
-			poa := mock.NewManualPOAProvider()(e).(*mock.ManualPOA)
-
-			for _, node := range []*mock2.Node{node0, node1, node2, node3} {
-				if node.Validator {
-					poa.AddAccount(node.AccountID, node.Name)
-				}
-			}
-			poa.SetOnline("node0", "node1", "node2", "node3")
-
-			return poa
-		})
-	}
-
-	nodeOptions := make(map[string][]options.Option[protocol.Protocol])
-	for _, node := range ts.Nodes() {
-		nodeOptions[node.Name] = []options.Option[protocol.Protocol]{
-			protocol.WithChainManagerOptions(
-				chainmanager.WithCommitmentRequesterOptions(
-					eventticker.RetryInterval[iotago.SlotIndex, iotago.CommitmentID](1*time.Second),
-					eventticker.RetryJitter[iotago.SlotIndex, iotago.CommitmentID](500*time.Millisecond),
-				),
-			),
-			protocol.WithSybilProtectionProvider(
-				sybilprotectionv1.NewProvider(
-					sybilprotectionv1.WithSeatManagerProvider(
-						poaProvider(),
-					),
-				),
-			),
-			protocol.WithEngineOptions(
-				engine.WithBlockRequesterOptions(
-					eventticker.RetryInterval[iotago.SlotIndex, iotago.BlockID](1*time.Second),
-					eventticker.RetryJitter[iotago.SlotIndex, iotago.BlockID](500*time.Millisecond),
-				),
-			),
-			protocol.WithStorageOptions(
-				storage.WithPruningDelay(20),
-			),
-		}
-	}
-
-	ts.Run(false, nodeOptions)
-
-	// Verify that nodes have the expected states.
-
-	expectedCommittee := []iotago.AccountID{
-		node0.AccountID,
-		node1.AccountID,
-		node2.AccountID,
-		node3.AccountID,
-	}
-	expectedOnlineCommitteeFull := []account.SeatIndex{
-		lo.Return1(node0.Protocol.MainEngineInstance().SybilProtection.SeatManager().Committee(1).GetSeat(node0.AccountID)),
-		lo.Return1(node0.Protocol.MainEngineInstance().SybilProtection.SeatManager().Committee(1).GetSeat(node1.AccountID)),
-		lo.Return1(node0.Protocol.MainEngineInstance().SybilProtection.SeatManager().Committee(1).GetSeat(node2.AccountID)),
-		lo.Return1(node0.Protocol.MainEngineInstance().SybilProtection.SeatManager().Committee(1).GetSeat(node3.AccountID)),
-	}
-
-	expectedOnlineCommitteeHalf := []account.SeatIndex{
-		lo.Return1(node0.Protocol.MainEngineInstance().SybilProtection.SeatManager().Committee(1).GetSeat(node0.AccountID)),
-		lo.Return1(node0.Protocol.MainEngineInstance().SybilProtection.SeatManager().Committee(1).GetSeat(node1.AccountID)),
-	}
-
-	for _, node := range ts.Nodes() {
-		node.Protocol.MainEngineInstance().SybilProtection.SeatManager().(*mock.ManualPOA).SetOnline("node0", "node1", "node2", "node3")
-	}
-
-	{
-		genesisCommitment := iotago.NewEmptyCommitment(ts.API.ProtocolParameters().Version())
-		genesisCommitment.ReferenceManaCost = ts.API.ProtocolParameters().CongestionControlParameters().MinReferenceManaCost
-		ts.AssertNodeState(ts.Nodes(),
-			testsuite.WithSnapshotImported(true),
-			testsuite.WithProtocolParameters(ts.API.ProtocolParameters()),
-			testsuite.WithLatestCommitment(genesisCommitment),
-			testsuite.WithLatestFinalizedSlot(0),
-			testsuite.WithChainID(genesisCommitment.MustID()),
-			testsuite.WithStorageCommitments([]*iotago.Commitment{genesisCommitment}),
-
-			testsuite.WithSybilProtectionCommittee(0, expectedCommittee),
-			testsuite.WithSybilProtectionOnlineCommittee(expectedOnlineCommitteeFull...),
-			testsuite.WithEvictedSlot(0),
-			testsuite.WithActiveRootBlocks(ts.Blocks("Genesis")),
-			testsuite.WithStorageRootBlocks(ts.Blocks("Genesis")),
-		)
-	}
-
-	// Issue up to slot 11 - just before committee selection for the next epoch.
-	// Committee will be reused at slot 10 is finalized or slot 12 is committed, whichever happens first.
-	{
-		ts.IssueBlocksAtSlots("P0:", []iotago.SlotIndex{1, 2, 3, 4, 5, 6, 7, 8, 9, 10, 11}, 4, "Genesis", ts.Nodes(), true, nil)
-
-		ts.AssertNodeState(ts.Nodes(),
-			testsuite.WithLatestFinalizedSlot(8),
-			testsuite.WithLatestCommitmentSlotIndex(9),
-			testsuite.WithEqualStoredCommitmentAtIndex(9),
-			testsuite.WithLatestCommitmentCumulativeWeight(28), // 7 for each slot starting from 4
-			testsuite.WithSybilProtectionCommittee(9, expectedCommittee),
-			testsuite.WithSybilProtectionOnlineCommittee(expectedOnlineCommitteeFull...),
-			testsuite.WithEvictedSlot(9),
-		)
-
-		for _, slot := range []iotago.SlotIndex{4, 5, 6, 7, 8, 9} {
-			var attestationBlocks []*blocks.Block
-			for _, node := range ts.Nodes() {
-				if node.Validator {
-					attestationBlocks = append(attestationBlocks, ts.Block(fmt.Sprintf("P0:%d.3-%s", slot, node.Name)))
-				}
-			}
-			ts.AssertAttestationsForSlot(slot, attestationBlocks, ts.Nodes()...)
-		}
-
-		ts.AssertBlocksExist(ts.BlocksWithPrefix("P0"), true, ts.Nodes()...)
-	}
-
-	// Update online committee.
-	for _, node := range ts.Nodes() {
-		manualPOA := node.Protocol.MainEngineInstance().SybilProtection.SeatManager().(*mock.ManualPOA)
-		manualPOA.SetOnline("node0", "node1")
-		manualPOA.SetOffline("node2", "node3")
-	}
-
-	{
-		ts.IssueBlocksAtSlots("P0:", []iotago.SlotIndex{12, 13, 14, 15}, 4, "P0:11.3", []*mock2.Node{node0, node1}, true, nil)
-
-		ts.AssertNodeState(ts.Nodes(),
-			testsuite.WithLatestFinalizedSlot(8),
-			testsuite.WithLatestCommitmentSlotIndex(13),
-			testsuite.WithEqualStoredCommitmentAtIndex(13),
-			testsuite.WithLatestCommitmentCumulativeWeight(42), // 7 for each slot starting from 4
-			testsuite.WithSybilProtectionCommittee(13, expectedCommittee),
-			testsuite.WithSybilProtectionOnlineCommittee(expectedOnlineCommitteeHalf...),
-			testsuite.WithEvictedSlot(13),
-		)
-
-		ts.AssertBlocksExist(ts.BlocksWithPrefix("P0"), true, ts.Nodes()...)
-	}
-
-	newEngine, err := node3.Protocol.EngineManager.ForkEngineAtSlot(9)
-	require.NoError(t, err)
-
-	// Assert state of the forked engine after rollback.
-	{
-		require.EqualValues(t, 9, newEngine.Storage.Settings().LatestCommitment().Slot())
-		require.EqualValues(t, 8, newEngine.Storage.Settings().LatestFinalizedSlot())
-		require.EqualValues(t, 9, newEngine.EvictionState.LastEvictedSlot())
-
-		for epoch := 0; epoch <= 1; epoch++ {
-			committeeEpoch, err := newEngine.Storage.Committee().Load(iotago.EpochIndex(epoch))
-			require.NoError(t, err)
-			require.Len(t, committeeEpoch.IDs(), 4)
-		}
-
-		// Commmittee for the future epoch does not exist.
-		committeeEpoch2, err := newEngine.Storage.Committee().Load(2)
-		require.NoError(t, err)
-		require.Nil(t, committeeEpoch2)
-
-		for slot := 1; slot <= 9; slot++ {
-			copiedCommitment, err := newEngine.Storage.Commitments().Load(iotago.SlotIndex(slot))
-			require.NoError(t, err)
-			sourceCommitment, err := node1.Protocol.MainEngineInstance().Storage.Commitments().Load(iotago.SlotIndex(slot))
-			require.NoError(t, err)
-			require.Equal(t, sourceCommitment.ID(), copiedCommitment.ID())
-		}
-
-		// Commitment for the first slot after the fork does not exist.
-		_, err = newEngine.Storage.Commitments().Load(iotago.SlotIndex(10))
-		require.Error(t, err)
-	}
-}
-
-// TODO: test fork before point of no return (slot 12)
-// TODO: test fork on last slot of an epoch (slot 15)
->>>>>>> 244477d4
+//// TODO: test fork on last slot of an epoch (slot 15)
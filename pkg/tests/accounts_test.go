--- conflicted
+++ resolved
@@ -108,17 +108,10 @@
 	// assert diff of the genesis account, it should have a new output ID, new expiry slot and a new block issuer key.
 	ts.AssertAccountDiff(genesisAccountOutput.AccountID, block1Slot, &model.AccountDiff{
 		BICChange:              0,
-<<<<<<< HEAD
 		PreviousUpdatedSlot:    0,
-		PreviousExpirySlot:     1,
-		NewExpirySlot:          1,
-		NewOutputID:            iotago.OutputIDFromTransactionIDAndIndex(ts.TransactionFramework.TransactionID("TX1"), 0),
-=======
-		PreviousUpdatedTime:    0,
 		PreviousExpirySlot:     iotago.MaxSlotIndex,
 		NewExpirySlot:          newExpirySlot,
 		NewOutputID:            ts.DefaultWallet().Output("TX1:0").OutputID(),
->>>>>>> 426e7513
 		PreviousOutputID:       genesisAccount.OutputID(),
 		BlockIssuerKeysRemoved: iotago.NewBlockIssuerKeys(),
 		BlockIssuerKeysAdded:   iotago.NewBlockIssuerKeys(newGenesisOutputKey),
@@ -430,41 +423,13 @@
 	block2 := ts.IssueBasicBlockAtSlotWithOptions("block2", block2Slot, newUserWallet, tx2, mock.WithStrongParents(latestParent.ID()))
 	latestParent = ts.CommitUntilSlot(block2Slot, block2)
 
-<<<<<<< HEAD
-	tx6 := lo.PanicOnErr(ts.TransactionFramework.CreateSignedTransactionWithOptions("TX6", fullAccountWallet,
-		testsuite.WithContextInputs(iotago.TxEssenceContextInputs{
-			&iotago.BlockIssuanceCreditInput{
-				AccountID: implicitAccountID,
-			},
-			&iotago.CommitmentInput{
-				CommitmentID: node1.Protocol.MainEngineInstance().Storage.Settings().LatestCommitment().Commitment().MustID(),
-			},
-		}),
-		testsuite.WithInputs(inputForImplicitAccountTransition),
-		testsuite.WithOutputs(outputsForImplicitAccountTransition),
-		testsuite.WithSlotCreated(slotIndexBlock5),
-	))
-
-	slotIndexBlock6 := latestParent.ID().Index()
-
-	block6 := ts.IssueBasicBlockAtSlotWithOptions("block6", slotIndexBlock6, node1.Protocol.MainEngineInstance().Storage.Settings().LatestCommitment().Commitment(), blockIssuer, node1, tx6, mock.WithStrongParents(latestParent.ID()))
-
-	latestParent = ts.CommitUntilSlot(slotIndexBlock6, block6)
-
-	fullAccountOutputID := ts.TransactionFramework.Output("TX6:0").OutputID()
-
-	ts.AssertAccountDiff(implicitAccountID, slotIndexBlock6, &model.AccountDiff{
-		BICChange:              0,
-		PreviousUpdatedSlot:    0,
-=======
 	fullAccountOutputID := newUserWallet.Output("TX2:0").OutputID()
 	allotted := iotago.BlockIssuanceCredits(tx2.Transaction.Allotments.Get(implicitAccountID))
 	burned := iotago.BlockIssuanceCredits(block2.WorkScore()) * iotago.BlockIssuanceCredits(block2Commitment.ReferenceManaCost)
 	// the implicit account should now have been transitioned to a full account in the accounts ledger.
 	ts.AssertAccountDiff(implicitAccountID, block2Slot, &model.AccountDiff{
 		BICChange:              allotted - burned,
-		PreviousUpdatedTime:    block1Slot,
->>>>>>> 426e7513
+		PreviousUpdatedSlot:    block1Slot,
 		NewOutputID:            fullAccountOutputID,
 		PreviousOutputID:       implicitAccountOutputID,
 		PreviousExpirySlot:     iotago.MaxSlotIndex,

package tests

import (
	"strconv"
	"testing"
	"time"

	"github.com/fjl/memsize"
	"github.com/stretchr/testify/require"

	"github.com/iotaledger/hive.go/core/eventticker"
	"github.com/iotaledger/hive.go/ds"
	"github.com/iotaledger/hive.go/lo"
	"github.com/iotaledger/hive.go/runtime/module"
	"github.com/iotaledger/hive.go/runtime/options"
	"github.com/iotaledger/iota-core/pkg/protocol"
	"github.com/iotaledger/iota-core/pkg/protocol/engine"
	"github.com/iotaledger/iota-core/pkg/protocol/engine/blocks"
	"github.com/iotaledger/iota-core/pkg/protocol/engine/syncmanager/trivialsyncmanager"
	"github.com/iotaledger/iota-core/pkg/protocol/sybilprotection/seatmanager"
	mock2 "github.com/iotaledger/iota-core/pkg/protocol/sybilprotection/seatmanager/mock"
	"github.com/iotaledger/iota-core/pkg/protocol/sybilprotection/sybilprotectionv1"
	"github.com/iotaledger/iota-core/pkg/storage"
	"github.com/iotaledger/iota-core/pkg/testsuite"
	"github.com/iotaledger/iota-core/pkg/testsuite/mock"
	iotago "github.com/iotaledger/iota.go/v4"
)

func TestProtocol_Eviction(t *testing.T) {
	if testing.Short() {
		t.Skip("Skipping test in -race mode.")
	}

	var (
		genesisSlot       iotago.SlotIndex = 0
		minCommittableAge iotago.SlotIndex = 2
		maxCommittableAge iotago.SlotIndex = 4
	)

	ts := testsuite.NewTestSuite(t,
		testsuite.WithProtocolParametersOptions(
			iotago.WithTimeProviderOptions(
				genesisSlot,
				testsuite.GenesisTimeWithOffsetBySlots(1000, testsuite.DefaultSlotDurationInSeconds),
				testsuite.DefaultSlotDurationInSeconds,
				3,
			),
			iotago.WithLivenessOptions(
				10,
				10,
				minCommittableAge,
				maxCommittableAge,
				5,
			),
		),

		testsuite.WithWaitFor(15*time.Second),
	)
	defer ts.Shutdown()

	node := ts.AddValidatorNode("node0")

	ts.Run(false, map[string][]options.Option[protocol.Protocol]{
		"node0": {
			protocol.WithSybilProtectionProvider(
				sybilprotectionv1.NewProvider(
					sybilprotectionv1.WithSeatManagerProvider(module.Provide(func(e *engine.Engine) seatmanager.SeatManager {
						poa := mock2.NewManualPOAProvider()(e).(*mock2.ManualPOA)
						poa.AddAccount(node.Validator.AccountData.ID, node.Name)

						onlineValidators := ds.NewSet[string]()

						e.Constructed.OnTrigger(func() {
<<<<<<< HEAD
							e.Events.BlockDAG.BlockAttached.Hook(func(block *blocks.Block) {
								if block.ModelBlock().ProtocolBlock().Header.IssuerID == node.Validator.AccountData.ID && onlineValidators.Add(node.Name) {
=======
							e.Events.BlockDAG.BlockAppended.Hook(func(block *blocks.Block) {
								if block.ModelBlock().ProtocolBlock().Header.IssuerID == node.Validator.AccountID && onlineValidators.Add(node.Name) {
>>>>>>> aa10bced
									e.LogError("node online", "name", node.Name)
									poa.SetOnline(onlineValidators.ToSlice()...)
								}
							})
						})

						return poa
					})),
				),
			),

			protocol.WithEngineOptions(
				engine.WithBlockRequesterOptions(
					eventticker.RetryInterval[iotago.SlotIndex, iotago.BlockID](1*time.Second),
					eventticker.RetryJitter[iotago.SlotIndex, iotago.BlockID](500*time.Millisecond),
				),
			),

			protocol.WithSyncManagerProvider(
				trivialsyncmanager.NewProvider(
					trivialsyncmanager.WithBootstrappedFunc(func(e *engine.Engine) bool {
						return e.Notarization.IsBootstrapped()
					}),
				),
			),

			protocol.WithStorageOptions(
				storage.WithPruningDelay(20),
			),
		},
	})

	node.Protocol.Engines.Main.Get().SybilProtection.SeatManager().(*mock2.ManualPOA).SetOnline("node0")

	// Verify that nodes have the expected states.
	{
		genesisCommitment := iotago.NewEmptyCommitment(ts.API)
		genesisCommitment.ReferenceManaCost = ts.API.ProtocolParameters().CongestionControlParameters().MinReferenceManaCost
		ts.AssertNodeState(ts.Nodes(),
			testsuite.WithSnapshotImported(true),
			testsuite.WithProtocolParameters(ts.API.ProtocolParameters()),
			testsuite.WithLatestCommitment(genesisCommitment),
			testsuite.WithLatestFinalizedSlot(0),
			testsuite.WithMainChainID(genesisCommitment.MustID()),
			testsuite.WithStorageCommitments([]*iotago.Commitment{genesisCommitment}),

			testsuite.WithSybilProtectionCommittee(0, []iotago.AccountID{node.Validator.AccountData.ID}),
			testsuite.WithEvictedSlot(0),
			testsuite.WithActiveRootBlocks(ts.Blocks("Genesis")),
			testsuite.WithStorageRootBlocks(ts.Blocks("Genesis")),
		)
	}

	issueBlocks := func(slots []iotago.SlotIndex) {
		parentSlot := slots[0] - 1
		lastIssuedSlot := slots[len(slots)-1]
		lastCommittedSlot := lastIssuedSlot - minCommittableAge

		initialParentsPrefix := "P0:" + strconv.Itoa(int(parentSlot)) + ".3"
		if parentSlot == genesisSlot {
			initialParentsPrefix = "Genesis"
		}

		ts.IssueBlocksAtSlots("P0:", slots, 4, initialParentsPrefix, []*mock.Node{node}, true, true)

		cumulativeAttestations := uint64(0)
		for slot := genesisSlot + maxCommittableAge; slot <= lastCommittedSlot; slot++ {
			var attestationBlocks Blocks
			attestationBlocks.Add(ts, node, 0, slot)

			cumulativeAttestations++

			ts.AssertAttestationsForSlot(slot, attestationBlocks, node)
		}

		ts.AssertNodeState([]*mock.Node{node},
			testsuite.WithLatestFinalizedSlot(lastCommittedSlot-1),
			testsuite.WithLatestCommitmentSlotIndex(lastCommittedSlot),
			testsuite.WithEqualStoredCommitmentAtIndex(lastCommittedSlot),
			testsuite.WithLatestCommitmentCumulativeWeight(cumulativeAttestations),
			testsuite.WithSybilProtectionCommittee(ts.API.TimeProvider().EpochFromSlot(lastCommittedSlot), []iotago.AccountID{node.Validator.AccountData.ID}),
			testsuite.WithEvictedSlot(lastCommittedSlot),
		)

		var tipBlocks Blocks
		tipBlocks.Add(ts, node, 0, lastIssuedSlot)

		ts.AssertStrongTips(tipBlocks, node)
	}

	lastIssuedSlot := iotago.SlotIndex(0)

	issueBlocksTill := func(slot iotago.SlotIndex) {
		slotsToIssue := make([]iotago.SlotIndex, slot-lastIssuedSlot)
		for currentSlot := lastIssuedSlot + 1; currentSlot <= slot; currentSlot++ {
			slotsToIssue[currentSlot-lastIssuedSlot-1] = currentSlot
		}

		issueBlocks(slotsToIssue)

		lastIssuedSlot = slot
	}

	// issue blocks until we evict the first slot
	issueBlocksTill(8)

	memConsumptionStart := memsize.Scan(node.Protocol).Total

	// issue more blocks
	issueBlocksTill(100)

	memConsumptionEnd := memsize.Scan(node.Protocol).Total

	require.Less(t, float64(lo.Return1(memConsumptionEnd)), 1.05*float64(memConsumptionStart), "memory consumption should not grow by more than 5%")
}<|MERGE_RESOLUTION|>--- conflicted
+++ resolved
@@ -71,13 +71,8 @@
 						onlineValidators := ds.NewSet[string]()
 
 						e.Constructed.OnTrigger(func() {
-<<<<<<< HEAD
-							e.Events.BlockDAG.BlockAttached.Hook(func(block *blocks.Block) {
+							e.Events.BlockDAG.BlockAppended.Hook(func(block *blocks.Block) {
 								if block.ModelBlock().ProtocolBlock().Header.IssuerID == node.Validator.AccountData.ID && onlineValidators.Add(node.Name) {
-=======
-							e.Events.BlockDAG.BlockAppended.Hook(func(block *blocks.Block) {
-								if block.ModelBlock().ProtocolBlock().Header.IssuerID == node.Validator.AccountID && onlineValidators.Add(node.Name) {
->>>>>>> aa10bced
 									e.LogError("node online", "name", node.Name)
 									poa.SetOnline(onlineValidators.ToSlice()...)
 								}

--- conflicted
+++ resolved
@@ -233,42 +233,4 @@
 	}
 
 	return blockIssuerKeys, bytesConsumed, nil
-<<<<<<< HEAD
-}
-
-func readBlockIssuerKey(reader io.ReadSeeker) (iotago.BlockIssuerKey, int, error) {
-	bytesConsumed := 0
-	var blockIssuerKeyType iotago.BlockIssuerKeyType
-	if err := binary.Read(reader, binary.LittleEndian, &blockIssuerKeyType); err != nil {
-		return nil, bytesConsumed, ierrors.Wrapf(err, "unable to read block issuer key type in account diff")
-	}
-	bytesConsumed++
-
-	switch blockIssuerKeyType {
-	case iotago.BlockIssuerKeyEd25519PublicKey:
-		var ed25519PublicKey ed25519.PublicKey
-		var bytesRead, err = io.ReadFull(reader, ed25519PublicKey[:])
-		bytesConsumed += bytesRead
-		if err != nil {
-			return nil, bytesConsumed, ierrors.Errorf("unable to read ed25519 public key in account diff: %w", err)
-		}
-
-		return iotago.Ed25519PublicKeyBlockIssuerKeyFromPublicKey(ed25519PublicKey), bytesConsumed, nil
-
-	// TODO: we need to add this case
-	//case iotago.BlockIssuerKeyEd25519Address:
-	//	var ed25519Address *iotago.ImplicitAccountCreationAddress
-	//	var bytesRead, err = io.ReadFull(reader, ed25519Address[:])
-	//	bytesConsumed += bytesRead
-	//	if err != nil {
-	//		return nil, bytesConsumed, ierrors.Errorf("unable to read ed25519 address key in account diff: %w", err)
-	//	}
-	//
-	//	return iotago.Ed25519PublicKeyHashBlockIssuerKeyFromAddress(ed25519Address), bytesConsumed, nil
-
-	default:
-		return nil, bytesConsumed, ierrors.Errorf("unsupported block issuer key type %d in account diff", blockIssuerKeyType)
-	}
-=======
->>>>>>> a8d05f14
 }
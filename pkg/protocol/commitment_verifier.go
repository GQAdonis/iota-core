package protocol

import (
	"github.com/iotaledger/hive.go/ads"
	"github.com/iotaledger/hive.go/ds"
	"github.com/iotaledger/hive.go/ierrors"
	"github.com/iotaledger/hive.go/kvstore/mapdb"
	"github.com/iotaledger/hive.go/lo"
	"github.com/iotaledger/iota-core/pkg/model"
	"github.com/iotaledger/iota-core/pkg/protocol/engine"
	"github.com/iotaledger/iota-core/pkg/protocol/engine/accounts"
	iotago "github.com/iotaledger/iota.go/v4"
	"github.com/iotaledger/iota.go/v4/merklehasher"
)

type CommitmentVerifier struct {
	engine                  *engine.Engine
	validatorAccountsAtFork map[iotago.AccountID]*accounts.AccountData
}

func NewCommitmentVerifier(mainEngine *engine.Engine, lastCommonCommitmentBeforeFork *model.Commitment) (*CommitmentVerifier, error) {
	committeeAtForkingPoint, exists := mainEngine.SybilProtection.SeatManager().CommitteeInSlot(lastCommonCommitmentBeforeFork.Slot())
	if !exists {
		return nil, ierrors.Errorf("committee in slot %d does not exist", lastCommonCommitmentBeforeFork.Slot())
	}

	accountsAtForkingPoint, err := committeeAtForkingPoint.Accounts()
	if err != nil {
		return nil, ierrors.Wrapf(err, "failed to get accounts from committee for slot %d", lastCommonCommitmentBeforeFork.Slot())
	}

	return &CommitmentVerifier{
		engine:                  mainEngine,
<<<<<<< HEAD
		validatorAccountsAtFork: lo.PanicOnErr(mainEngine.Ledger.PastAccounts(committeeAtForkingPoint.Accounts().IDs(), lastCommonCommitmentBeforeFork.Slot())),
=======
		cumulativeWeight:        lastCommonCommitmentBeforeFork.CumulativeWeight(),
		validatorAccountsAtFork: lo.PanicOnErr(mainEngine.Ledger.PastAccounts(accountsAtForkingPoint.IDs(), lastCommonCommitmentBeforeFork.Slot())),
>>>>>>> c641e822
		// TODO: what happens if the committee rotated after the fork?
	}, nil
}

func (c *CommitmentVerifier) verifyCommitment(commitment *Commitment, attestations []*iotago.Attestation, merkleProof *merklehasher.Proof[iotago.Identifier]) (blockIDsFromAttestations iotago.BlockIDs, cumulativeWeight uint64, err error) {
	tree := ads.NewMap[iotago.Identifier](mapdb.NewMapDB(), iotago.AccountID.Bytes, iotago.AccountIDFromBytes, (*iotago.Attestation).Bytes, iotago.AttestationFromBytes(c.engine))

	for _, att := range attestations {
		if setErr := tree.Set(att.Header.IssuerID, att); setErr != nil {
			return nil, 0, ierrors.Wrapf(err, "failed to set attestation for issuerID %s", att.Header.IssuerID)
		}
	}

	if !iotago.VerifyProof(merkleProof, tree.Root(), commitment.RootsID()) {
		return nil, 0, ierrors.Errorf("invalid merkle proof for attestations for commitment %s", commitment.ID())
	}

	blockIDs, seatCount, err := c.verifyAttestations(attestations)
	if err != nil {
		return nil, 0, ierrors.Wrapf(err, "error validating attestations for commitment %s", commitment.ID())
	}

	if seatCount > commitment.Weight.Get() {
		return nil, 0, ierrors.Errorf("attestations for commitment %s have more seats (%d) than the commitment weight (%d)", commitment.ID(), seatCount, commitment.Weight.Get())
	}

	return blockIDs, seatCount, nil
}

func (c *CommitmentVerifier) verifyAttestations(attestations []*iotago.Attestation) (iotago.BlockIDs, uint64, error) {
	visitedIdentities := ds.NewSet[iotago.AccountID]()
	var blockIDs iotago.BlockIDs
	var seatCount uint64

	for _, att := range attestations {
		// 1. Make sure the public key used to sign is valid for the given issuerID.
		//    We ignore attestations that don't have a valid public key for the given issuerID.
		//    1. The attestation might be fake.
		//    2. The issuer might have added a new public key in the meantime, but we don't know about it yet
		//       since we only have the ledger state at the forking point.
		accountData, exists := c.validatorAccountsAtFork[att.Header.IssuerID]

		// We always need to have the accountData for a validator.
		if !exists {
			return nil, 0, ierrors.Errorf("accountData for issuerID %s does not exist", att.Header.IssuerID)
		}

		switch signature := att.Signature.(type) {
		case *iotago.Ed25519Signature:
			// We found the accountData, but we don't know the public key used to sign this block/attestation. Ignore.
			if !accountData.BlockIssuerKeys.Has(iotago.Ed25519PublicKeyBlockIssuerKeyFromPublicKey(signature.PublicKey)) {
				continue
			}

		default:
			return nil, 0, ierrors.Errorf("only ed25519 signatures supported, got %s", att.Signature.Type())
		}

		// 2. Verify the signature of the attestation.
		if valid, err := att.VerifySignature(); !valid {
			if err != nil {
				return nil, 0, ierrors.Wrap(err, "error validating attestation signature")
			}

			return nil, 0, ierrors.New("invalid attestation signature")
		}

		// 3. A valid set of attestations can't contain multiple attestations from the same issuerID.
		if visitedIdentities.Has(att.Header.IssuerID) {
			return nil, 0, ierrors.Errorf("issuerID %s contained in multiple attestations", att.Header.IssuerID)
		}

		// TODO: this might differ if we have a Accounts with changing weights depending on the SlotIndex/epoch
		attestationBlockID, err := att.BlockID()
		if err != nil {
			return nil, 0, ierrors.Wrap(err, "error calculating blockID from attestation")
		}

		committee, exists := c.engine.SybilProtection.SeatManager().CommitteeInSlot(attestationBlockID.Slot())
		if !exists {
			return nil, 0, ierrors.Errorf("committee for slot %d does not exist", attestationBlockID.Slot())
		}

		if _, seatExists := committee.GetSeat(att.Header.IssuerID); seatExists {
			seatCount++
		}

		visitedIdentities.Add(att.Header.IssuerID)

		blockID, err := att.BlockID()
		if err != nil {
			return nil, 0, ierrors.Wrap(err, "error calculating blockID from attestation")
		}

		blockIDs = append(blockIDs, blockID)
	}

	return blockIDs, seatCount, nil
}<|MERGE_RESOLUTION|>--- conflicted
+++ resolved
@@ -31,12 +31,7 @@
 
 	return &CommitmentVerifier{
 		engine:                  mainEngine,
-<<<<<<< HEAD
-		validatorAccountsAtFork: lo.PanicOnErr(mainEngine.Ledger.PastAccounts(committeeAtForkingPoint.Accounts().IDs(), lastCommonCommitmentBeforeFork.Slot())),
-=======
-		cumulativeWeight:        lastCommonCommitmentBeforeFork.CumulativeWeight(),
 		validatorAccountsAtFork: lo.PanicOnErr(mainEngine.Ledger.PastAccounts(accountsAtForkingPoint.IDs(), lastCommonCommitmentBeforeFork.Slot())),
->>>>>>> c641e822
 		// TODO: what happens if the committee rotated after the fork?
 	}, nil
 }

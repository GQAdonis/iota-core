package protocol

import (
	"context"
	"fmt"
	"sync"

	"github.com/pkg/errors"

	"github.com/iotaledger/hive.go/runtime/event"
	"github.com/iotaledger/hive.go/runtime/module"
	"github.com/iotaledger/hive.go/runtime/options"
	"github.com/iotaledger/hive.go/runtime/workerpool"
	"github.com/iotaledger/iota-core/pkg/core/api"
	"github.com/iotaledger/iota-core/pkg/model"
	"github.com/iotaledger/iota-core/pkg/network"
	"github.com/iotaledger/iota-core/pkg/network/protocols/core"
	"github.com/iotaledger/iota-core/pkg/protocol/chainmanager"
	"github.com/iotaledger/iota-core/pkg/protocol/engine"
	"github.com/iotaledger/iota-core/pkg/protocol/engine/attestation"
	"github.com/iotaledger/iota-core/pkg/protocol/engine/attestation/slotattestation"
	"github.com/iotaledger/iota-core/pkg/protocol/engine/blockdag"
	"github.com/iotaledger/iota-core/pkg/protocol/engine/blockdag/inmemoryblockdag"
	"github.com/iotaledger/iota-core/pkg/protocol/engine/booker"
	"github.com/iotaledger/iota-core/pkg/protocol/engine/booker/inmemorybooker"
	"github.com/iotaledger/iota-core/pkg/protocol/engine/clock"
	"github.com/iotaledger/iota-core/pkg/protocol/engine/clock/blocktime"
	"github.com/iotaledger/iota-core/pkg/protocol/engine/consensus/blockgadget"
	"github.com/iotaledger/iota-core/pkg/protocol/engine/consensus/blockgadget/thresholdblockgadget"
	"github.com/iotaledger/iota-core/pkg/protocol/engine/consensus/slotgadget"
	"github.com/iotaledger/iota-core/pkg/protocol/engine/consensus/slotgadget/totalweightslotgadget"
	"github.com/iotaledger/iota-core/pkg/protocol/engine/filter"
	"github.com/iotaledger/iota-core/pkg/protocol/engine/filter/blockfilter"
	"github.com/iotaledger/iota-core/pkg/protocol/engine/ledger"
	ledger1 "github.com/iotaledger/iota-core/pkg/protocol/engine/ledger/ledger"
	"github.com/iotaledger/iota-core/pkg/protocol/engine/notarization"
	"github.com/iotaledger/iota-core/pkg/protocol/engine/notarization/slotnotarization"
	"github.com/iotaledger/iota-core/pkg/protocol/engine/tipmanager"
	tipmanagerv1 "github.com/iotaledger/iota-core/pkg/protocol/engine/tipmanager/v1"
	"github.com/iotaledger/iota-core/pkg/protocol/engine/tipselection"
	tipselectionv1 "github.com/iotaledger/iota-core/pkg/protocol/engine/tipselection/v1"
	"github.com/iotaledger/iota-core/pkg/protocol/enginemanager"
	"github.com/iotaledger/iota-core/pkg/protocol/sybilprotection"
	"github.com/iotaledger/iota-core/pkg/protocol/sybilprotection/sybilprotectionv1"
	"github.com/iotaledger/iota-core/pkg/protocol/syncmanager"
	"github.com/iotaledger/iota-core/pkg/protocol/syncmanager/trivialsyncmanager"
	"github.com/iotaledger/iota-core/pkg/storage"
	iotago "github.com/iotaledger/iota.go/v4"
	"github.com/iotaledger/iota.go/v4/nodeclient"
)

type Protocol struct {
	context       context.Context
	Events        *Events
	SyncManager   syncmanager.SyncManager
	engineManager *enginemanager.EngineManager
	ChainManager  *chainmanager.Manager

	Workers         *workerpool.Group
	dispatcher      network.Endpoint
	networkProtocol *core.Protocol
	supportVersions nodeclient.Versions

	activeEngineMutex sync.RWMutex
	mainEngine        *engine.Engine
	candidateEngine   *engine.Engine

	optsBaseDirectory           string
	optsSnapshotPath            string
	optsChainSwitchingThreshold int

	optsEngineOptions       []options.Option[engine.Engine]
	optsChainManagerOptions []options.Option[chainmanager.Manager]
	optsStorageOptions      []options.Option[storage.Storage]

	optsFilterProvider          module.Provider[*engine.Engine, filter.Filter]
	optsBlockDAGProvider        module.Provider[*engine.Engine, blockdag.BlockDAG]
	optsTipManagerProvider      module.Provider[*engine.Engine, tipmanager.TipManager]
	optsTipSelectionProvider    module.Provider[*engine.Engine, tipselection.TipSelection]
	optsBookerProvider          module.Provider[*engine.Engine, booker.Booker]
	optsClockProvider           module.Provider[*engine.Engine, clock.Clock]
	optsBlockGadgetProvider     module.Provider[*engine.Engine, blockgadget.Gadget]
	optsSlotGadgetProvider      module.Provider[*engine.Engine, slotgadget.Gadget]
	optsSybilProtectionProvider module.Provider[*engine.Engine, sybilprotection.SybilProtection]
	optsNotarizationProvider    module.Provider[*engine.Engine, notarization.Notarization]
	optsAttestationProvider     module.Provider[*engine.Engine, attestation.Attestations]
	optsSyncManagerProvider     module.Provider[*engine.Engine, syncmanager.SyncManager]
	optsLedgerProvider          module.Provider[*engine.Engine, ledger.Ledger]
}

func New(workers *workerpool.Group, dispatcher network.Endpoint, opts ...options.Option[Protocol]) (protocol *Protocol) {
	return options.Apply(&Protocol{
		Events:                      NewEvents(),
		Workers:                     workers,
		supportVersions:             nodeclient.Versions{3},
		dispatcher:                  dispatcher,
		optsFilterProvider:          blockfilter.NewProvider(),
		optsBlockDAGProvider:        inmemoryblockdag.NewProvider(),
		optsTipManagerProvider:      tipmanagerv1.NewProvider(),
		optsTipSelectionProvider:    tipselectionv1.NewProvider(),
		optsBookerProvider:          inmemorybooker.NewProvider(),
		optsClockProvider:           blocktime.NewProvider(),
		optsBlockGadgetProvider:     thresholdblockgadget.NewProvider(),
		optsSlotGadgetProvider:      totalweightslotgadget.NewProvider(),
<<<<<<< HEAD
		optsSybilProtectionProvider: sybilprotectionv1.NewProvider(),
		optsNotarizationProvider:    slotnotarization.NewProvider(slotnotarization.DefaultMinSlotCommittableAge),
=======
		optsEpochGadgetProvider:     epochorchestrator.NewProvider(),
		optsNotarizationProvider:    slotnotarization.NewProvider(),
>>>>>>> 61529f35
		optsAttestationProvider:     slotattestation.NewProvider(slotattestation.DefaultAttestationCommitmentOffset),
		optsSyncManagerProvider:     trivialsyncmanager.NewProvider(),
		optsLedgerProvider:          ledger1.NewProvider(),

		optsBaseDirectory:           "",
		optsChainSwitchingThreshold: 3,
	}, opts,
		(*Protocol).initEngineManager,
		(*Protocol).initChainManager,
	)
}

// Run runs the protocol.
func (p *Protocol) Run(ctx context.Context) error {
	var innerCtxCancel func()

	p.context, innerCtxCancel = context.WithCancel(ctx)
	defer innerCtxCancel()

	p.linkToEngine(p.mainEngine)

	rootCommitment, valid := p.mainEngine.EarliestRootCommitment(p.mainEngine.Storage.Settings().LatestFinalizedSlot())
	if !valid {
		panic("no root commitment found")
	}

	// The root commitment is the earliest commitment we will ever need to know to solidify commitment chains, we can
	// then initialize the chain manager with it, and identify our engine to be on such chain.
	// Upon engine restart, such chain will be loaded with the latest finalized slot, and the chain manager, not needing
	// persistent storage, will be able to continue from there.
	p.mainEngine.SetChainID(rootCommitment.ID())
	p.ChainManager.Initialize(rootCommitment)

	// Fill the chain manager with all our known commitments so that the chain is solid
	for i := rootCommitment.Index(); i <= p.mainEngine.Storage.Settings().LatestCommitment().Index(); i++ {
		if cm, err := p.mainEngine.Storage.Commitments().Load(i); err == nil {
			p.ChainManager.ProcessCommitment(cm)
		}
	}

	p.runNetworkProtocol()

	p.Events.Started.Trigger()

	<-p.context.Done()

	p.shutdown()

	p.Events.Stopped.Trigger()

	return p.context.Err()
}

func (p *Protocol) linkToEngine(engineInstance *engine.Engine) {
	if p.SyncManager != nil {
		p.SyncManager.Shutdown()
		p.SyncManager = nil
	}
	p.SyncManager = p.optsSyncManagerProvider(engineInstance)

	p.Events.Engine.LinkTo(engineInstance.Events)
}

func (p *Protocol) shutdown() {
	if p.networkProtocol != nil {
		p.networkProtocol.Shutdown()
	}

	p.ChainManager.Shutdown()
	p.Workers.Shutdown()

	p.activeEngineMutex.RLock()
	p.mainEngine.Shutdown()
	if p.candidateEngine != nil {
		p.candidateEngine.Shutdown()
	}
	p.activeEngineMutex.RUnlock()

	p.SyncManager.Shutdown()
}

func (p *Protocol) initEngineManager() {
	p.engineManager = enginemanager.New(
		p.Workers.CreateGroup("EngineManager"),
		p.ErrorHandler(),
		p.optsBaseDirectory,
		DatabaseVersion,
		p.optsStorageOptions,
		p.optsEngineOptions,
		p.optsFilterProvider,
		p.optsBlockDAGProvider,
		p.optsBookerProvider,
		p.optsClockProvider,
		p.optsBlockGadgetProvider,
		p.optsSlotGadgetProvider,
		p.optsSybilProtectionProvider,
		p.optsNotarizationProvider,
		p.optsAttestationProvider,
		p.optsLedgerProvider,
		p.optsTipManagerProvider,
		p.optsTipSelectionProvider,
	)

	mainEngine, err := p.engineManager.LoadActiveEngine(p.optsSnapshotPath)
	if err != nil {
		panic(fmt.Sprintf("could not load active engine: %s", err))
	}
	p.mainEngine = mainEngine
}

func (p *Protocol) initChainManager() {
	p.ChainManager = chainmanager.NewManager(p.optsChainManagerOptions...)
	p.Events.ChainManager.LinkTo(p.ChainManager.Events)

	// This needs to be hooked so that the ChainManager always knows the commitments we issued.
	// Else our own BlockIssuer might use a commitment that the ChainManager does not know yet.
	p.Events.Engine.Notarization.SlotCommitted.Hook(func(details *notarization.SlotCommittedDetails) {
		p.ChainManager.ProcessCommitment(details.Commitment)
	})

	p.Events.Engine.SlotGadget.SlotFinalized.Hook(func(index iotago.SlotIndex) {
		rootCommitment, valid := p.MainEngineInstance().EarliestRootCommitment(index)
		if !valid {
			return
		}

		// It is essential that we set the rootCommitment before evicting the chainManager's state, this way
		// we first specify the chain's cut-off point, and only then evict the state. It is also important to
		// note that no multiple goroutines should be allowed to perform this operation at once, hence the
		// hooking worker pool should always have a single worker or these two calls should be protected by a lock.
		p.ChainManager.SetRootCommitment(rootCommitment)

		// We want to evict just below the height of our new root commitment (so that the slot of the root commitment
		// stays in memory storage and with it the root commitment itself as well).
		if rootCommitment.ID().Index() > 0 {
			p.ChainManager.EvictUntil(rootCommitment.ID().Index() - 1)
		}
	})

	wpForking := p.Workers.CreatePool("Protocol.Forking", 1) // Using just 1 worker to avoid contention
	p.Events.ChainManager.ForkDetected.Hook(p.onForkDetected, event.WithWorkerPool(wpForking))
}

func (p *Protocol) ProcessOwnBlock(block *model.Block) error {
	return p.ProcessBlock(block, p.dispatcher.LocalPeerID())
}

func (p *Protocol) ProcessBlock(block *model.Block, src network.PeerID) error {
	mainEngine := p.MainEngineInstance()

	if !mainEngine.WasInitialized() {
		return errors.Errorf("protocol engine not yet initialized")
	}

	chainCommitment := p.ChainManager.LoadCommitmentOrRequestMissing(block.ProtocolBlock().SlotCommitmentID)
	if chainCommitment == nil {
		return errors.Errorf("protocol ProcessBlock failed. Unknown commitment: %s", block.ProtocolBlock().SlotCommitmentID)
	}

	if !chainCommitment.IsSolid() {
		return errors.Errorf("protocol ProcessBlock failed. chain is not solid: slotcommitment: %s, latest commitment: %s, block ID: %s", block.ProtocolBlock().SlotCommitmentID, mainEngine.Storage.Settings().LatestCommitment().ID(), block.ID())
	}

	processed := false

	if mainChain := mainEngine.ChainID(); chainCommitment.Chain().ForkingPoint.ID() == mainChain || mainEngine.BlockRequester.HasTicker(block.ID()) {
		mainEngine.ProcessBlockFromPeer(block, src)
		processed = true
	}

	if candidateEngine := p.CandidateEngineInstance(); candidateEngine != nil {
		if candidateChain := candidateEngine.ChainID(); chainCommitment.Chain().ForkingPoint.ID() == candidateChain || candidateEngine.BlockRequester.HasTicker(block.ID()) {
			candidateEngine.ProcessBlockFromPeer(block, src)
			if candidateEngine.IsBootstrapped() &&
				candidateEngine.Storage.Settings().LatestCommitment().CumulativeWeight() > mainEngine.Storage.Settings().LatestCommitment().CumulativeWeight() {
				p.switchEngines()
			}
			processed = true
		}
	}

	if !processed {
		return errors.Errorf("block from source %s was not processed: %s; commits to: %s", src, block.ID(), block.ProtocolBlock().SlotCommitmentID)
	}

	return nil
}

func (p *Protocol) MainEngineInstance() *engine.Engine {
	p.activeEngineMutex.RLock()
	defer p.activeEngineMutex.RUnlock()

	return p.mainEngine
}

func (p *Protocol) CandidateEngineInstance() *engine.Engine {
	p.activeEngineMutex.RLock()
	defer p.activeEngineMutex.RUnlock()

	return p.candidateEngine
}

func (p *Protocol) Network() *core.Protocol {
	return p.networkProtocol
}

func (p *Protocol) LatestAPI() iotago.API {
	return p.MainEngineInstance().LatestAPI()
}

func (p *Protocol) APIForVersion(version iotago.Version) iotago.API {
	return p.MainEngineInstance().APIForVersion(version)
}

func (p *Protocol) APIForSlot(slot iotago.SlotIndex) iotago.API {
	return p.MainEngineInstance().APIForSlot(slot)
}

func (p *Protocol) APIForEpoch(epoch iotago.EpochIndex) iotago.API {
	return p.MainEngineInstance().APIForEpoch(epoch)
}

var _ api.Provider = &Protocol{}

func (p *Protocol) SupportedVersions() nodeclient.Versions {
	return p.supportVersions
}

func (p *Protocol) ErrorHandler() func(error) {
	return func(err error) {
		p.Events.Error.Trigger(err)
	}
}<|MERGE_RESOLUTION|>--- conflicted
+++ resolved
@@ -102,13 +102,8 @@
 		optsClockProvider:           blocktime.NewProvider(),
 		optsBlockGadgetProvider:     thresholdblockgadget.NewProvider(),
 		optsSlotGadgetProvider:      totalweightslotgadget.NewProvider(),
-<<<<<<< HEAD
 		optsSybilProtectionProvider: sybilprotectionv1.NewProvider(),
-		optsNotarizationProvider:    slotnotarization.NewProvider(slotnotarization.DefaultMinSlotCommittableAge),
-=======
-		optsEpochGadgetProvider:     epochorchestrator.NewProvider(),
 		optsNotarizationProvider:    slotnotarization.NewProvider(),
->>>>>>> 61529f35
 		optsAttestationProvider:     slotattestation.NewProvider(slotattestation.DefaultAttestationCommitmentOffset),
 		optsSyncManagerProvider:     trivialsyncmanager.NewProvider(),
 		optsLedgerProvider:          ledger1.NewProvider(),

--- conflicted
+++ resolved
@@ -174,11 +174,7 @@
 		genesisWallet := mock.NewHDWallet("genesis", genesisSeed, 0)
 		output := createOutput(genesisWallet.Address(), genesisTokenAmount)
 
-<<<<<<< HEAD
-		if _, err := api.RentStructure().CoversMinDeposit(output, genesisTokenAmount); err != nil {
-=======
-		if _, err := engineInstance.CurrentAPI().StorageScoreStructure().CoversMinDeposit(output, genesisTokenAmount); err != nil {
->>>>>>> b1940c9e
+		if _, err := api.StorageScoreStructure().CoversMinDeposit(output, genesisTokenAmount); err != nil {
 			return nil, ierrors.Wrap(err, "min rent not covered by Genesis output with index 0")
 		}
 
@@ -194,11 +190,7 @@
 	for idx, genesisAccount := range accounts {
 		output := createAccount(genesisAccount.AccountID, genesisAccount.Address, genesisAccount.Amount, genesisAccount.Mana, genesisAccount.IssuerKey, genesisAccount.ExpirySlot, genesisAccount.StakedAmount, genesisAccount.StakingEpochEnd, genesisAccount.FixedCost)
 
-<<<<<<< HEAD
-		if _, err := api.RentStructure().CoversMinDeposit(output, genesisAccount.Amount); err != nil {
-=======
-		if _, err := engineInstance.CurrentAPI().StorageScoreStructure().CoversMinDeposit(output, genesisAccount.Amount); err != nil {
->>>>>>> b1940c9e
+		if _, err := api.StorageScoreStructure().CoversMinDeposit(output, genesisAccount.Amount); err != nil {
 			return nil, ierrors.Wrapf(err, "min rent not covered by account output with index %d", idx+1)
 		}
 

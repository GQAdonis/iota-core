--- conflicted
+++ resolved
@@ -250,23 +250,8 @@
 
 	slot := s.latestCommittedSlot()
 
-<<<<<<< HEAD
-	issuerID := block.ProtocolBlock().IssuerID
+	issuerID := block.ProtocolBlock().Header.IssuerID
 	issuerQueue := s.getOrCreateIssuer(issuerID)
-=======
-	issuerID := block.ProtocolBlock().Header.IssuerID
-	issuerQueue, err := s.basicBuffer.GetIssuerQueue(issuerID)
-	if err != nil {
-		// this should only ever happen if the issuer has been removed due to insufficient Mana.
-		// if Mana is now sufficient again, we can add the issuer again.
-		_, quantumErr := s.quantumFunc(issuerID, slot)
-		if quantumErr != nil {
-			s.errorHandler(ierrors.Wrapf(quantumErr, "failed to retrieve quantum for issuerID %s in slot %d when adding a block", issuerID, slot))
-		}
-
-		issuerQueue = s.createIssuer(issuerID)
-	}
->>>>>>> 71b37b95
 
 	droppedBlocks, submitted := s.basicBuffer.Submit(
 		block,
@@ -483,15 +468,8 @@
 
 	// remove the block from the buffer and adjust issuer's deficit
 	block := s.basicBuffer.PopFront()
-<<<<<<< HEAD
-	issuerID := block.ProtocolBlock().IssuerID
+	issuerID := block.ProtocolBlock().Header.IssuerID
 	if _, err := s.updateDeficit(issuerID, -s.deficitFromWork(block.WorkScore())); err != nil {
-=======
-	issuerID := block.ProtocolBlock().Header.IssuerID
-	err := s.updateDeficit(issuerID, -s.deficitFromWork(block.WorkScore()))
-
-	if err != nil {
->>>>>>> 71b37b95
 		// if something goes wrong with deficit update, drop the block instead of scheduling it.
 		block.SetDropped()
 		s.events.BlockDropped.Trigger(block, err)

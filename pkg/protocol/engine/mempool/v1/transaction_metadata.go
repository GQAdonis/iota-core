package mempoolv1

import (
	"context"
	"sync/atomic"

	"github.com/iotaledger/hive.go/ds"
	"github.com/iotaledger/hive.go/ds/reactive"
	"github.com/iotaledger/hive.go/ds/shrinkingmap"
	"github.com/iotaledger/hive.go/ierrors"
	"github.com/iotaledger/hive.go/lo"
	"github.com/iotaledger/hive.go/runtime/syncutils"
	"github.com/iotaledger/iota-core/pkg/protocol/engine/mempool"
	iotago "github.com/iotaledger/iota.go/v4"
)

type TransactionMetadata struct {
	id                iotago.TransactionID
	inputReferences   []mempool.StateReference
	inputs            []*StateMetadata
	outputs           []*StateMetadata
	transaction       mempool.Transaction
	parentConflictIDs reactive.DerivedSet[iotago.TransactionID]
	conflictIDs       reactive.DerivedSet[iotago.TransactionID]

	// lifecycle events
	unsolidInputsCount uint64
	solid              reactive.Event
	executionContext   reactive.Variable[context.Context]
	executed           reactive.Event
	invalid            reactive.Variable[error]
	booked             reactive.Event
	evicted            reactive.Event

	// predecessors for acceptance
	unacceptedInputsCount uint64
	allInputsAccepted     reactive.Variable[bool]
	conflicting           reactive.Event
	conflictAccepted      reactive.Event

	// attachments
<<<<<<< HEAD
	attachments                *shrinkingmap.ShrinkingMap[iotago.BlockID, bool]
	earliestIncludedAttachment reactive.Variable[iotago.BlockID]
	// allAttachmentsEvicted is set on the slot of the last and newest evicted attachment
	allAttachmentsEvicted reactive.Variable[iotago.SlotIndex]
=======
	signingTransactions           reactive.Set[*SignedTransactionMetadata]
	allSigningTransactionsEvicted reactive.Event
>>>>>>> ae3db7f0

	validAttachments                *shrinkingmap.ShrinkingMap[iotago.BlockID, bool]
	earliestIncludedValidAttachment reactive.Variable[iotago.BlockID]
	allValidAttachmentsEvicted      reactive.Event

	// mutex needed?
	mutex            syncutils.RWMutex
	attachmentsMutex syncutils.RWMutex

	*inclusionFlags
}

func (t *TransactionMetadata) ValidAttachments() []iotago.BlockID {
	return t.validAttachments.Keys()
}

func NewTransactionMetadata(transaction mempool.Transaction, referencedInputs []mempool.StateReference) (*TransactionMetadata, error) {
	transactionID, transactionIDErr := transaction.ID()
	if transactionIDErr != nil {
		return nil, ierrors.Errorf("failed to retrieve transaction ID: %w", transactionIDErr)
	}

	return (&TransactionMetadata{
		id:                transactionID,
		inputReferences:   referencedInputs,
		inputs:            make([]*StateMetadata, len(referencedInputs)),
		transaction:       transaction,
		parentConflictIDs: reactive.NewDerivedSet[iotago.TransactionID](),
		conflictIDs:       reactive.NewDerivedSet[iotago.TransactionID](),

		unsolidInputsCount: uint64(len(referencedInputs)),
		booked:             reactive.NewEvent(),
		solid:              reactive.NewEvent(),
		executionContext:   reactive.NewVariable[context.Context](),
		executed:           reactive.NewEvent(),
		invalid:            reactive.NewVariable[error](),
		evicted:            reactive.NewEvent(),

		unacceptedInputsCount: uint64(len(referencedInputs)),
		allInputsAccepted:     reactive.NewVariable[bool](),
		conflicting:           reactive.NewEvent(),
		conflictAccepted:      reactive.NewEvent(),

<<<<<<< HEAD
		attachments:                shrinkingmap.New[iotago.BlockID, bool](),
		earliestIncludedAttachment: reactive.NewVariable[iotago.BlockID](),
		allAttachmentsEvicted:      reactive.NewVariable[iotago.SlotIndex](),
=======
		allSigningTransactionsEvicted: reactive.NewEvent(),
		signingTransactions:           reactive.NewSet[*SignedTransactionMetadata](),

		validAttachments:                shrinkingmap.New[iotago.BlockID, bool](),
		earliestIncludedValidAttachment: reactive.NewVariable[iotago.BlockID](),
		allValidAttachmentsEvicted:      reactive.NewEvent(),
>>>>>>> ae3db7f0

		inclusionFlags: newInclusionFlags(),
	}).setup(), nil
}

func (t *TransactionMetadata) ID() iotago.TransactionID {
	return t.id
}

func (t *TransactionMetadata) Transaction() mempool.Transaction {
	return t.transaction
}

func (t *TransactionMetadata) Inputs() ds.Set[mempool.StateMetadata] {
	t.mutex.RLock()
	defer t.mutex.RUnlock()

	inputs := ds.NewSet[mempool.StateMetadata]()
	for _, input := range t.inputs {
		inputs.Add(input)
	}

	return inputs
}

func (t *TransactionMetadata) Outputs() ds.Set[mempool.StateMetadata] {
	t.mutex.RLock()
	defer t.mutex.RUnlock()

	outputs := ds.NewSet[mempool.StateMetadata]()
	for _, output := range t.outputs {
		outputs.Add(output)
	}

	return outputs
}

func (t *TransactionMetadata) ConflictIDs() reactive.Set[iotago.TransactionID] {
	return t.conflictIDs
}

func (t *TransactionMetadata) publishInput(index int, input *StateMetadata) {
	t.inputs[index] = input

	input.setupSpender(t)
	t.setupInput(input)
}

func (t *TransactionMetadata) setExecuted(outputStates []mempool.State) {
	t.mutex.Lock()
	for _, outputState := range outputStates {
		t.outputs = append(t.outputs, NewStateMetadata(outputState, t))
	}
	t.mutex.Unlock()

	t.executed.Trigger()
}

func (t *TransactionMetadata) IsSolid() bool {
	return t.solid.WasTriggered()
}

func (t *TransactionMetadata) OnSolid(callback func()) {
	t.solid.OnTrigger(callback)
}

func (t *TransactionMetadata) IsExecuted() bool {
	return t.executed.WasTriggered()
}

func (t *TransactionMetadata) OnExecuted(callback func()) {
	t.executed.OnTrigger(callback)
}

func (t *TransactionMetadata) IsInvalid() bool {
	return t.invalid.Get() != nil
}

func (t *TransactionMetadata) OnInvalid(callback func(error)) {
	t.invalid.OnUpdate(func(oldValue, newValue error) {
		callback(newValue)
	})
}

func (t *TransactionMetadata) IsBooked() bool {
	return t.booked.WasTriggered()
}

func (t *TransactionMetadata) OnBooked(callback func()) {
	t.booked.OnTrigger(callback)
}

func (t *TransactionMetadata) IsEvicted() bool {
	return t.evicted.WasTriggered()
}

func (t *TransactionMetadata) OnEvicted(callback func()) {
	t.evicted.OnTrigger(callback)
}

func (t *TransactionMetadata) setEvicted() {
	t.evicted.Trigger()
}

func (t *TransactionMetadata) setSolid() bool {
	return t.solid.Trigger()
}

func (t *TransactionMetadata) setBooked() bool {
	return t.booked.Trigger()
}

func (t *TransactionMetadata) setInvalid(reason error) {
	_ = t.invalid.Set(reason)
}

func (t *TransactionMetadata) markInputSolid() (allInputsSolid bool) {
	if atomic.AddUint64(&t.unsolidInputsCount, ^uint64(0)) == 0 {
		return t.setSolid()
	}

	return false
}

<<<<<<< HEAD
func (t *TransactionMetadata) Commit(slot iotago.SlotIndex) {
	t.setCommitted(slot)
=======
func (t *TransactionMetadata) Commit() {
	t.committed.Trigger()
>>>>>>> ae3db7f0
}

func (t *TransactionMetadata) IsConflicting() bool {
	return t.conflicting.WasTriggered()
}

func (t *TransactionMetadata) OnConflicting(callback func()) {
	t.conflicting.OnTrigger(callback)
}

func (t *TransactionMetadata) IsConflictAccepted() bool {
	return !t.IsConflicting() || t.conflictAccepted.WasTriggered()
}

func (t *TransactionMetadata) OnConflictAccepted(callback func()) {
	t.conflictAccepted.OnTrigger(callback)
}

func (t *TransactionMetadata) AllInputsAccepted() bool {
	return t.allInputsAccepted.Get()
}

func (t *TransactionMetadata) setConflictAccepted() {
	if t.conflictAccepted.Trigger() {
		if t.AllInputsAccepted() && t.EarliestIncludedAttachment().Slot() != 0 {
			t.accepted.Set(true)
		}
	}
}

func (t *TransactionMetadata) setupInput(input *StateMetadata) {
	t.parentConflictIDs.InheritFrom(input.conflictIDs)

	input.OnRejected(func() { t.rejected.Trigger() })
	input.OnOrphaned(func() { t.orphaned.Trigger() })
	input.OnAccepted(func() {
		if atomic.AddUint64(&t.unacceptedInputsCount, ^uint64(0)) == 0 {
			if wereAllInputsAccepted := t.allInputsAccepted.Set(true); !wereAllInputsAccepted {
				if t.IsConflictAccepted() && t.EarliestIncludedAttachment().Slot() != 0 {
					t.accepted.Set(true)
				}
			}
		}
	})

	input.OnPending(func() {
		if atomic.AddUint64(&t.unacceptedInputsCount, 1) == 1 && t.allInputsAccepted.Set(false) {
			t.accepted.Set(false)
		}
	})

	input.OnAcceptedSpenderUpdated(func(spender mempool.TransactionMetadata) {
<<<<<<< HEAD
		if spender.(*TransactionMetadata) != nil && spender != t {
			t.setRejected()
=======
		if spender != t {
			t.rejected.Trigger()
>>>>>>> ae3db7f0
		}
	})

	input.OnSpendCommitted(func(spender mempool.TransactionMetadata) {
		if spender != t {
<<<<<<< HEAD
			spender.OnCommitted(func(slot iotago.SlotIndex) {
				t.setOrphaned(slot)
			})
=======
			t.orphaned.Trigger()
>>>>>>> ae3db7f0
		}
	})
}

func (t *TransactionMetadata) setup() (self *TransactionMetadata) {
	cancelConflictInheritance := t.conflictIDs.InheritFrom(t.parentConflictIDs)

	t.OnConflicting(func() {
		cancelConflictInheritance()

		t.conflictIDs.Replace(ds.NewSet(t.id))
	})

<<<<<<< HEAD
	t.allAttachmentsEvicted.OnUpdate(func(_, slot iotago.SlotIndex) {
		if !lo.Return2(t.IsCommitted()) {
			t.setOrphaned(slot)
=======
	t.allSigningTransactionsEvicted.OnTrigger(func() {
		if !t.IsCommitted() {
			t.orphaned.Trigger()
>>>>>>> ae3db7f0
		}
	})

	t.OnEarliestIncludedAttachmentUpdated(func(previousIndex, newIndex iotago.BlockID) {
		if isIncluded, wasIncluded := newIndex.Slot() != 0, previousIndex.Slot() != 0; isIncluded != wasIncluded {
			t.accepted.Set(isIncluded && t.AllInputsAccepted() && t.IsConflictAccepted())
		}
	})

	return t
}

func (t *TransactionMetadata) addSigningTransaction(signedTransactionMetadata *SignedTransactionMetadata) (added bool) {
	t.attachmentsMutex.Lock()
	defer t.attachmentsMutex.Unlock()

	if added = t.signingTransactions.Add(signedTransactionMetadata); added {
		signedTransactionMetadata.OnEvicted(func() {
			t.evictSigningTransaction(signedTransactionMetadata)
		})
	}

	return added
}

func (t *TransactionMetadata) markAttachmentIncluded(blockID iotago.BlockID) (included bool) {
	t.attachmentsMutex.Lock()
	defer t.attachmentsMutex.Unlock()

	t.validAttachments.Set(blockID, true)

	if lowestSlotIndex := t.earliestIncludedValidAttachment.Get().Slot(); lowestSlotIndex == 0 || blockID.Slot() < lowestSlotIndex {
		t.earliestIncludedValidAttachment.Set(blockID)
	}

	return true
}

func (t *TransactionMetadata) EarliestIncludedAttachment() iotago.BlockID {
	return t.earliestIncludedValidAttachment.Get()
}

func (t *TransactionMetadata) OnEarliestIncludedAttachmentUpdated(callback func(prevBlock, newBlock iotago.BlockID)) {
	t.earliestIncludedValidAttachment.OnUpdate(callback)
}

<<<<<<< HEAD
func (t *TransactionMetadata) evictAttachment(id iotago.BlockID) {
	if t.attachments.Delete(id) && t.attachments.IsEmpty() {
		t.allAttachmentsEvicted.Set(id.Slot())
	}
}
=======
func (t *TransactionMetadata) addValidAttachment(blockID iotago.BlockID) (added bool) {
	t.attachmentsMutex.Lock()
	defer t.attachmentsMutex.Unlock()
>>>>>>> ae3db7f0

	return lo.Return2(t.validAttachments.GetOrCreate(blockID, func() bool {
		return false
	}))
}

func (t *TransactionMetadata) evictValidAttachment(id iotago.BlockID) {
	t.attachmentsMutex.Lock()
	defer t.attachmentsMutex.Unlock()

	if t.validAttachments.Delete(id) && t.validAttachments.IsEmpty() {
		t.allValidAttachmentsEvicted.Trigger()
	}
}

func (t *TransactionMetadata) evictSigningTransaction(signedTransactionMetadata *SignedTransactionMetadata) {
	if t.signingTransactions.Delete(signedTransactionMetadata) && t.signingTransactions.IsEmpty() {
		t.allSigningTransactionsEvicted.Trigger()
	}
}<|MERGE_RESOLUTION|>--- conflicted
+++ resolved
@@ -39,19 +39,16 @@
 	conflictAccepted      reactive.Event
 
 	// attachments
-<<<<<<< HEAD
-	attachments                *shrinkingmap.ShrinkingMap[iotago.BlockID, bool]
-	earliestIncludedAttachment reactive.Variable[iotago.BlockID]
-	// allAttachmentsEvicted is set on the slot of the last and newest evicted attachment
-	allAttachmentsEvicted reactive.Variable[iotago.SlotIndex]
-=======
-	signingTransactions           reactive.Set[*SignedTransactionMetadata]
-	allSigningTransactionsEvicted reactive.Event
->>>>>>> ae3db7f0
+	signingTransactions reactive.Set[*SignedTransactionMetadata]
+
+	// allSigningTransactionEvicted is set on the slot of the last and newest sigining evicted transaction
+	allSigningTransactionsEvicted reactive.Variable[iotago.SlotIndex]
 
 	validAttachments                *shrinkingmap.ShrinkingMap[iotago.BlockID, bool]
 	earliestIncludedValidAttachment reactive.Variable[iotago.BlockID]
-	allValidAttachmentsEvicted      reactive.Event
+
+	// allValidAttachmentsEvicted is set on the slot of the last and newest evicted attachment
+	allValidAttachmentsEvicted reactive.Variable[iotago.SlotIndex]
 
 	// mutex needed?
 	mutex            syncutils.RWMutex
@@ -91,18 +88,12 @@
 		conflicting:           reactive.NewEvent(),
 		conflictAccepted:      reactive.NewEvent(),
 
-<<<<<<< HEAD
-		attachments:                shrinkingmap.New[iotago.BlockID, bool](),
-		earliestIncludedAttachment: reactive.NewVariable[iotago.BlockID](),
-		allAttachmentsEvicted:      reactive.NewVariable[iotago.SlotIndex](),
-=======
-		allSigningTransactionsEvicted: reactive.NewEvent(),
+		allSigningTransactionsEvicted: reactive.NewVariable[iotago.SlotIndex](),
 		signingTransactions:           reactive.NewSet[*SignedTransactionMetadata](),
 
 		validAttachments:                shrinkingmap.New[iotago.BlockID, bool](),
 		earliestIncludedValidAttachment: reactive.NewVariable[iotago.BlockID](),
-		allValidAttachmentsEvicted:      reactive.NewEvent(),
->>>>>>> ae3db7f0
+		allValidAttachmentsEvicted:      reactive.NewVariable[iotago.SlotIndex](),
 
 		inclusionFlags: newInclusionFlags(),
 	}).setup(), nil
@@ -227,13 +218,8 @@
 	return false
 }
 
-<<<<<<< HEAD
 func (t *TransactionMetadata) Commit(slot iotago.SlotIndex) {
-	t.setCommitted(slot)
-=======
-func (t *TransactionMetadata) Commit() {
-	t.committed.Trigger()
->>>>>>> ae3db7f0
+	t.committed.Set(slot)
 }
 
 func (t *TransactionMetadata) IsConflicting() bool {
@@ -268,7 +254,9 @@
 	t.parentConflictIDs.InheritFrom(input.conflictIDs)
 
 	input.OnRejected(func() { t.rejected.Trigger() })
-	input.OnOrphaned(func() { t.orphaned.Trigger() })
+	input.OnOrphaned(func(slot iotago.SlotIndex) {
+		t.orphaned.Set(slot)
+	})
 	input.OnAccepted(func() {
 		if atomic.AddUint64(&t.unacceptedInputsCount, ^uint64(0)) == 0 {
 			if wereAllInputsAccepted := t.allInputsAccepted.Set(true); !wereAllInputsAccepted {
@@ -286,25 +274,14 @@
 	})
 
 	input.OnAcceptedSpenderUpdated(func(spender mempool.TransactionMetadata) {
-<<<<<<< HEAD
 		if spender.(*TransactionMetadata) != nil && spender != t {
-			t.setRejected()
-=======
-		if spender != t {
 			t.rejected.Trigger()
->>>>>>> ae3db7f0
 		}
 	})
 
 	input.OnSpendCommitted(func(spender mempool.TransactionMetadata) {
 		if spender != t {
-<<<<<<< HEAD
-			spender.OnCommitted(func(slot iotago.SlotIndex) {
-				t.setOrphaned(slot)
-			})
-=======
-			t.orphaned.Trigger()
->>>>>>> ae3db7f0
+			spender.OnCommitted(t.orphaned.Set)
 		}
 	})
 }
@@ -318,15 +295,9 @@
 		t.conflictIDs.Replace(ds.NewSet(t.id))
 	})
 
-<<<<<<< HEAD
-	t.allAttachmentsEvicted.OnUpdate(func(_, slot iotago.SlotIndex) {
+	t.allSigningTransactionsEvicted.OnUpdate(func(_, slot iotago.SlotIndex) {
 		if !lo.Return2(t.IsCommitted()) {
-			t.setOrphaned(slot)
-=======
-	t.allSigningTransactionsEvicted.OnTrigger(func() {
-		if !t.IsCommitted() {
-			t.orphaned.Trigger()
->>>>>>> ae3db7f0
+			t.orphaned.Set(slot)
 		}
 	})
 
@@ -373,17 +344,9 @@
 	t.earliestIncludedValidAttachment.OnUpdate(callback)
 }
 
-<<<<<<< HEAD
-func (t *TransactionMetadata) evictAttachment(id iotago.BlockID) {
-	if t.attachments.Delete(id) && t.attachments.IsEmpty() {
-		t.allAttachmentsEvicted.Set(id.Slot())
-	}
-}
-=======
 func (t *TransactionMetadata) addValidAttachment(blockID iotago.BlockID) (added bool) {
 	t.attachmentsMutex.Lock()
 	defer t.attachmentsMutex.Unlock()
->>>>>>> ae3db7f0
 
 	return lo.Return2(t.validAttachments.GetOrCreate(blockID, func() bool {
 		return false
@@ -395,12 +358,12 @@
 	defer t.attachmentsMutex.Unlock()
 
 	if t.validAttachments.Delete(id) && t.validAttachments.IsEmpty() {
-		t.allValidAttachmentsEvicted.Trigger()
+		t.allValidAttachmentsEvicted.Set(id.Slot())
 	}
 }
 
 func (t *TransactionMetadata) evictSigningTransaction(signedTransactionMetadata *SignedTransactionMetadata) {
 	if t.signingTransactions.Delete(signedTransactionMetadata) && t.signingTransactions.IsEmpty() {
-		t.allSigningTransactionsEvicted.Trigger()
+		t.allSigningTransactionsEvicted.Set(signedTransactionMetadata.ID().Index())
 	}
 }
--- conflicted
+++ resolved
@@ -191,27 +191,20 @@
 	transaction.OnAccepted(func() {
 		m.events.TransactionAccepted.Trigger(transaction)
 
-		slotIndex := transaction.Attachments().EarliestIncludedSlot()
+		slotIndex := transaction.Attachments().EarliestIncludedAttachment().Index()
 		lo.Return1(m.stateDiffs.GetOrCreate(slotIndex, func() *StateDiff { return NewStateDiff(slotIndex) })).AddTransaction(transaction)
 	})
 
-<<<<<<< HEAD
-	transaction.Attachments().OnEarliestIncludedAttachmentUpdated(func(blockID iotago.BlockID) {
-		if blockID.Index() == 0 && transaction.IsAccepted() {
-			// TODO: roll back acceptance in diff + mark tx as orphaned
-		} else if blockID.Index() > 0 && !transaction.IsAccepted() {
-=======
-	transaction.Attachments().OnEarliestIncludedSlotUpdated(func(prevIndex, newIndex iotago.SlotIndex) {
+	transaction.Attachments().OnEarliestIncludedAttachmentUpdated(func(prevID, newID iotago.BlockID) {
 		if transaction.IsAccepted() {
-			if prevSlot, exists := m.stateDiffs.Get(prevIndex); exists {
+			if prevSlot, exists := m.stateDiffs.Get(prevID.Index()); exists {
 				prevSlot.RollbackTransaction(transaction)
 			}
-			if newIndex != 0 {
-				lo.Return1(m.stateDiffs.GetOrCreate(newIndex, func() *StateDiff { return NewStateDiff(newIndex) })).AddTransaction(transaction)
+			if newID.Index() != 0 {
+				lo.Return1(m.stateDiffs.GetOrCreate(newID.Index(), func() *StateDiff { return NewStateDiff(newID.Index()) })).AddTransaction(transaction)
 			}
 
-		} else if newIndex > 0 && !transaction.IsAccepted() {
->>>>>>> 06f0d8d8
+		} else if newID.Index() > 0 && !transaction.IsAccepted() {
 			m.updateAcceptance(transaction)
 		}
 	})
@@ -354,7 +347,7 @@
 	case err != nil:
 		panic(err)
 	default:
-		//transaction.setConflicting()
+		// transaction.setConflicting()
 	}
 }
 

package mempoolv1

import (
	"context"

	"github.com/iotaledger/hive.go/core/memstorage"
	"github.com/iotaledger/hive.go/ds"
	"github.com/iotaledger/hive.go/ds/shrinkingmap"
	"github.com/iotaledger/hive.go/ierrors"
	"github.com/iotaledger/hive.go/kvstore"
	"github.com/iotaledger/hive.go/lo"
	"github.com/iotaledger/hive.go/runtime/event"
	"github.com/iotaledger/hive.go/runtime/options"
	"github.com/iotaledger/hive.go/runtime/syncutils"
	"github.com/iotaledger/hive.go/runtime/workerpool"
	"github.com/iotaledger/iota-core/pkg/core/promise"
	"github.com/iotaledger/iota-core/pkg/core/vote"
	"github.com/iotaledger/iota-core/pkg/protocol/engine/mempool"
	"github.com/iotaledger/iota-core/pkg/protocol/engine/mempool/conflictdag"
	iotago "github.com/iotaledger/iota.go/v4"
)

// MemPool is a component that manages the state of transactions that are not yet included in the ledger state.
type MemPool[VoteRank conflictdag.VoteRankType[VoteRank]] struct {
	// vm is the virtual machine that is used to validate and execute transactions.
	vm mempool.VM

	// resolveState is the function that is used to request state from the ledger.
	resolveState mempool.StateResolver

	mutationsFunc func(iotago.SlotIndex) (kvstore.KVStore, error)

	// attachments is the storage that is used to keep track of the attachments of transactions.
	attachments *memstorage.IndexedStorage[iotago.SlotIndex, iotago.BlockID, *SignedTransactionMetadata]

	// cachedTransactions holds the transactions that are currently in the MemPool.
	cachedTransactions *shrinkingmap.ShrinkingMap[iotago.TransactionID, *TransactionMetadata]

	// cachedSignedTransactions holds the signed transactions that are currently in the MemPool.
	cachedSignedTransactions *shrinkingmap.ShrinkingMap[iotago.SignedTransactionID, *SignedTransactionMetadata]

	// cachedStateRequests holds the requests for states that are required to execute transactions.
	cachedStateRequests *shrinkingmap.ShrinkingMap[mempool.StateID, *promise.Promise[*StateMetadata]]

	// stateDiffs holds aggregated state mutations for each slot.
	stateDiffs *shrinkingmap.ShrinkingMap[iotago.SlotIndex, *StateDiff]

	// conflictDAG is the DAG that is used to keep track of the conflicts between transactions.
	conflictDAG conflictdag.ConflictDAG[iotago.TransactionID, mempool.StateID, VoteRank]

	errorHandler func(error)

	// executionWorkers is the worker pool that is used to execute the state transitions of transactions.
	executionWorkers *workerpool.WorkerPool

	// lastEvictedSlot is the last slot that was evicted from the MemPool.
	lastEvictedSlot iotago.SlotIndex

	// evictionMutex is used to synchronize the eviction of slots.
	evictionMutex syncutils.RWMutex

	optForkAllTransactions bool

	signedTransactionAttached *event.Event1[mempool.SignedTransactionMetadata]

	transactionAttached *event.Event1[mempool.TransactionMetadata]
}

// New is the constructor of the MemPool.
<<<<<<< HEAD
func New[VoteRank conflictdag.VoteRankType[VoteRank]](vm mempool.VM, inputResolver mempool.StateReferenceResolver, mutationsFunc func(iotago.SlotIndex) (kvstore.KVStore, error), workers *workerpool.Group, conflictDAG conflictdag.ConflictDAG[iotago.TransactionID, iotago.OutputID, VoteRank], apiProvider iotago.APIProvider, errorHandler func(error), opts ...options.Option[MemPool[VoteRank]]) *MemPool[VoteRank] {
	return options.Apply(&MemPool[VoteRank]{
		transactionAttached:    event.New1[mempool.TransactionMetadata](),
		executeStateTransition: vm,
		resolveState:           inputResolver,
		mutationsFunc:          mutationsFunc,
		attachments:            memstorage.NewIndexedStorage[iotago.SlotIndex, iotago.BlockID, *TransactionMetadata](),
		cachedTransactions:     shrinkingmap.New[iotago.TransactionID, *TransactionMetadata](),
		cachedStateRequests:    shrinkingmap.New[iotago.Identifier, *promise.Promise[mempool.State]](),
		stateDiffs:             shrinkingmap.New[iotago.SlotIndex, *StateDiff](),
		executionWorkers:       workers.CreatePool("executionWorkers", 1),
		conflictDAG:            conflictDAG,
		apiProvider:            apiProvider,
		errorHandler:           errorHandler,
=======
func New[VoteRank conflictdag.VoteRankType[VoteRank]](
	vm mempool.VM,
	stateResolver mempool.StateResolver,
	workers *workerpool.Group,
	conflictDAG conflictdag.ConflictDAG[iotago.TransactionID, mempool.StateID, VoteRank],
	errorHandler func(error),
	opts ...options.Option[MemPool[VoteRank]],
) *MemPool[VoteRank] {
	return options.Apply(&MemPool[VoteRank]{
		vm:                        vm,
		resolveState:              stateResolver,
		attachments:               memstorage.NewIndexedStorage[iotago.SlotIndex, iotago.BlockID, *SignedTransactionMetadata](),
		cachedTransactions:        shrinkingmap.New[iotago.TransactionID, *TransactionMetadata](),
		cachedSignedTransactions:  shrinkingmap.New[iotago.SignedTransactionID, *SignedTransactionMetadata](),
		cachedStateRequests:       shrinkingmap.New[mempool.StateID, *promise.Promise[*StateMetadata]](),
		stateDiffs:                shrinkingmap.New[iotago.SlotIndex, *StateDiff](),
		executionWorkers:          workers.CreatePool("executionWorkers", 1),
		conflictDAG:               conflictDAG,
		errorHandler:              errorHandler,
		signedTransactionAttached: event.New1[mempool.SignedTransactionMetadata](),
		transactionAttached:       event.New1[mempool.TransactionMetadata](),
>>>>>>> 257665d6
	}, opts, (*MemPool[VoteRank]).setup)
}

// AttachSignedTransaction adds a transaction to the MemPool that was attached by the given block.
func (m *MemPool[VoteRank]) AttachSignedTransaction(signedTransaction mempool.SignedTransaction, transaction mempool.Transaction, blockID iotago.BlockID) (signedTransactionMetadata mempool.SignedTransactionMetadata, err error) {
	storedSignedTransaction, isNewSignedTransaction, isNewTransaction, err := m.storeTransaction(signedTransaction, transaction, blockID)
	if err != nil {
		return nil, ierrors.Wrap(err, "failed to store signedTransaction")
	}

	if isNewSignedTransaction {
		m.signedTransactionAttached.Trigger(storedSignedTransaction)

		if isNewTransaction {
			m.transactionAttached.Trigger(storedSignedTransaction.transactionMetadata)

			m.solidifyInputs(storedSignedTransaction.transactionMetadata)
		}

	}

	return storedSignedTransaction, nil
}

func (m *MemPool[VoteRank]) OnSignedTransactionAttached(handler func(signedTransactionMetadata mempool.SignedTransactionMetadata), opts ...event.Option) {
	m.signedTransactionAttached.Hook(handler, opts...)
}

func (m *MemPool[VoteRank]) OnTransactionAttached(handler func(transaction mempool.TransactionMetadata), opts ...event.Option) {
	m.transactionAttached.Hook(handler, opts...)
}

// MarkAttachmentIncluded marks the attachment of the given block as included.
func (m *MemPool[VoteRank]) MarkAttachmentIncluded(blockID iotago.BlockID) bool {
	return m.updateAttachment(blockID, (*TransactionMetadata).markAttachmentIncluded)
}

// TransactionMetadata returns the metadata of the transaction with the given ID.
func (m *MemPool[VoteRank]) TransactionMetadata(id iotago.TransactionID) (transaction mempool.TransactionMetadata, exists bool) {
	return m.cachedTransactions.Get(id)
}

// StateMetadata returns the metadata of the output state with the given ID.
func (m *MemPool[VoteRank]) StateMetadata(stateReference mempool.StateReference) (state mempool.StateMetadata, err error) {
	stateRequest, exists := m.cachedStateRequests.Get(stateReference.StateID())

	// create a new request that does not wait for missing states
	if !exists || !stateRequest.WasCompleted() {
		stateRequest = m.requestState(stateReference)
		stateRequest.WaitComplete()
	}

	return stateRequest.Result(), stateRequest.Err()
}

// InjectRequestedState allows to inject a requested state into the MemPool that is provided on the fly instead of being
// provided by the ledger.
func (m *MemPool[VoteRank]) InjectRequestedState(state mempool.State) {
	if stateRequest, exists := m.cachedStateRequests.Get(state.StateID()); exists {
		stateRequest.Resolve(NewStateMetadata(state))
	}
}

// TransactionMetadataByAttachment returns the metadata of the transaction that was attached by the given block.
func (m *MemPool[VoteRank]) TransactionMetadataByAttachment(blockID iotago.BlockID) (mempool.TransactionMetadata, bool) {
	return m.transactionByAttachment(blockID)
}

// StateDiff returns the state diff for the given slot.
func (m *MemPool[VoteRank]) StateDiff(slot iotago.SlotIndex) (mempool.StateDiff, error) {
	if stateDiff, exists := m.stateDiffs.Get(slot); exists {
		return stateDiff, nil
	}

	kv, err := m.mutationsFunc(slot)
	if err != nil {
		return nil, ierrors.Wrapf(err, "failed to get state diff for slot %d", slot)
	}

	return NewStateDiff(slot, kv), nil
}

// Evict evicts the slot with the given slot from the MemPool.
func (m *MemPool[VoteRank]) Evict(slot iotago.SlotIndex) {
	if evictedAttachments := func() *shrinkingmap.ShrinkingMap[iotago.BlockID, *SignedTransactionMetadata] {
		m.evictionMutex.Lock()
		defer m.evictionMutex.Unlock()

		m.lastEvictedSlot = slot

		m.stateDiffs.Delete(slot)

		return m.attachments.Evict(slot)
	}(); evictedAttachments != nil {
		evictedAttachments.ForEach(func(blockID iotago.BlockID, signedTransactionMetadata *SignedTransactionMetadata) bool {
			signedTransactionMetadata.evictAttachment(blockID)
			return true
		})
	}
}

func (m *MemPool[VoteRank]) storeTransaction(signedTransaction mempool.SignedTransaction, transaction mempool.Transaction, blockID iotago.BlockID) (storedSignedTransaction *SignedTransactionMetadata, isNewSignedTransaction, isNewTransaction bool, err error) {
	m.evictionMutex.RLock()
	defer m.evictionMutex.RUnlock()

	if m.lastEvictedSlot >= blockID.Slot() {
		// block will be retained as invalid, we do not store tx failure as it was block's fault
		return nil, false, false, ierrors.Errorf("blockID %d is older than last evicted slot %d", blockID.Slot(), m.lastEvictedSlot)
	}

	inputReferences, err := m.vm.Inputs(transaction)
	if err != nil {
		return nil, false, false, ierrors.Wrap(err, "failed to get input references of transaction")
	}

	newTransaction, err := NewTransactionMetadata(transaction, inputReferences)
	if err != nil {
		return nil, false, false, ierrors.Errorf("failed to create transaction metadata: %w", err)
	}

	storedTransaction, isNewTransaction := m.cachedTransactions.GetOrCreate(newTransaction.ID(), func() *TransactionMetadata { return newTransaction })
	if isNewTransaction {
		m.setupTransaction(storedTransaction)
	}

	newSignedTransaction, err := NewSignedTransactionMetadata(signedTransaction, storedTransaction)
	if err != nil {
		return nil, false, false, ierrors.Errorf("failed to create signedTransaction metadata: %w", err)
	}

	storedSignedTransaction, isNewSignedTransaction = m.cachedSignedTransactions.GetOrCreate(lo.PanicOnErr(signedTransaction.ID()), func() *SignedTransactionMetadata { return newSignedTransaction })
	if isNewSignedTransaction {
		m.setupSignedTransaction(storedSignedTransaction, storedTransaction)
	}

	storedSignedTransaction.addAttachment(blockID)
	m.attachments.Get(blockID.Slot(), true).Set(blockID, storedSignedTransaction)

	return storedSignedTransaction, isNewSignedTransaction, isNewTransaction, nil
}

func (m *MemPool[VoteRank]) solidifyInputs(transaction *TransactionMetadata) {
	for i, inputReference := range transaction.inputReferences {
		stateReference, index := inputReference, i

		request, created := m.cachedStateRequests.GetOrCreate(stateReference.StateID(), func() *promise.Promise[*StateMetadata] {
			return m.requestState(stateReference, true)
		})

		request.OnSuccess(func(inputState *StateMetadata) {
			transaction.publishInput(index, inputState)

			if created {
				m.setupOutputState(inputState)
			}

			if transaction.markInputSolid() {
				transaction.executionContext.OnUpdate(func(_, executionContext context.Context) {
					m.executeTransaction(executionContext, transaction)
				})
			}
		})

		request.OnError(transaction.setInvalid)
	}
}

func (m *MemPool[VoteRank]) executeTransaction(executionContext context.Context, transaction *TransactionMetadata) {
	m.executionWorkers.Submit(func() {
		if outputStates, err := m.vm.Execute(executionContext, transaction.Transaction()); err != nil {
			transaction.setInvalid(err)
		} else {
			transaction.setExecuted(outputStates)

			m.bookTransaction(transaction)
		}
	})
}

func (m *MemPool[VoteRank]) bookTransaction(transaction *TransactionMetadata) {
	if m.optForkAllTransactions {
		m.forkTransaction(transaction, ds.NewSet(lo.Map(transaction.inputs, func(stateMetadata *StateMetadata) mempool.StateID {
			return stateMetadata.state.StateID()
		})...))
	} else {
		lo.ForEach(transaction.inputs, func(input *StateMetadata) {
			input.OnDoubleSpent(func() {
				m.forkTransaction(transaction, ds.NewSet(input.state.StateID()))
			})
		})
	}

	if !transaction.IsOrphaned() && transaction.setBooked() {
		m.publishOutputStates(transaction)
	}
}

func (m *MemPool[VoteRank]) forkTransaction(transactionMetadata *TransactionMetadata, resourceIDs ds.Set[mempool.StateID]) {
	transactionMetadata.conflicting.Trigger()

	if err := m.conflictDAG.UpdateConflictingResources(transactionMetadata.ID(), resourceIDs); err != nil {
		transactionMetadata.orphaned.Trigger()

		m.errorHandler(err)
	}
}

func (m *MemPool[VoteRank]) publishOutputStates(transaction *TransactionMetadata) {
	for _, output := range transaction.outputs {
		stateRequest, isNew := m.cachedStateRequests.GetOrCreate(output.State().StateID(), lo.NoVariadic(promise.New[*StateMetadata]))
		stateRequest.Resolve(output)

		if isNew {
			m.setupOutputState(output)
		}
	}
}

func (m *MemPool[VoteRank]) requestState(stateRef mempool.StateReference, waitIfMissing ...bool) *promise.Promise[*StateMetadata] {
	return promise.New(func(p *promise.Promise[*StateMetadata]) {
		request := m.resolveState(stateRef)

		request.OnSuccess(func(state mempool.State) {
			// The output was resolved from the ledger, meaning it was actually persisted as it was accepted and
			// committed: otherwise we would have found it in cache or the request would have never resolved.
			outputStateMetadata := NewStateMetadata(state)
			outputStateMetadata.accepted.Set(true)
			outputStateMetadata.committed.Trigger()

			p.Resolve(outputStateMetadata)
		})

		request.OnError(func(err error) {
			// do not reject the outer promise if the state was not found and the caller wants to wait for it
			if !lo.First(waitIfMissing) || !ierrors.Is(err, mempool.ErrStateNotFound) {
				p.Reject(err)
			}
		})
	})
}

func (m *MemPool[VoteRank]) updateAttachment(blockID iotago.BlockID, updateFunc func(transaction *TransactionMetadata, blockID iotago.BlockID) bool) bool {
	m.evictionMutex.RLock()
	defer m.evictionMutex.RUnlock()

	if m.lastEvictedSlot < blockID.Slot() {
		if transaction, exists := m.transactionByAttachment(blockID); exists {
			return updateFunc(transaction, blockID)
		}
	}

	return false
}

func (m *MemPool[VoteRank]) transactionByAttachment(blockID iotago.BlockID) (*TransactionMetadata, bool) {
	if attachmentsInSlot := m.attachments.Get(blockID.Slot()); attachmentsInSlot != nil {
		if signedTransactionMetadata, exists := attachmentsInSlot.Get(blockID); exists {
			return signedTransactionMetadata.transactionMetadata, true
		}
	}

	return nil, false
}

func (m *MemPool[VoteRank]) updateStateDiffs(transaction *TransactionMetadata, prevIndex iotago.SlotIndex, newIndex iotago.SlotIndex) error {
	if prevIndex == newIndex {
		return nil
	}

	if prevIndex != 0 {
		if prevSlot, exists := m.stateDiffs.Get(prevIndex); exists {
			if err := prevSlot.RollbackTransaction(transaction); err != nil {
				return ierrors.Wrapf(err, "failed to rollback transaction, txID: %s", transaction.ID())
			}
		}
	}

	if transaction.IsAccepted() && newIndex != 0 {
		stateDiff, err := m.stateDiff(newIndex)
		if err != nil {
			return ierrors.Wrapf(err, "failed to get state diff for slot %d", newIndex)
		}

		if err = stateDiff.AddTransaction(transaction, m.errorHandler); err != nil {
			return ierrors.Wrapf(err, "failed to add transaction to state diff, txID: %s", transaction.ID())
		}
	}

	return nil
}

func (m *MemPool[VoteRank]) setup() {
	m.conflictDAG.Events().ConflictAccepted.Hook(func(id iotago.TransactionID) {
		if transaction, exists := m.cachedTransactions.Get(id); exists {
			transaction.setConflictAccepted()
		}
	})
}

func (m *MemPool[VoteRank]) stateDiff(slot iotago.SlotIndex) (*StateDiff, error) {
	if m.lastEvictedSlot >= slot {
		return nil, ierrors.Errorf("slot %d is older than last evicted slot %d", slot, m.lastEvictedSlot)
	}

	kv, err := m.mutationsFunc(slot)
	if err != nil {
		return nil, ierrors.Wrapf(err, "failed to get state diff for slot %d", slot)
	}

	return lo.Return1(m.stateDiffs.GetOrCreate(slot, func() *StateDiff { return NewStateDiff(slot, kv) })), nil
}

func (m *MemPool[VoteRank]) setupTransaction(transaction *TransactionMetadata) {
	transaction.OnAccepted(func() {
<<<<<<< HEAD
		// Transactions can only become accepted if there is at least one attachment is included.
		if slot := transaction.EarliestIncludedAttachment().Slot(); slot != 0 {
			stateDiff, err := m.stateDiff(slot)
			if err != nil {
				m.errorHandler(ierrors.Wrapf(err, "failed to get state diff for slot %d", slot))
			}

			if err := stateDiff.AddTransaction(transaction, m.errorHandler); err != nil {
				m.errorHandler(ierrors.Wrapf(err, "failed to add transaction to state diff, txID: %s", transaction.ID()))
=======
		if slot := transaction.EarliestIncludedAttachment().Slot(); slot != 0 {
			if stateDiff, evicted := m.stateDiff(slot); !evicted {
				if err := stateDiff.AddTransaction(transaction, m.errorHandler); err != nil {
					m.errorHandler(ierrors.Wrapf(err, "failed to add transaction to state diff, txID: %s", transaction.ID()))
				}
>>>>>>> 257665d6
			}
		}
	})

	transaction.OnConflicting(func() {
		m.conflictDAG.CreateConflict(transaction.ID())

		unsubscribe := transaction.parentConflictIDs.OnUpdate(func(appliedMutations ds.SetMutations[iotago.TransactionID]) {
			if err := m.conflictDAG.UpdateConflictParents(transaction.ID(), appliedMutations.AddedElements(), appliedMutations.DeletedElements()); err != nil {
				panic(err)
			}
		})

		transaction.OnEvicted(func() {
			unsubscribe()

			m.conflictDAG.EvictConflict(transaction.ID())
		})
	})

	transaction.OnEarliestIncludedAttachmentUpdated(func(prevBlock, newBlock iotago.BlockID) {
		if err := m.updateStateDiffs(transaction, prevBlock.Slot(), newBlock.Slot()); err != nil {
			m.errorHandler(ierrors.Wrap(err, "failed to update state diffs"))
		}
	})

	transaction.OnEvicted(func() {
		if m.cachedTransactions.Delete(transaction.ID()) {
			transaction.validAttachments.ForEach(func(blockID iotago.BlockID, _ bool) bool {
				if slotAttachments := m.attachments.Get(blockID.Slot(), false); slotAttachments != nil {
					slotAttachments.Delete(blockID)
				}

				return true
			})
		}

		transaction.signingTransactions.Range((*SignedTransactionMetadata).setEvicted)
	})
}

func (m *MemPool[VoteRank]) setupOutputState(stateMetadata *StateMetadata) {
	stateMetadata.OnCommitted(func() {
		if !m.cachedStateRequests.Delete(stateMetadata.state.StateID(), stateMetadata.HasNoSpenders) && m.cachedStateRequests.Has(stateMetadata.state.StateID()) {
			stateMetadata.onAllSpendersRemoved(func() { m.cachedStateRequests.Delete(stateMetadata.state.StateID(), stateMetadata.HasNoSpenders) })
		}
	})

	stateMetadata.OnOrphaned(func() {
		m.cachedStateRequests.Delete(stateMetadata.state.StateID())
	})
}

func (m *MemPool[VoteRank]) setupSignedTransaction(signedTransactionMetadata *SignedTransactionMetadata, transaction *TransactionMetadata) {
	transaction.addSigningTransaction(signedTransactionMetadata)

	transaction.OnSolid(func() {
		executionContext, err := m.vm.ValidateSignatures(signedTransactionMetadata.SignedTransaction(), lo.Map(signedTransactionMetadata.transactionMetadata.inputs, (*StateMetadata).State))
		if err != nil {
			_ = signedTransactionMetadata.signaturesInvalid.Set(err)
			return
		}

		signedTransactionMetadata.attachments.OnUpdate(func(mutations ds.SetMutations[iotago.BlockID]) {
			mutations.AddedElements().Range(lo.Void(transaction.addValidAttachment))
			mutations.DeletedElements().Range(transaction.evictValidAttachment)
		})

		signedTransactionMetadata.signaturesValid.Trigger()

		transaction.executionContext.Set(executionContext)
	})

	signedTransactionMetadata.evicted.OnTrigger(func() {
		m.cachedSignedTransactions.Delete(signedTransactionMetadata.ID())
	})
}

func WithForkAllTransactions[VoteRank conflictdag.VoteRankType[VoteRank]](forkAllTransactions bool) options.Option[MemPool[VoteRank]] {
	return func(m *MemPool[VoteRank]) {
		m.optForkAllTransactions = forkAllTransactions
	}
}

var _ mempool.MemPool[vote.MockedRank] = new(MemPool[vote.MockedRank])<|MERGE_RESOLUTION|>--- conflicted
+++ resolved
@@ -67,22 +67,6 @@
 }
 
 // New is the constructor of the MemPool.
-<<<<<<< HEAD
-func New[VoteRank conflictdag.VoteRankType[VoteRank]](vm mempool.VM, inputResolver mempool.StateReferenceResolver, mutationsFunc func(iotago.SlotIndex) (kvstore.KVStore, error), workers *workerpool.Group, conflictDAG conflictdag.ConflictDAG[iotago.TransactionID, iotago.OutputID, VoteRank], apiProvider iotago.APIProvider, errorHandler func(error), opts ...options.Option[MemPool[VoteRank]]) *MemPool[VoteRank] {
-	return options.Apply(&MemPool[VoteRank]{
-		transactionAttached:    event.New1[mempool.TransactionMetadata](),
-		executeStateTransition: vm,
-		resolveState:           inputResolver,
-		mutationsFunc:          mutationsFunc,
-		attachments:            memstorage.NewIndexedStorage[iotago.SlotIndex, iotago.BlockID, *TransactionMetadata](),
-		cachedTransactions:     shrinkingmap.New[iotago.TransactionID, *TransactionMetadata](),
-		cachedStateRequests:    shrinkingmap.New[iotago.Identifier, *promise.Promise[mempool.State]](),
-		stateDiffs:             shrinkingmap.New[iotago.SlotIndex, *StateDiff](),
-		executionWorkers:       workers.CreatePool("executionWorkers", 1),
-		conflictDAG:            conflictDAG,
-		apiProvider:            apiProvider,
-		errorHandler:           errorHandler,
-=======
 func New[VoteRank conflictdag.VoteRankType[VoteRank]](
 	vm mempool.VM,
 	stateResolver mempool.StateResolver,
@@ -104,7 +88,6 @@
 		errorHandler:              errorHandler,
 		signedTransactionAttached: event.New1[mempool.SignedTransactionMetadata](),
 		transactionAttached:       event.New1[mempool.TransactionMetadata](),
->>>>>>> 257665d6
 	}, opts, (*MemPool[VoteRank]).setup)
 }
 
@@ -419,23 +402,11 @@
 
 func (m *MemPool[VoteRank]) setupTransaction(transaction *TransactionMetadata) {
 	transaction.OnAccepted(func() {
-<<<<<<< HEAD
-		// Transactions can only become accepted if there is at least one attachment is included.
-		if slot := transaction.EarliestIncludedAttachment().Slot(); slot != 0 {
-			stateDiff, err := m.stateDiff(slot)
-			if err != nil {
-				m.errorHandler(ierrors.Wrapf(err, "failed to get state diff for slot %d", slot))
-			}
-
-			if err := stateDiff.AddTransaction(transaction, m.errorHandler); err != nil {
-				m.errorHandler(ierrors.Wrapf(err, "failed to add transaction to state diff, txID: %s", transaction.ID()))
-=======
 		if slot := transaction.EarliestIncludedAttachment().Slot(); slot != 0 {
 			if stateDiff, evicted := m.stateDiff(slot); !evicted {
 				if err := stateDiff.AddTransaction(transaction, m.errorHandler); err != nil {
 					m.errorHandler(ierrors.Wrapf(err, "failed to add transaction to state diff, txID: %s", transaction.ID()))
 				}
->>>>>>> 257665d6
 			}
 		}
 	})

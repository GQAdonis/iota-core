package engine

import (
	"fmt"
	"io"
	"os"
	"path/filepath"
	"time"

	"github.com/libp2p/go-libp2p/core/peer"

	"github.com/iotaledger/hive.go/core/eventticker"
	"github.com/iotaledger/hive.go/ds/reactive"
	"github.com/iotaledger/hive.go/ierrors"
	"github.com/iotaledger/hive.go/lo"
	"github.com/iotaledger/hive.go/log"
	"github.com/iotaledger/hive.go/runtime/event"
	"github.com/iotaledger/hive.go/runtime/module"
	"github.com/iotaledger/hive.go/runtime/options"
	"github.com/iotaledger/hive.go/runtime/syncutils"
	"github.com/iotaledger/hive.go/runtime/workerpool"
	"github.com/iotaledger/iota-core/pkg/model"
	"github.com/iotaledger/iota-core/pkg/protocol/engine/attestation"
	"github.com/iotaledger/iota-core/pkg/protocol/engine/blockdag"
	"github.com/iotaledger/iota-core/pkg/protocol/engine/blocks"
	"github.com/iotaledger/iota-core/pkg/protocol/engine/booker"
	"github.com/iotaledger/iota-core/pkg/protocol/engine/clock"
	"github.com/iotaledger/iota-core/pkg/protocol/engine/commitmentfilter"
	"github.com/iotaledger/iota-core/pkg/protocol/engine/congestioncontrol/scheduler"
	"github.com/iotaledger/iota-core/pkg/protocol/engine/consensus/blockgadget"
	"github.com/iotaledger/iota-core/pkg/protocol/engine/consensus/slotgadget"
	"github.com/iotaledger/iota-core/pkg/protocol/engine/eviction"
	"github.com/iotaledger/iota-core/pkg/protocol/engine/filter"
	"github.com/iotaledger/iota-core/pkg/protocol/engine/ledger"
	"github.com/iotaledger/iota-core/pkg/protocol/engine/notarization"
	"github.com/iotaledger/iota-core/pkg/protocol/engine/syncmanager"
	"github.com/iotaledger/iota-core/pkg/protocol/engine/tipmanager"
	"github.com/iotaledger/iota-core/pkg/protocol/engine/tipselection"
	"github.com/iotaledger/iota-core/pkg/protocol/engine/upgrade"
	"github.com/iotaledger/iota-core/pkg/protocol/sybilprotection"
	"github.com/iotaledger/iota-core/pkg/retainer"
	"github.com/iotaledger/iota-core/pkg/storage"
	"github.com/iotaledger/iota-core/pkg/storage/database"
	iotago "github.com/iotaledger/iota.go/v4"
)

// region Engine /////////////////////////////////////////////////////////////////////////////////////////////////////

type Engine struct {
	Events              *Events
	Storage             *storage.Storage
	Filter              filter.Filter
	CommitmentFilter    commitmentfilter.CommitmentFilter
	EvictionState       *eviction.State
	BlockRequester      *eventticker.EventTicker[iotago.SlotIndex, iotago.BlockID]
	BlockDAG            blockdag.BlockDAG
	Booker              booker.Booker
	Clock               clock.Clock
	BlockGadget         blockgadget.Gadget
	SlotGadget          slotgadget.Gadget
	SybilProtection     sybilprotection.SybilProtection
	Notarization        notarization.Notarization
	Attestations        attestation.Attestations
	Ledger              ledger.Ledger
	Scheduler           scheduler.Scheduler
	TipManager          tipmanager.TipManager
	TipSelection        tipselection.TipSelection
	Retainer            retainer.Retainer
	SyncManager         syncmanager.SyncManager
	UpgradeOrchestrator upgrade.Orchestrator
	RootCommitment      reactive.Variable[*model.Commitment]
	LatestCommitment    reactive.Variable[*model.Commitment]

	Workers      *workerpool.Group
	errorHandler func(error)

	BlockCache *blocks.Blocks

	chainID iotago.CommitmentID
	mutex   syncutils.RWMutex

	optsSnapshotPath     string
	optsEntryPointsDepth int
	optsSnapshotDepth    int
	optsBlockRequester   []options.Option[eventticker.EventTicker[iotago.SlotIndex, iotago.BlockID]]

	*module.ReactiveModule
}

func New(
	logger log.Logger,
	workers *workerpool.Group,
	storageInstance *storage.Storage,
	filterProvider module.Provider[*Engine, filter.Filter],
	commitmentFilterProvider module.Provider[*Engine, commitmentfilter.CommitmentFilter],
	blockDAGProvider module.Provider[*Engine, blockdag.BlockDAG],
	bookerProvider module.Provider[*Engine, booker.Booker],
	clockProvider module.Provider[*Engine, clock.Clock],
	blockGadgetProvider module.Provider[*Engine, blockgadget.Gadget],
	slotGadgetProvider module.Provider[*Engine, slotgadget.Gadget],
	sybilProtectionProvider module.Provider[*Engine, sybilprotection.SybilProtection],
	notarizationProvider module.Provider[*Engine, notarization.Notarization],
	attestationProvider module.Provider[*Engine, attestation.Attestations],
	ledgerProvider module.Provider[*Engine, ledger.Ledger],
	schedulerProvider module.Provider[*Engine, scheduler.Scheduler],
	tipManagerProvider module.Provider[*Engine, tipmanager.TipManager],
	tipSelectionProvider module.Provider[*Engine, tipselection.TipSelection],
	retainerProvider module.Provider[*Engine, retainer.Retainer],
	upgradeOrchestratorProvider module.Provider[*Engine, upgrade.Orchestrator],
	syncManagerProvider module.Provider[*Engine, syncmanager.SyncManager],
	opts ...options.Option[Engine],
) (engine *Engine) {
	var importSnapshot bool
	var file *os.File
	var fileErr error

	return options.Apply(
		&Engine{
			Events:           NewEvents(),
			Storage:          storageInstance,
			EvictionState:    eviction.NewState(storageInstance.LatestNonEmptySlot(), storageInstance.RootBlocks, storageInstance.GenesisRootBlockID),
			RootCommitment:   reactive.NewVariable[*model.Commitment](),
			LatestCommitment: reactive.NewVariable[*model.Commitment](),
			Workers:          workers,

			optsSnapshotPath:  "snapshot.bin",
			optsSnapshotDepth: 5,
		}, opts, func(e *Engine) {
			e.ReactiveModule = e.initReactiveModule(logger)

			e.errorHandler = func(err error) {
				e.LogTrace("engine error", "err", err)
			}

			// Import the settings from the snapshot file if needed.
			if importSnapshot = !e.Storage.Settings().IsSnapshotImported() && e.optsSnapshotPath != ""; importSnapshot {
				file, fileErr = os.Open(e.optsSnapshotPath)
				if fileErr != nil {
					panic(ierrors.Wrap(fileErr, "failed to open snapshot file"))
				}

				if err := e.ImportSettings(file); err != nil {
					panic(ierrors.Wrap(err, "failed to import snapshot settings"))
				}
			}
		},
		func(e *Engine) {
			// setup reactive variables
			e.initRootCommitment()
			e.initLatestCommitment()

			// setup all components
			e.BlockCache = blocks.New(e.EvictionState, e.Storage.Settings().APIProvider())
			e.BlockRequester = eventticker.New(e.optsBlockRequester...)
			e.SybilProtection = sybilProtectionProvider(e)
			e.BlockDAG = blockDAGProvider(e)
			e.Filter = filterProvider(e)
			e.CommitmentFilter = commitmentFilterProvider(e)
			e.Booker = bookerProvider(e)
			e.Clock = clockProvider(e)
			e.BlockGadget = blockGadgetProvider(e)
			e.SlotGadget = slotGadgetProvider(e)
			e.Notarization = notarizationProvider(e)
			e.Attestations = attestationProvider(e)
			e.Ledger = ledgerProvider(e)
			e.TipManager = tipManagerProvider(e)
			e.Scheduler = schedulerProvider(e)
			e.TipSelection = tipSelectionProvider(e)
			e.Retainer = retainerProvider(e)
			e.UpgradeOrchestrator = upgradeOrchestratorProvider(e)
			e.SyncManager = syncManagerProvider(e)
		},
		(*Engine).setupBlockStorage,
		(*Engine).setupEvictionState,
		(*Engine).setupBlockRequester,
		(*Engine).setupPruning,
		(*Engine).acceptanceHandler,
		func(e *Engine) {
			e.Constructed.Trigger()

			// Make sure that we have the protocol parameters for the latest supported iota.go protocol version of the software.
			// If not the user needs to update the protocol parameters file.
			// This can only happen after a user updated the node version and the new protocol version is not yet active.
			if _, err := e.APIForVersion(iotago.LatestProtocolVersion()); err != nil {
				panic(ierrors.Wrap(err, "no protocol parameters for latest protocol version found"))
			}

			// Import the rest of the snapshot if needed.
			if importSnapshot {
				if err := e.ImportContents(file); err != nil {
					panic(ierrors.Wrap(err, "failed to import snapshot contents"))
				}

				if closeErr := file.Close(); closeErr != nil {
					panic(closeErr)
				}

				// Only mark any pruning indexes if we loaded a non-genesis snapshot
				if e.Storage.Settings().LatestFinalizedSlot() > e.Storage.GenesisRootBlockID().Slot() {
					if _, _, err := e.Storage.PruneByDepth(1); err != nil {
						if !ierrors.Is(err, database.ErrNoPruningNeeded) &&
							!ierrors.Is(err, database.ErrEpochPruned) {
							panic(ierrors.Wrap(err, "failed to prune storage"))
						}
					}
				}

				if err := e.Storage.Settings().SetSnapshotImported(); err != nil {
					panic(ierrors.Wrap(err, "failed to set snapshot imported"))
				}

			} else {
				// Restore from Disk
				e.Storage.RestoreFromDisk()

				if err := e.Attestations.RestoreFromDisk(); err != nil {
					panic(ierrors.Wrap(err, "failed to restore attestations from disk"))
				}
				if err := e.UpgradeOrchestrator.RestoreFromDisk(e.Storage.Settings().LatestCommitment().Slot()); err != nil {
					panic(ierrors.Wrap(err, "failed to restore upgrade orchestrator from disk"))
				}
			}

			e.Reset()

			e.Initialized.Trigger()
		},
	)
}

func (e *Engine) ProcessBlockFromPeer(block *model.Block, source peer.ID) {
	e.Filter.ProcessReceivedBlock(block, source)
	e.Events.BlockProcessed.Trigger(block.ID())
}

// Reset resets the component to a clean state as if it was created at the last commitment.
func (e *Engine) Reset() {
	e.LogDebug("resetting", "target-slot", e.Storage.Settings().LatestCommitment().Slot())

	e.BlockRequester.Clear()
	e.Storage.Reset()
	e.EvictionState.Reset()
	e.Filter.Reset()
	e.CommitmentFilter.Reset()
	e.BlockCache.Reset()
	e.BlockDAG.Reset()
	e.Booker.Reset()
	e.Ledger.Reset()
	e.BlockGadget.Reset()
	e.SlotGadget.Reset()
	e.Notarization.Reset()
	e.Attestations.Reset()
	e.SybilProtection.Reset()
	e.Scheduler.Reset()
	e.TipManager.Reset()
	e.TipSelection.Reset()
	e.Retainer.Reset()
	e.SyncManager.Reset()
	e.UpgradeOrchestrator.Reset()

	latestCommittedSlot := e.Storage.Settings().LatestCommitment().Slot()
	latestCommittedTime := e.APIForSlot(latestCommittedSlot).TimeProvider().SlotEndTime(latestCommittedSlot)
	e.Clock.Reset(latestCommittedTime)
}

func (e *Engine) BlockFromCache(id iotago.BlockID) (*blocks.Block, bool) {
	return e.BlockCache.Block(id)
}

func (e *Engine) Block(id iotago.BlockID) (*model.Block, bool) {
	cachedBlock, exists := e.BlockCache.Block(id)
	if exists && !cachedBlock.IsRootBlock() {
		return cachedBlock.ModelBlock(), !cachedBlock.IsMissing()
	}

	s, err := e.Storage.Blocks(id.Slot())
	if err != nil {
		e.errorHandler(ierrors.Wrap(err, "failed to get block storage"))

		return nil, false
	}

	modelBlock, err := s.Load(id)
	if err != nil {
		e.errorHandler(ierrors.Wrap(err, "failed to load block from storage"))

		return nil, false
	}

	return modelBlock, modelBlock != nil
}

func (e *Engine) CommittedAPI() iotago.API {
	return e.Storage.Settings().APIProvider().CommittedAPI()
}

func (e *Engine) APIForTime(t time.Time) iotago.API {
	return e.Storage.Settings().APIProvider().APIForTime(t)
}

func (e *Engine) APIForSlot(slot iotago.SlotIndex) iotago.API {
	return e.Storage.Settings().APIProvider().APIForSlot(slot)
}

func (e *Engine) APIForEpoch(epoch iotago.EpochIndex) iotago.API {
	return e.Storage.Settings().APIProvider().APIForEpoch(epoch)
}

func (e *Engine) APIForVersion(version iotago.Version) (iotago.API, error) {
	return e.Storage.Settings().APIProvider().APIForVersion(version)
}

func (e *Engine) LatestAPI() iotago.API {
	return e.Storage.Settings().APIProvider().LatestAPI()
}

// CommittedSlot returns the committed slot for the given slot index.
func (e *Engine) CommittedSlot(commitmentID iotago.CommitmentID) (*CommittedSlotAPI, error) {
	if e.Storage.Settings().LatestCommitment().Slot() < commitmentID.Slot() {
		return nil, ierrors.Errorf("slot %d is not committed yet", commitmentID.Slot())
	}

	return NewCommittedSlotAPI(e, commitmentID), nil
}

func (e *Engine) WriteSnapshot(filePath string, targetSlot ...iotago.SlotIndex) (err error) {
	if len(targetSlot) == 0 {
		targetSlot = append(targetSlot, e.Storage.Settings().LatestCommitment().Slot())
	} else if lastPrunedEpoch, hasPruned := e.Storage.LastPrunedEpoch(); hasPruned && e.APIForSlot(targetSlot[0]).TimeProvider().EpochFromSlot(targetSlot[0]) <= lastPrunedEpoch {
		return ierrors.Errorf("impossible to create a snapshot for slot %d because it is pruned (last pruned slot %d)", targetSlot[0], lo.Return1(e.Storage.LastPrunedEpoch()))
	}

	if fileHandle, err := os.Create(filePath); err != nil {
		return ierrors.Wrap(err, "failed to create snapshot file")
	} else if err = e.Export(fileHandle, targetSlot[0]); err != nil {
		return ierrors.Wrap(err, "failed to write snapshot")
	} else if err = fileHandle.Close(); err != nil {
		return ierrors.Wrap(err, "failed to close snapshot file")
	}

	return
}

func (e *Engine) ImportSettings(reader io.ReadSeeker) (err error) {
	if err = e.Storage.Settings().Import(reader); err != nil {
		return ierrors.Wrap(err, "failed to import settings")
	}

	return
}

func (e *Engine) ImportContents(reader io.ReadSeeker) (err error) {
	if err = e.Storage.Commitments().Import(reader); err != nil {
		return ierrors.Wrap(err, "failed to import commitments")
	} else if err = e.Ledger.Import(reader); err != nil {
		return ierrors.Wrap(err, "failed to import ledger")
	} else if err := e.SybilProtection.Import(reader); err != nil {
		return ierrors.Wrap(err, "failed to import sybil protection")
	} else if err = e.EvictionState.Import(reader); err != nil {
		return ierrors.Wrap(err, "failed to import eviction state")
	} else if err = e.Attestations.Import(reader); err != nil {
		return ierrors.Wrap(err, "failed to import attestation state")
	} else if err = e.UpgradeOrchestrator.Import(reader); err != nil {
		return ierrors.Wrap(err, "failed to import upgrade orchestrator")
	}

	return
}

func (e *Engine) Export(writer io.WriteSeeker, targetSlot iotago.SlotIndex) (err error) {
	targetCommitment, err := e.Storage.Commitments().Load(targetSlot)
	if err != nil {
		return ierrors.Wrapf(err, "failed to load target commitment at slot %d", targetSlot)
	}

	if err = e.Storage.Settings().Export(writer, targetCommitment.Commitment()); err != nil {
		return ierrors.Wrap(err, "failed to export settings")
	} else if err = e.Storage.Commitments().Export(writer, targetSlot); err != nil {
		return ierrors.Wrap(err, "failed to export commitments")
	} else if err = e.Ledger.Export(writer, targetSlot); err != nil {
		return ierrors.Wrap(err, "failed to export ledger")
	} else if err := e.SybilProtection.Export(writer, targetSlot); err != nil {
		return ierrors.Wrap(err, "failed to export sybil protection")
	} else if err = e.EvictionState.Export(writer, e.Storage.Settings().LatestFinalizedSlot(), targetSlot); err != nil {
		// The rootcommitment is determined from the rootblocks. Therefore, we need to export starting from the last finalized slot.
		return ierrors.Wrap(err, "failed to export eviction state")
	} else if err = e.Attestations.Export(writer, targetSlot); err != nil {
		return ierrors.Wrap(err, "failed to export attestation state")
	} else if err = e.UpgradeOrchestrator.Export(writer, targetSlot); err != nil {
		return ierrors.Wrap(err, "failed to export upgrade orchestrator")
	}

	return
}

// RemoveFromFilesystem removes the directory of the engine from the filesystem.
func (e *Engine) RemoveFromFilesystem() error {
	return os.RemoveAll(e.Storage.Directory())
}

func (e *Engine) Name() string {
	return filepath.Base(e.Storage.Directory())
}

func (e *Engine) ChainID() iotago.CommitmentID {
	e.mutex.RLock()
	defer e.mutex.RUnlock()

	return e.chainID
}

func (e *Engine) SetChainID(chainID iotago.CommitmentID) {
	e.mutex.Lock()
	defer e.mutex.Unlock()

	e.chainID = chainID
}

func (e *Engine) acceptanceHandler() {
	wp := e.Workers.CreatePool("BlockAccepted", workerpool.WithWorkerCount(1))

	e.Events.BlockGadget.BlockAccepted.Hook(func(block *blocks.Block) {
		e.Ledger.TrackBlock(block)
		e.SybilProtection.TrackBlock(block)
		e.UpgradeOrchestrator.TrackValidationBlock(block)

		e.Events.AcceptedBlockProcessed.Trigger(block)
	}, event.WithWorkerPool(wp))
}

func (e *Engine) setupBlockStorage() {
	wp := e.Workers.CreatePool("BlockStorage", workerpool.WithWorkerCount(1)) // Using just 1 worker to avoid contention

	e.Events.BlockGadget.BlockAccepted.Hook(func(block *blocks.Block) {
		store, err := e.Storage.Blocks(block.ID().Slot())
		if err != nil {
			e.errorHandler(ierrors.Errorf("failed to store block with %s, storage with given index does not exist", block.ID()))
			return
		}

		if err := store.Store(block.ModelBlock()); err != nil {
			e.errorHandler(ierrors.Wrapf(err, "failed to store block with %s", block.ID()))
		}
	}, event.WithWorkerPool(wp))
}

func (e *Engine) setupEvictionState() {
	e.Events.EvictionState.LinkTo(e.EvictionState.Events)

	wp := e.Workers.CreatePool("EvictionState", workerpool.WithWorkerCount(1)) // Using just 1 worker to avoid contention

	e.Events.BlockGadget.BlockAccepted.Hook(func(block *blocks.Block) {
		block.ForEachParent(func(parent iotago.Parent) {
			if parent.ID.Slot() < block.ID().Slot() && !e.EvictionState.IsRootBlock(parent.ID) {
				parentBlock, exists := e.Block(parent.ID)
				if !exists {
					e.errorHandler(ierrors.Errorf("cannot store root block (%s) because it is missing", parent.ID))
					return
				}
				e.EvictionState.AddRootBlock(parentBlock.ID(), parentBlock.ProtocolBlock().Header.SlotCommitmentID)
			}
		})
	}, event.WithWorkerPool(wp))

	e.Events.Notarization.LatestCommitmentUpdated.Hook(func(commitment *model.Commitment) {
		e.EvictionState.AdvanceActiveWindowToIndex(commitment.Slot())
	}, event.WithWorkerPool(wp))

	e.Events.EvictionState.SlotEvicted.Hook(e.BlockCache.EvictUntil)

	e.EvictionState.Initialize(e.Storage.Settings().LatestCommitment().Slot())
}

func (e *Engine) setupBlockRequester() {
	e.Events.BlockRequester.LinkTo(e.BlockRequester.Events)

	e.Events.EvictionState.SlotEvicted.Hook(e.BlockRequester.EvictUntil)

	// We need to hook to make sure that the request is created before the block arrives to avoid a race condition
	// where we try to delete the request again before it is created. Thus, continuing to request forever.
	e.Events.BlockDAG.BlockMissing.Hook(func(block *blocks.Block) {
		e.BlockRequester.StartTicker(block.ID())
	})
	e.Events.BlockDAG.MissingBlockAttached.Hook(func(block *blocks.Block) {
		e.BlockRequester.StopTicker(block.ID())
	}, event.WithWorkerPool(e.Workers.CreatePool("BlockRequester", workerpool.WithWorkerCount(1)))) // Using just 1 worker to avoid contention
}

func (e *Engine) setupPruning() {
	e.Events.SlotGadget.SlotFinalized.Hook(func(slot iotago.SlotIndex) {
		if err := e.Storage.TryPrune(); err != nil {
			e.errorHandler(ierrors.Wrapf(err, "failed to prune storage at slot %d", slot))
		}
	}, event.WithWorkerPool(e.Workers.CreatePool("PruneEngine", workerpool.WithWorkerCount(1))))
}

// EarliestRootCommitment is used to make sure that the chainManager knows the earliest possible
// commitment that blocks we are solidifying will refer to. Failing to do so will prevent those blocks
// from being processed as their chain will be deemed unsolid.
// lastFinalizedSlot is needed to make sure that the root commitment is not younger than the last finalized slot.
// If setting the root commitment based on the last evicted slot this basically means we won't be able to solidify another
// chain beyond a window based on eviction, which in turn is based on acceptance. In case of a partition, this behavior is
// clearly not desired.
func (e *Engine) EarliestRootCommitment(lastFinalizedSlot iotago.SlotIndex) (earliestCommitment *model.Commitment) {
	api := e.APIForSlot(lastFinalizedSlot)

	genesisSlot := api.ProtocolParameters().GenesisSlot()
	maxCommittableAge := api.ProtocolParameters().MaxCommittableAge()

	var earliestRootCommitmentSlot iotago.SlotIndex
	if lastFinalizedSlot <= genesisSlot+maxCommittableAge {
		earliestRootCommitmentSlot = genesisSlot
	} else {
		earliestRootCommitmentSlot = lastFinalizedSlot - maxCommittableAge
	}

	rootCommitment, err := e.Storage.Commitments().Load(earliestRootCommitmentSlot)
	if err != nil {
		panic(fmt.Sprintf("could not load earliest commitment %d after engine initialization: %s", earliestRootCommitmentSlot, err))
	}

	return rootCommitment
}

func (e *Engine) ErrorHandler(componentName string) func(error) {
	return func(err error) {
		e.errorHandler(ierrors.Wrap(err, componentName))
	}
}

func (e *Engine) initRootCommitment() {
	updateRootCommitment := func(lastFinalizedSlot iotago.SlotIndex) {
<<<<<<< HEAD
		e.RootCommitment.Compute(func(rootCommitment *model.Commitment) *model.Commitment {
			var targetSlot iotago.SlotIndex
			if maxCommittableAge := e.APIForSlot(lastFinalizedSlot).ProtocolParameters().MaxCommittableAge(); lastFinalizedSlot > maxCommittableAge {
				targetSlot = lastFinalizedSlot - maxCommittableAge
			}

			if rootCommitment != nil && targetSlot == rootCommitment.Slot() {
				return rootCommitment
			}

			return lo.Return1(e.Storage.Commitments().Load(targetSlot))
=======
		protocolParams := e.APIForSlot(lastFinalizedSlot).ProtocolParameters()
		maxCommittableAge := protocolParams.MaxCommittableAge()
		genesisSlot := protocolParams.GenesisSlot()

		e.RootCommitment.Compute(func(rootCommitment *model.Commitment) *model.Commitment {
			return lo.Return1(e.Storage.Commitments().Load(lo.Cond(lastFinalizedSlot < genesisSlot+maxCommittableAge, genesisSlot, lastFinalizedSlot-maxCommittableAge)))
>>>>>>> 329990cb
		})
	}

	e.Constructed.OnTrigger(func() {
		unsubscribe := e.Events.SlotGadget.SlotFinalized.Hook(updateRootCommitment).Unhook

		e.Initialized.OnTrigger(func() {
			updateRootCommitment(e.Storage.Settings().LatestFinalizedSlot())
		})

		e.Shutdown.OnTrigger(unsubscribe)
	})
}

func (e *Engine) initLatestCommitment() {
	updateLatestCommitment := func(latestCommitment *model.Commitment) {
		e.LatestCommitment.Compute(func(currentLatestComponent *model.Commitment) *model.Commitment {
			return lo.Cond(currentLatestComponent == nil || currentLatestComponent.Slot() < latestCommitment.Slot(), latestCommitment, currentLatestComponent)
		})
	}

	e.Constructed.OnTrigger(func() {
		unsubscribe := e.Events.Notarization.LatestCommitmentUpdated.Hook(updateLatestCommitment).Unhook

		e.Initialized.OnTrigger(func() {
			updateLatestCommitment(e.Storage.Settings().LatestCommitment())
		})

		e.Shutdown.OnTrigger(unsubscribe)
	})
}

func (e *Engine) initReactiveModule(logger log.Logger) (reactiveModule *module.ReactiveModule) {
	logger, stopLogging := logger.NewEntityLogger("Engine")
	reactiveModule = module.NewReactiveModule(logger)

	e.RootCommitment.LogUpdates(reactiveModule, log.LevelTrace, "RootCommitment")
	e.LatestCommitment.LogUpdates(reactiveModule, log.LevelTrace, "LatestCommitment")

	reactiveModule.Shutdown.OnTrigger(func() {
		reactiveModule.LogDebug("shutting down")

		stopLogging()

		e.BlockRequester.Shutdown()
		e.Attestations.Shutdown()
		e.SyncManager.Shutdown()
		e.Notarization.Shutdown()
		e.Booker.Shutdown()
		e.Ledger.Shutdown()
		e.BlockDAG.Shutdown()
		e.BlockGadget.Shutdown()
		e.SlotGadget.Shutdown()
		e.Clock.Shutdown()
		e.SybilProtection.Shutdown()
		e.UpgradeOrchestrator.Shutdown()
		e.TipManager.Shutdown()
		e.Filter.Shutdown()
		e.CommitmentFilter.Shutdown()
		e.Scheduler.Shutdown()
		e.Retainer.Shutdown()
		e.Workers.Shutdown()
		e.Storage.Shutdown()

		reactiveModule.LogDebug("stopped")

		e.Stopped.Trigger()
	})

	return reactiveModule
}

// endregion ///////////////////////////////////////////////////////////////////////////////////////////////////////////

// region Options //////////////////////////////////////////////////////////////////////////////////////////////////////

func WithSnapshotPath(snapshotPath string) options.Option[Engine] {
	return func(e *Engine) {
		e.optsSnapshotPath = snapshotPath
	}
}

func WithEntryPointsDepth(entryPointsDepth int) options.Option[Engine] {
	return func(engine *Engine) {
		engine.optsEntryPointsDepth = entryPointsDepth
	}
}

func WithSnapshotDepth(depth int) options.Option[Engine] {
	return func(e *Engine) {
		e.optsSnapshotDepth = depth
	}
}

func WithBlockRequesterOptions(opts ...options.Option[eventticker.EventTicker[iotago.SlotIndex, iotago.BlockID]]) options.Option[Engine] {
	return func(e *Engine) {
		e.optsBlockRequester = append(e.optsBlockRequester, opts...)
	}
}

// endregion ///////////////////////////////////////////////////////////////////////////////////////////////////////////<|MERGE_RESOLUTION|>--- conflicted
+++ resolved
@@ -530,10 +530,12 @@
 
 func (e *Engine) initRootCommitment() {
 	updateRootCommitment := func(lastFinalizedSlot iotago.SlotIndex) {
-<<<<<<< HEAD
 		e.RootCommitment.Compute(func(rootCommitment *model.Commitment) *model.Commitment {
-			var targetSlot iotago.SlotIndex
-			if maxCommittableAge := e.APIForSlot(lastFinalizedSlot).ProtocolParameters().MaxCommittableAge(); lastFinalizedSlot > maxCommittableAge {
+			protocolParams := e.APIForSlot(lastFinalizedSlot).ProtocolParameters()
+			maxCommittableAge := protocolParams.MaxCommittableAge()
+
+			targetSlot := protocolParams.GenesisSlot()
+			if lastFinalizedSlot > targetSlot+maxCommittableAge {
 				targetSlot = lastFinalizedSlot - maxCommittableAge
 			}
 
@@ -542,14 +544,6 @@
 			}
 
 			return lo.Return1(e.Storage.Commitments().Load(targetSlot))
-=======
-		protocolParams := e.APIForSlot(lastFinalizedSlot).ProtocolParameters()
-		maxCommittableAge := protocolParams.MaxCommittableAge()
-		genesisSlot := protocolParams.GenesisSlot()
-
-		e.RootCommitment.Compute(func(rootCommitment *model.Commitment) *model.Commitment {
-			return lo.Return1(e.Storage.Commitments().Load(lo.Cond(lastFinalizedSlot < genesisSlot+maxCommittableAge, genesisSlot, lastFinalizedSlot-maxCommittableAge)))
->>>>>>> 329990cb
 		})
 	}
 

package engine

import (
	"fmt"
	"io"
	"os"
	"path/filepath"
	"time"

	"github.com/iotaledger/hive.go/core/eventticker"
	"github.com/iotaledger/hive.go/ierrors"
	"github.com/iotaledger/hive.go/lo"
	"github.com/iotaledger/hive.go/runtime/event"
	"github.com/iotaledger/hive.go/runtime/module"
	"github.com/iotaledger/hive.go/runtime/options"
	"github.com/iotaledger/hive.go/runtime/syncutils"
	"github.com/iotaledger/hive.go/runtime/workerpool"
	"github.com/iotaledger/iota-core/pkg/model"
	"github.com/iotaledger/iota-core/pkg/network"
	"github.com/iotaledger/iota-core/pkg/protocol/engine/attestation"
	"github.com/iotaledger/iota-core/pkg/protocol/engine/blockdag"
	"github.com/iotaledger/iota-core/pkg/protocol/engine/blocks"
	"github.com/iotaledger/iota-core/pkg/protocol/engine/booker"
	"github.com/iotaledger/iota-core/pkg/protocol/engine/clock"
	"github.com/iotaledger/iota-core/pkg/protocol/engine/congestioncontrol/scheduler"
	"github.com/iotaledger/iota-core/pkg/protocol/engine/consensus/blockgadget"
	"github.com/iotaledger/iota-core/pkg/protocol/engine/consensus/slotgadget"
	"github.com/iotaledger/iota-core/pkg/protocol/engine/eviction"
	"github.com/iotaledger/iota-core/pkg/protocol/engine/filter"
	"github.com/iotaledger/iota-core/pkg/protocol/engine/ledger"
	"github.com/iotaledger/iota-core/pkg/protocol/engine/notarization"
	"github.com/iotaledger/iota-core/pkg/protocol/engine/tipmanager"
	"github.com/iotaledger/iota-core/pkg/protocol/engine/tipselection"
	"github.com/iotaledger/iota-core/pkg/protocol/engine/upgrade"
	"github.com/iotaledger/iota-core/pkg/protocol/sybilprotection"
	"github.com/iotaledger/iota-core/pkg/storage"
	iotago "github.com/iotaledger/iota.go/v4"
)

// region Engine /////////////////////////////////////////////////////////////////////////////////////////////////////

type Engine struct {
<<<<<<< HEAD
	Events          *Events
	Storage         *storage.Storage
	Filter          filter.Filter
	EvictionState   *eviction.State
	BlockRequester  *eventticker.EventTicker[iotago.SlotIndex, iotago.BlockID]
	BlockDAG        blockdag.BlockDAG
	Booker          booker.Booker
	Clock           clock.Clock
	BlockGadget     blockgadget.Gadget
	SlotGadget      slotgadget.Gadget
	SybilProtection sybilprotection.SybilProtection
	Notarization    notarization.Notarization
	Attestations    attestation.Attestations
	Ledger          ledger.Ledger
	TipManager      tipmanager.TipManager
	Scheduler       scheduler.Scheduler
	TipSelection    tipselection.TipSelection
=======
	Events              *Events
	Storage             *storage.Storage
	Filter              filter.Filter
	EvictionState       *eviction.State
	BlockRequester      *eventticker.EventTicker[iotago.SlotIndex, iotago.BlockID]
	BlockDAG            blockdag.BlockDAG
	Booker              booker.Booker
	Clock               clock.Clock
	BlockGadget         blockgadget.Gadget
	SlotGadget          slotgadget.Gadget
	SybilProtection     sybilprotection.SybilProtection
	Notarization        notarization.Notarization
	Attestations        attestation.Attestations
	Ledger              ledger.Ledger
	TipManager          tipmanager.TipManager
	TipSelection        tipselection.TipSelection
	UpgradeOrchestrator upgrade.Orchestrator
>>>>>>> f41fb68c

	Workers      *workerpool.Group
	errorHandler func(error)

	BlockCache *blocks.Blocks

	isBootstrapped      bool
	isBootstrappedMutex syncutils.Mutex

	chainID iotago.CommitmentID
	mutex   syncutils.RWMutex

	optsBootstrappedThreshold time.Duration
	optsSnapshotPath          string
	optsEntryPointsDepth      int
	optsSnapshotDepth         int
	optsBlockRequester        []options.Option[eventticker.EventTicker[iotago.SlotIndex, iotago.BlockID]]

	module.Module
}

func New(
	workers *workerpool.Group,
	errorHandler func(error),
	storageInstance *storage.Storage,
	filterProvider module.Provider[*Engine, filter.Filter],
	blockDAGProvider module.Provider[*Engine, blockdag.BlockDAG],
	bookerProvider module.Provider[*Engine, booker.Booker],
	clockProvider module.Provider[*Engine, clock.Clock],
	blockGadgetProvider module.Provider[*Engine, blockgadget.Gadget],
	slotGadgetProvider module.Provider[*Engine, slotgadget.Gadget],
	sybilProtectionProvider module.Provider[*Engine, sybilprotection.SybilProtection],
	notarizationProvider module.Provider[*Engine, notarization.Notarization],
	attestationProvider module.Provider[*Engine, attestation.Attestations],
	ledgerProvider module.Provider[*Engine, ledger.Ledger],
	tipManagerProvider module.Provider[*Engine, tipmanager.TipManager],
	schedulerProvider module.Provider[*Engine, scheduler.Scheduler],
	tipSelectionProvider module.Provider[*Engine, tipselection.TipSelection],
	upgradeOrchestratorProvider module.Provider[*Engine, upgrade.Orchestrator],
	opts ...options.Option[Engine],
) (engine *Engine) {
	var needsToImportSnapshot bool
	var file *os.File
	var fileErr error

	return options.Apply(
		&Engine{
			Events:        NewEvents(),
			Storage:       storageInstance,
			EvictionState: eviction.NewState(storageInstance.RootBlocks),
			Workers:       workers,
			errorHandler:  errorHandler,

			optsSnapshotPath:          "snapshot.bin",
			optsBootstrappedThreshold: 10 * time.Second,
			optsSnapshotDepth:         5,
		}, opts, func(e *Engine) {
			needsToImportSnapshot = !e.Storage.Settings().IsSnapshotImported() && e.optsSnapshotPath != ""

			// Import the settings from the snapshot file if needed.
			if needsToImportSnapshot {
				file, fileErr = os.Open(e.optsSnapshotPath)
				if fileErr != nil {
					panic(ierrors.Wrap(fileErr, "failed to open snapshot file"))
				}

				if err := e.ImportSettings(file); err != nil {
					panic(ierrors.Wrap(err, "failed to import snapshot settings"))
				}
			}
		},
		func(e *Engine) {
			// Setup all components
			e.BlockCache = blocks.New(e.EvictionState, e.Storage.Settings())
			e.BlockRequester = eventticker.New(e.optsBlockRequester...)
			e.SybilProtection = sybilProtectionProvider(e)
			e.BlockDAG = blockDAGProvider(e)
			e.Filter = filterProvider(e)
			e.Booker = bookerProvider(e)
			e.Clock = clockProvider(e)
			e.BlockGadget = blockGadgetProvider(e)
			e.SlotGadget = slotGadgetProvider(e)
			e.Notarization = notarizationProvider(e)
			e.Attestations = attestationProvider(e)
			e.Ledger = ledgerProvider(e)
			e.TipManager = tipManagerProvider(e)
			e.Scheduler = schedulerProvider(e)
			e.TipSelection = tipSelectionProvider(e)
			e.UpgradeOrchestrator = upgradeOrchestratorProvider(e)
		},
		(*Engine).setupBlockStorage,
		(*Engine).setupEvictionState,
		(*Engine).setupBlockRequester,
		(*Engine).setupPruning,
		(*Engine).acceptanceHandler,
		(*Engine).TriggerConstructed,
		func(e *Engine) {
			// Import the rest of the snapshot if needed.
			if needsToImportSnapshot {
				if err := e.ImportContents(file); err != nil {
					panic(ierrors.Wrap(err, "failed to import snapshot contents"))
				}

				if closeErr := file.Close(); closeErr != nil {
					panic(closeErr)
				}

				// Only mark any pruning indexes if we loaded a non-genesis snapshot
				if e.Storage.Settings().LatestFinalizedSlot() > 0 {
					e.Storage.Prunable.PruneUntilSlot(e.Storage.Settings().LatestFinalizedSlot())
				}

				if err := e.Storage.Settings().SetSnapshotImported(); err != nil {
					panic(ierrors.Wrap(err, "failed to set snapshot imported"))
				}

			} else {
				// Restore from Disk
				e.Storage.Prunable.RestoreFromDisk()

				e.EvictionState.PopulateFromStorage(e.Storage.Settings().LatestCommitment().Index())
				if err := e.Attestations.RestoreFromDisk(); err != nil {
					panic(ierrors.Wrap(err, "failed to restore attestations from disk"))
				}
				if err := e.UpgradeOrchestrator.RestoreFromDisk(e.Storage.Settings().LatestCommitment().Index()); err != nil {
					panic(ierrors.Wrap(err, "failed to restore upgrade orchestrator from disk"))
				}
			}
		},
		func(e *Engine) {
			fmt.Println("Engine Settings", e.Storage.Settings().String())
		},
		(*Engine).TriggerInitialized,
	)
}

func (e *Engine) Shutdown() {
	if !e.WasStopped() {
		e.TriggerStopped()

		e.BlockRequester.Shutdown()
		e.Attestations.Shutdown()
		e.Notarization.Shutdown()
		e.Booker.Shutdown()
		e.Ledger.Shutdown()
		e.BlockDAG.Shutdown()
		e.BlockGadget.Shutdown()
		e.SlotGadget.Shutdown()
		e.Clock.Shutdown()
		e.SybilProtection.Shutdown()
		e.UpgradeOrchestrator.Shutdown()
		e.TipManager.Shutdown()
		e.Filter.Shutdown()
		e.Scheduler.Shutdown()
		e.Storage.Shutdown()
		e.Workers.Shutdown()
	}
}

func (e *Engine) ProcessBlockFromPeer(block *model.Block, source network.PeerID) {
	e.Filter.ProcessReceivedBlock(block, source)
	e.Events.BlockProcessed.Trigger(block.ID())
}

func (e *Engine) BlockFromCache(id iotago.BlockID) (*blocks.Block, bool) {
	return e.BlockCache.Block(id)
}

func (e *Engine) Block(id iotago.BlockID) (*model.Block, bool) {
	cachedBlock, exists := e.BlockCache.Block(id)
	if exists && !cachedBlock.IsRootBlock() {
		return cachedBlock.ModelBlock(), !cachedBlock.IsMissing()
	}

	// The block should've been in the block cache, so there's no need to check the storage.
	if !exists && id.Index() > e.Storage.Settings().LatestCommitment().Index() {
		return nil, false
	}

	s := e.Storage.Blocks(id.Index())
	if s == nil {
		return nil, false
	}
	modelBlock, err := s.Load(id)
	if err != nil {
		// TODO: log error?
		return nil, false
	}

	return modelBlock, modelBlock != nil
}

func (e *Engine) IsBootstrapped() (isBootstrapped bool) {
	e.isBootstrappedMutex.Lock()
	defer e.isBootstrappedMutex.Unlock()

	if e.isBootstrapped {
		return true
	}

	if isBootstrapped = time.Since(e.Clock.Accepted().RelativeTime()) < e.optsBootstrappedThreshold && e.Notarization.IsBootstrapped(); isBootstrapped {
		e.isBootstrapped = true
	}

	return isBootstrapped
}

func (e *Engine) IsSynced() (isBootstrapped bool) {
	return e.IsBootstrapped() // && time.Since(e.Clock.PreAccepted().Time()) < e.optsBootstrappedThreshold
}

func (e *Engine) APIForSlot(slot iotago.SlotIndex) iotago.API {
	return e.Storage.Settings().APIForSlot(slot)
}

func (e *Engine) APIForEpoch(epoch iotago.EpochIndex) iotago.API {
	return e.Storage.Settings().APIForEpoch(epoch)
}

func (e *Engine) APIForVersion(version iotago.Version) (iotago.API, error) {
	return e.Storage.Settings().APIForVersion(version)
}

func (e *Engine) LatestAPI() iotago.API {
	return e.Storage.Settings().LatestAPI()
}

func (e *Engine) CurrentAPI() iotago.API {
	return e.Storage.Settings().CurrentAPI()
}

func (e *Engine) WriteSnapshot(filePath string, targetSlot ...iotago.SlotIndex) (err error) {
	if len(targetSlot) == 0 {
		targetSlot = append(targetSlot, e.Storage.Settings().LatestCommitment().Index())
	} else if targetSlot[0] <= lo.Return1(e.Storage.LastPrunedSlot()) {
		return ierrors.Errorf("impossible to create a snapshot for slot %d because it is pruned (last pruned slot %d)", targetSlot[0], lo.Return1(e.Storage.LastPrunedSlot()))
	}

	if fileHandle, err := os.Create(filePath); err != nil {
		return ierrors.Wrap(err, "failed to create snapshot file")
	} else if err = e.Export(fileHandle, targetSlot[0]); err != nil {
		return ierrors.Wrap(err, "failed to write snapshot")
	} else if err = fileHandle.Close(); err != nil {
		return ierrors.Wrap(err, "failed to close snapshot file")
	}

	return
}

func (e *Engine) ImportSettings(reader io.ReadSeeker) (err error) {
	if err = e.Storage.Settings().Import(reader); err != nil {
		return ierrors.Wrap(err, "failed to import settings")
	}

	return
}

func (e *Engine) ImportContents(reader io.ReadSeeker) (err error) {
	if err = e.Storage.Commitments().Import(reader); err != nil {
		return ierrors.Wrap(err, "failed to import commitments")
	} else if err = e.Ledger.Import(reader); err != nil {
		return ierrors.Wrap(err, "failed to import ledger")
	} else if err := e.SybilProtection.Import(reader); err != nil {
		return ierrors.Wrap(err, "failed to import sybil protection")
	} else if err = e.EvictionState.Import(reader); err != nil {
		return ierrors.Wrap(err, "failed to import eviction state")
	} else if err = e.Attestations.Import(reader); err != nil {
		return ierrors.Wrap(err, "failed to import attestation state")
	} else if err = e.UpgradeOrchestrator.Import(reader); err != nil {
		return ierrors.Wrap(err, "failed to import upgrade orchestrator")
	}

	return
}

func (e *Engine) Export(writer io.WriteSeeker, targetSlot iotago.SlotIndex) (err error) {
	targetCommitment, err := e.Storage.Commitments().Load(targetSlot)
	if err != nil {
		return ierrors.Wrapf(err, "failed to load target commitment at slot %d", targetSlot)
	}

	if err = e.Storage.Settings().Export(writer, targetCommitment.Commitment()); err != nil {
		return ierrors.Wrap(err, "failed to export settings")
	} else if err = e.Storage.Commitments().Export(writer, targetSlot); err != nil {
		return ierrors.Wrap(err, "failed to export commitments")
	} else if err = e.Ledger.Export(writer, targetSlot); err != nil {
		return ierrors.Wrap(err, "failed to export ledger")
	} else if err := e.SybilProtection.Export(writer, targetSlot); err != nil {
		return ierrors.Wrap(err, "failed to export sybil protection")
	} else if err = e.EvictionState.Export(writer, e.Storage.Settings().LatestFinalizedSlot(), targetSlot); err != nil {
		// The rootcommitment is determined from the rootblocks. Therefore, we need to export starting from the last finalized slot.
		return ierrors.Wrap(err, "failed to export eviction state")
	} else if err = e.Attestations.Export(writer, targetSlot); err != nil {
		return ierrors.Wrap(err, "failed to export attestation state")
	} else if err = e.UpgradeOrchestrator.Export(writer, targetSlot); err != nil {
		return ierrors.Wrap(err, "failed to export upgrade orchestrator")
	}

	return
}

// RemoveFromFilesystem removes the directory of the engine from the filesystem.
func (e *Engine) RemoveFromFilesystem() error {
	return os.RemoveAll(e.Storage.Directory())
}

func (e *Engine) Name() string {
	return filepath.Base(e.Storage.Directory())
}

func (e *Engine) ChainID() iotago.CommitmentID {
	e.mutex.RLock()
	defer e.mutex.RUnlock()

	return e.chainID
}

func (e *Engine) SetChainID(chainID iotago.CommitmentID) {
	e.mutex.Lock()
	defer e.mutex.Unlock()

	e.chainID = chainID
}

func (e *Engine) acceptanceHandler() {
	wp := e.Workers.CreatePool("BlockAccepted", 1)

	e.Events.BlockGadget.BlockAccepted.Hook(func(block *blocks.Block) {
		e.Events.BlockGadget.BlockAccepted.Hook(func(block *blocks.Block) {
			e.Ledger.BlockAccepted(block)
			e.SybilProtection.BlockAccepted(block)
			e.UpgradeOrchestrator.TrackBlock(block)

			e.Events.AcceptedBlockProcessed.Trigger(block)
		}, event.WithWorkerPool(wp))
	})
}

func (e *Engine) setupBlockStorage() {
	wp := e.Workers.CreatePool("BlockStorage", 1) // Using just 1 worker to avoid contention

	e.Events.BlockGadget.BlockAccepted.Hook(func(block *blocks.Block) {
		store := e.Storage.Blocks(block.ID().Index())
		if store == nil {
			e.errorHandler(ierrors.Errorf("failed to store block with %s, storage with given index does not exist", block.ID()))
		}

		if err := store.Store(block.ModelBlock()); err != nil {
			e.errorHandler(ierrors.Wrapf(err, "failed to store block with %s", block.ID()))
		}
	}, event.WithWorkerPool(wp))
}

func (e *Engine) setupEvictionState() {
	e.Events.EvictionState.LinkTo(e.EvictionState.Events)

	wp := e.Workers.CreatePool("EvictionState", 1) // Using just 1 worker to avoid contention

	e.Events.BlockGadget.BlockAccepted.Hook(func(block *blocks.Block) {
		block.ForEachParent(func(parent iotago.Parent) {
			// TODO: ONLY ADD STRONG PARENTS AFTER NOT DOWNLOADING PAST WEAK ARROWS
			// TODO: is this correct? could this lock acceptance in some extreme corner case? something like this happened, that confirmation is correctly advancing per block, but acceptance does not. I think it might have something to do with root blocks
			if parent.ID.Index() < block.ID().Index() && !e.EvictionState.IsRootBlock(parent.ID) {
				parentBlock, exists := e.Block(parent.ID)
				if !exists {
					e.errorHandler(ierrors.Errorf("cannot store root block (%s) because it is missing", parent.ID))
					return
				}
				e.EvictionState.AddRootBlock(parentBlock.ID(), parentBlock.ProtocolBlock().SlotCommitmentID)
			}
		})
	}, event.WithWorkerPool(wp))

	e.Events.Notarization.SlotCommitted.Hook(func(details *notarization.SlotCommittedDetails) {
		e.EvictionState.AdvanceActiveWindowToIndex(details.Commitment.Index())
	}, event.WithWorkerPool(wp))

	e.Events.EvictionState.SlotEvicted.Hook(e.BlockCache.EvictUntil)

	e.EvictionState.Initialize(e.Storage.Settings().LatestCommitment().Index())
}

func (e *Engine) setupBlockRequester() {
	e.Events.BlockRequester.LinkTo(e.BlockRequester.Events)

	e.Events.EvictionState.SlotEvicted.Hook(e.BlockRequester.EvictUntil)

	// We need to hook to make sure that the request is created before the block arrives to avoid a race condition
	// where we try to delete the request again before it is created. Thus, continuing to request forever.
	e.Events.BlockDAG.BlockMissing.Hook(func(block *blocks.Block) {
		// TODO: ONLY START REQUESTING WHEN NOT IN WARPSYNC RANGE (or just not attach outside)?
		e.BlockRequester.StartTicker(block.ID())
	})
	e.Events.BlockDAG.MissingBlockAttached.Hook(func(block *blocks.Block) {
		e.BlockRequester.StopTicker(block.ID())
	}, event.WithWorkerPool(e.Workers.CreatePool("BlockRequester", 1))) // Using just 1 worker to avoid contention
}

func (e *Engine) setupPruning() {
	e.Events.SlotGadget.SlotFinalized.Hook(func(index iotago.SlotIndex) {
		e.Storage.PruneUntilSlot(index)
	}, event.WithWorkerPool(e.Workers.CreatePool("PruneEngine", 1)))
}

// EarliestRootCommitment is used to make sure that the chainManager knows the earliest possible
// commitment that blocks we are solidifying will refer to. Failing to do so will prevent those blocks
// from being processed as their chain will be deemed unsolid.
// lastFinalizedSlot is needed to make sure that the root commitment is not younger than the last finalized slot.
// If setting the root commitment based on the last evicted slot this basically means we won't be able to solidify another
// chain beyond a window based on eviction, which in turn is based on acceptance. In case of a partition, this behavior is
// clearly not desired.
func (e *Engine) EarliestRootCommitment(lastFinalizedSlot iotago.SlotIndex) (earliestCommitment *model.Commitment, valid bool) {
	earliestRootCommitmentID, valid := e.EvictionState.EarliestRootCommitmentID(lastFinalizedSlot)
	if !valid {
		return nil, false
	}
	rootCommitment, err := e.Storage.Commitments().Load(earliestRootCommitmentID.Index())
	if err != nil {
		panic(fmt.Sprintln("could not load earliest commitment after engine initialization", err))
	}

	return rootCommitment, true
}

func (e *Engine) ErrorHandler(componentName string) func(error) {
	return func(err error) {
		e.errorHandler(ierrors.Wrap(err, componentName))
	}
}

// endregion ///////////////////////////////////////////////////////////////////////////////////////////////////////////

// region Options //////////////////////////////////////////////////////////////////////////////////////////////////////

func WithSnapshotPath(snapshotPath string) options.Option[Engine] {
	return func(e *Engine) {
		e.optsSnapshotPath = snapshotPath
	}
}

func WithBootstrapThreshold(threshold time.Duration) options.Option[Engine] {
	return func(e *Engine) {
		e.optsBootstrappedThreshold = threshold
	}
}

func WithEntryPointsDepth(entryPointsDepth int) options.Option[Engine] {
	return func(engine *Engine) {
		engine.optsEntryPointsDepth = entryPointsDepth
	}
}

func WithSnapshotDepth(depth int) options.Option[Engine] {
	return func(e *Engine) {
		e.optsSnapshotDepth = depth
	}
}

func WithRequesterOptions(opts ...options.Option[eventticker.EventTicker[iotago.SlotIndex, iotago.BlockID]]) options.Option[Engine] {
	return func(e *Engine) {
		e.optsBlockRequester = append(e.optsBlockRequester, opts...)
	}
}

// endregion ///////////////////////////////////////////////////////////////////////////////////////////////////////////<|MERGE_RESOLUTION|>--- conflicted
+++ resolved
@@ -40,25 +40,6 @@
 // region Engine /////////////////////////////////////////////////////////////////////////////////////////////////////
 
 type Engine struct {
-<<<<<<< HEAD
-	Events          *Events
-	Storage         *storage.Storage
-	Filter          filter.Filter
-	EvictionState   *eviction.State
-	BlockRequester  *eventticker.EventTicker[iotago.SlotIndex, iotago.BlockID]
-	BlockDAG        blockdag.BlockDAG
-	Booker          booker.Booker
-	Clock           clock.Clock
-	BlockGadget     blockgadget.Gadget
-	SlotGadget      slotgadget.Gadget
-	SybilProtection sybilprotection.SybilProtection
-	Notarization    notarization.Notarization
-	Attestations    attestation.Attestations
-	Ledger          ledger.Ledger
-	TipManager      tipmanager.TipManager
-	Scheduler       scheduler.Scheduler
-	TipSelection    tipselection.TipSelection
-=======
 	Events              *Events
 	Storage             *storage.Storage
 	Filter              filter.Filter
@@ -73,10 +54,10 @@
 	Notarization        notarization.Notarization
 	Attestations        attestation.Attestations
 	Ledger              ledger.Ledger
+	Scheduler           scheduler.Scheduler
 	TipManager          tipmanager.TipManager
 	TipSelection        tipselection.TipSelection
 	UpgradeOrchestrator upgrade.Orchestrator
->>>>>>> f41fb68c
 
 	Workers      *workerpool.Group
 	errorHandler func(error)
@@ -112,8 +93,8 @@
 	notarizationProvider module.Provider[*Engine, notarization.Notarization],
 	attestationProvider module.Provider[*Engine, attestation.Attestations],
 	ledgerProvider module.Provider[*Engine, ledger.Ledger],
+	schedulerProvider module.Provider[*Engine, scheduler.Scheduler],
 	tipManagerProvider module.Provider[*Engine, tipmanager.TipManager],
-	schedulerProvider module.Provider[*Engine, scheduler.Scheduler],
 	tipSelectionProvider module.Provider[*Engine, tipselection.TipSelection],
 	upgradeOrchestratorProvider module.Provider[*Engine, upgrade.Orchestrator],
 	opts ...options.Option[Engine],

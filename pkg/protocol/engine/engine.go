--- conflicted
+++ resolved
@@ -57,11 +57,8 @@
 	Attestations    attestation.Attestations
 	Ledger          ledger.Ledger
 	TipManager      tipmanager.TipManager
-<<<<<<< HEAD
 	Scheduler       scheduler.Scheduler
-=======
 	TipSelection    tipselection.TipSelection
->>>>>>> e7e379ac
 
 	Workers      *workerpool.Group
 	errorHandler func(error)
@@ -98,11 +95,8 @@
 	attestationProvider module.Provider[*Engine, attestation.Attestations],
 	ledgerProvider module.Provider[*Engine, ledger.Ledger],
 	tipManagerProvider module.Provider[*Engine, tipmanager.TipManager],
-<<<<<<< HEAD
 	schedulerProvider module.Provider[*Engine, scheduler.Scheduler],
-=======
 	tipSelectionProvider module.Provider[*Engine, tipselection.TipSelection],
->>>>>>> e7e379ac
 	opts ...options.Option[Engine],
 ) (engine *Engine) {
 	return options.Apply(
@@ -132,11 +126,8 @@
 			e.Attestations = attestationProvider(e)
 			e.Ledger = ledgerProvider(e)
 			e.TipManager = tipManagerProvider(e)
-<<<<<<< HEAD
 			e.Scheduler = schedulerProvider(e)
-=======
 			e.TipSelection = tipSelectionProvider(e)
->>>>>>> e7e379ac
 
 			e.HookInitialized(lo.Batch(
 				e.Storage.Settings().TriggerInitialized,

--- conflicted
+++ resolved
@@ -221,11 +221,7 @@
 }
 
 func (e *Engine) Shutdown() {
-<<<<<<< HEAD
-	if !e.WasStopped() {
-=======
 	if !e.WasShutdown() {
->>>>>>> 1f0f14a8
 		e.TriggerShutdown()
 
 		e.BlockRequester.Shutdown()
@@ -246,10 +242,6 @@
 		e.Scheduler.Shutdown()
 		e.Retainer.Shutdown()
 		e.Workers.Shutdown()
-<<<<<<< HEAD
-=======
-		e.Storage.Shutdown()
->>>>>>> 1f0f14a8
 
 		e.TriggerStopped()
 	}

package engine

import (
	"fmt"
	"io"
	"os"
	"path/filepath"
	"time"

	"github.com/libp2p/go-libp2p/core/peer"

	"github.com/iotaledger/hive.go/core/eventticker"
	"github.com/iotaledger/hive.go/ds/reactive"
	"github.com/iotaledger/hive.go/ierrors"
	"github.com/iotaledger/hive.go/lo"
	"github.com/iotaledger/hive.go/log"
	"github.com/iotaledger/hive.go/runtime/event"
	"github.com/iotaledger/hive.go/runtime/module"
	"github.com/iotaledger/hive.go/runtime/options"
	"github.com/iotaledger/hive.go/runtime/syncutils"
	"github.com/iotaledger/hive.go/runtime/workerpool"
	"github.com/iotaledger/iota-core/pkg/model"
	"github.com/iotaledger/iota-core/pkg/protocol/engine/attestation"
	"github.com/iotaledger/iota-core/pkg/protocol/engine/blockdag"
	"github.com/iotaledger/iota-core/pkg/protocol/engine/blocks"
	"github.com/iotaledger/iota-core/pkg/protocol/engine/booker"
	"github.com/iotaledger/iota-core/pkg/protocol/engine/clock"
	"github.com/iotaledger/iota-core/pkg/protocol/engine/commitmentfilter"
	"github.com/iotaledger/iota-core/pkg/protocol/engine/congestioncontrol/scheduler"
	"github.com/iotaledger/iota-core/pkg/protocol/engine/consensus/blockgadget"
	"github.com/iotaledger/iota-core/pkg/protocol/engine/consensus/slotgadget"
	"github.com/iotaledger/iota-core/pkg/protocol/engine/eviction"
	"github.com/iotaledger/iota-core/pkg/protocol/engine/filter"
	"github.com/iotaledger/iota-core/pkg/protocol/engine/ledger"
	"github.com/iotaledger/iota-core/pkg/protocol/engine/notarization"
	"github.com/iotaledger/iota-core/pkg/protocol/engine/syncmanager"
	"github.com/iotaledger/iota-core/pkg/protocol/engine/tipmanager"
	"github.com/iotaledger/iota-core/pkg/protocol/engine/tipselection"
	"github.com/iotaledger/iota-core/pkg/protocol/engine/upgrade"
	"github.com/iotaledger/iota-core/pkg/protocol/sybilprotection"
	"github.com/iotaledger/iota-core/pkg/retainer"
	"github.com/iotaledger/iota-core/pkg/storage"
	"github.com/iotaledger/iota-core/pkg/storage/database"
	iotago "github.com/iotaledger/iota.go/v4"
)

// region Engine /////////////////////////////////////////////////////////////////////////////////////////////////////

type Engine struct {
	Events              *Events
	Storage             *storage.Storage
	Filter              filter.Filter
	CommitmentFilter    commitmentfilter.CommitmentFilter
	EvictionState       *eviction.State
	BlockRequester      *eventticker.EventTicker[iotago.SlotIndex, iotago.BlockID]
	BlockDAG            blockdag.BlockDAG
	Booker              booker.Booker
	Clock               clock.Clock
	BlockGadget         blockgadget.Gadget
	SlotGadget          slotgadget.Gadget
	SybilProtection     sybilprotection.SybilProtection
	Notarization        notarization.Notarization
	Attestations        attestation.Attestations
	Ledger              ledger.Ledger
	Scheduler           scheduler.Scheduler
	TipManager          tipmanager.TipManager
	TipSelection        tipselection.TipSelection
	Retainer            retainer.Retainer
	SyncManager         syncmanager.SyncManager
	UpgradeOrchestrator upgrade.Orchestrator
	RootCommitment      reactive.Variable[*model.Commitment]
	LatestCommitment    reactive.Variable[*model.Commitment]

	Workers      *workerpool.Group
	errorHandler func(error)

	BlockCache *blocks.Blocks

	chainID iotago.CommitmentID
	mutex   syncutils.RWMutex

	optsSnapshotPath     string
	optsEntryPointsDepth int
	optsSnapshotDepth    int
	optsBlockRequester   []options.Option[eventticker.EventTicker[iotago.SlotIndex, iotago.BlockID]]

	*module.ReactiveModule
}

func New(
	logger log.Logger,
	workers *workerpool.Group,
	storageInstance *storage.Storage,
	filterProvider module.Provider[*Engine, filter.Filter],
	commitmentFilterProvider module.Provider[*Engine, commitmentfilter.CommitmentFilter],
	blockDAGProvider module.Provider[*Engine, blockdag.BlockDAG],
	bookerProvider module.Provider[*Engine, booker.Booker],
	clockProvider module.Provider[*Engine, clock.Clock],
	blockGadgetProvider module.Provider[*Engine, blockgadget.Gadget],
	slotGadgetProvider module.Provider[*Engine, slotgadget.Gadget],
	sybilProtectionProvider module.Provider[*Engine, sybilprotection.SybilProtection],
	notarizationProvider module.Provider[*Engine, notarization.Notarization],
	attestationProvider module.Provider[*Engine, attestation.Attestations],
	ledgerProvider module.Provider[*Engine, ledger.Ledger],
	schedulerProvider module.Provider[*Engine, scheduler.Scheduler],
	tipManagerProvider module.Provider[*Engine, tipmanager.TipManager],
	tipSelectionProvider module.Provider[*Engine, tipselection.TipSelection],
	retainerProvider module.Provider[*Engine, retainer.Retainer],
	upgradeOrchestratorProvider module.Provider[*Engine, upgrade.Orchestrator],
	syncManagerProvider module.Provider[*Engine, syncmanager.SyncManager],
	opts ...options.Option[Engine],
) (engine *Engine) {
	var importSnapshot bool
	var file *os.File
	var fileErr error

	return options.Apply(
		&Engine{
<<<<<<< HEAD
			Events:           NewEvents(),
			Storage:          storageInstance,
			EvictionState:    eviction.NewState(storageInstance.LatestNonEmptySlot(), storageInstance.RootBlocks),
			RootCommitment:   reactive.NewVariable[*model.Commitment](),
			LatestCommitment: reactive.NewVariable[*model.Commitment](),
			Workers:          workers,
=======
			Events:        NewEvents(),
			Storage:       storageInstance,
			EvictionState: eviction.NewState(storageInstance.LatestNonEmptySlot(), storageInstance.RootBlocks, storageInstance.GenesisRootBlockID),
			Workers:       workers,
			errorHandler:  errorHandler,
>>>>>>> 2438cd32

			optsSnapshotPath:  "snapshot.bin",
			optsSnapshotDepth: 5,
		}, opts, func(e *Engine) {
			e.ReactiveModule = e.initReactiveModule(logger)

			e.errorHandler = func(err error) {
				e.LogTrace("engine error", "err", err)
			}

			// Import the settings from the snapshot file if needed.
			if importSnapshot = !e.Storage.Settings().IsSnapshotImported() && e.optsSnapshotPath != ""; importSnapshot {
				file, fileErr = os.Open(e.optsSnapshotPath)
				if fileErr != nil {
					panic(ierrors.Wrap(fileErr, "failed to open snapshot file"))
				}

				if err := e.ImportSettings(file); err != nil {
					panic(ierrors.Wrap(err, "failed to import snapshot settings"))
				}
			}
		},
		func(e *Engine) {
			// setup reactive variables
			e.initRootCommitment()
			e.initLatestCommitment()

			// setup all components
			e.BlockCache = blocks.New(e.EvictionState, e.Storage.Settings().APIProvider())
			e.BlockRequester = eventticker.New(e.optsBlockRequester...)
			e.SybilProtection = sybilProtectionProvider(e)
			e.BlockDAG = blockDAGProvider(e)
			e.Filter = filterProvider(e)
			e.CommitmentFilter = commitmentFilterProvider(e)
			e.Booker = bookerProvider(e)
			e.Clock = clockProvider(e)
			e.BlockGadget = blockGadgetProvider(e)
			e.SlotGadget = slotGadgetProvider(e)
			e.Notarization = notarizationProvider(e)
			e.Attestations = attestationProvider(e)
			e.Ledger = ledgerProvider(e)
			e.TipManager = tipManagerProvider(e)
			e.Scheduler = schedulerProvider(e)
			e.TipSelection = tipSelectionProvider(e)
			e.Retainer = retainerProvider(e)
			e.UpgradeOrchestrator = upgradeOrchestratorProvider(e)
			e.SyncManager = syncManagerProvider(e)
		},
		(*Engine).setupBlockStorage,
		(*Engine).setupEvictionState,
		(*Engine).setupBlockRequester,
		(*Engine).setupPruning,
		(*Engine).acceptanceHandler,
		func(e *Engine) {
			e.Constructed.Trigger()

			// Make sure that we have the protocol parameters for the latest supported iota.go protocol version of the software.
			// If not the user needs to update the protocol parameters file.
			// This can only happen after a user updated the node version and the new protocol version is not yet active.
			if _, err := e.APIForVersion(iotago.LatestProtocolVersion()); err != nil {
				panic(ierrors.Wrap(err, "no protocol parameters for latest protocol version found"))
			}

			// Import the rest of the snapshot if needed.
			if importSnapshot {
				if err := e.ImportContents(file); err != nil {
					panic(ierrors.Wrap(err, "failed to import snapshot contents"))
				}

				if closeErr := file.Close(); closeErr != nil {
					panic(closeErr)
				}

				// Only mark any pruning indexes if we loaded a non-genesis snapshot
				if e.Storage.Settings().LatestFinalizedSlot() > e.Storage.GenesisRootBlockID().Slot() {
					if _, _, err := e.Storage.PruneByDepth(1); err != nil {
						if !ierrors.Is(err, database.ErrNoPruningNeeded) &&
							!ierrors.Is(err, database.ErrEpochPruned) {
							panic(ierrors.Wrap(err, "failed to prune storage"))
						}
					}
				}

				if err := e.Storage.Settings().SetSnapshotImported(); err != nil {
					panic(ierrors.Wrap(err, "failed to set snapshot imported"))
				}

			} else {
				// Restore from Disk
				e.Storage.RestoreFromDisk()

				if err := e.Attestations.RestoreFromDisk(); err != nil {
					panic(ierrors.Wrap(err, "failed to restore attestations from disk"))
				}
				if err := e.UpgradeOrchestrator.RestoreFromDisk(e.Storage.Settings().LatestCommitment().Slot()); err != nil {
					panic(ierrors.Wrap(err, "failed to restore upgrade orchestrator from disk"))
				}
			}

			e.Reset()

			e.Initialized.Trigger()
		},
	)
}

func (e *Engine) ProcessBlockFromPeer(block *model.Block, source peer.ID) {
	e.Filter.ProcessReceivedBlock(block, source)
	e.Events.BlockProcessed.Trigger(block.ID())
}

// Reset resets the component to a clean state as if it was created at the last commitment.
func (e *Engine) Reset() {
	e.LogDebug("resetting", "target-slot", e.Storage.Settings().LatestCommitment().Slot())

	e.BlockRequester.Clear()
	e.Storage.Reset()
	e.EvictionState.Reset()
	e.Filter.Reset()
	e.CommitmentFilter.Reset()
	e.BlockCache.Reset()
	e.BlockDAG.Reset()
	e.Booker.Reset()
	e.Ledger.Reset()
	e.BlockGadget.Reset()
	e.SlotGadget.Reset()
	e.Notarization.Reset()
	e.Attestations.Reset()
	e.SybilProtection.Reset()
	e.Scheduler.Reset()
	e.TipManager.Reset()
	e.TipSelection.Reset()
	e.Retainer.Reset()
	e.SyncManager.Reset()
	e.UpgradeOrchestrator.Reset()

	latestCommittedSlot := e.Storage.Settings().LatestCommitment().Slot()
	latestCommittedTime := e.APIForSlot(latestCommittedSlot).TimeProvider().SlotEndTime(latestCommittedSlot)
	e.Clock.Reset(latestCommittedTime)
}

func (e *Engine) BlockFromCache(id iotago.BlockID) (*blocks.Block, bool) {
	return e.BlockCache.Block(id)
}

func (e *Engine) Block(id iotago.BlockID) (*model.Block, bool) {
	cachedBlock, exists := e.BlockCache.Block(id)
	if exists && !cachedBlock.IsRootBlock() {
		return cachedBlock.ModelBlock(), !cachedBlock.IsMissing()
	}

	s, err := e.Storage.Blocks(id.Slot())
	if err != nil {
		e.errorHandler(ierrors.Wrap(err, "failed to get block storage"))

		return nil, false
	}

	modelBlock, err := s.Load(id)
	if err != nil {
		e.errorHandler(ierrors.Wrap(err, "failed to load block from storage"))

		return nil, false
	}

	return modelBlock, modelBlock != nil
}

func (e *Engine) CommittedAPI() iotago.API {
	return e.Storage.Settings().APIProvider().CommittedAPI()
}

func (e *Engine) APIForTime(t time.Time) iotago.API {
	return e.Storage.Settings().APIProvider().APIForTime(t)
}

func (e *Engine) APIForSlot(slot iotago.SlotIndex) iotago.API {
	return e.Storage.Settings().APIProvider().APIForSlot(slot)
}

func (e *Engine) APIForEpoch(epoch iotago.EpochIndex) iotago.API {
	return e.Storage.Settings().APIProvider().APIForEpoch(epoch)
}

func (e *Engine) APIForVersion(version iotago.Version) (iotago.API, error) {
	return e.Storage.Settings().APIProvider().APIForVersion(version)
}

func (e *Engine) LatestAPI() iotago.API {
	return e.Storage.Settings().APIProvider().LatestAPI()
}

// CommittedSlot returns the committed slot for the given slot index.
func (e *Engine) CommittedSlot(commitmentID iotago.CommitmentID) (*CommittedSlotAPI, error) {
	if e.Storage.Settings().LatestCommitment().Slot() < commitmentID.Slot() {
		return nil, ierrors.Errorf("slot %d is not committed yet", commitmentID.Slot())
	}

	return NewCommittedSlotAPI(e, commitmentID), nil
}

func (e *Engine) WriteSnapshot(filePath string, targetSlot ...iotago.SlotIndex) (err error) {
	if len(targetSlot) == 0 {
		targetSlot = append(targetSlot, e.Storage.Settings().LatestCommitment().Slot())
	} else if lastPrunedEpoch, hasPruned := e.Storage.LastPrunedEpoch(); hasPruned && e.APIForSlot(targetSlot[0]).TimeProvider().EpochFromSlot(targetSlot[0]) <= lastPrunedEpoch {
		return ierrors.Errorf("impossible to create a snapshot for slot %d because it is pruned (last pruned slot %d)", targetSlot[0], lo.Return1(e.Storage.LastPrunedEpoch()))
	}

	if fileHandle, err := os.Create(filePath); err != nil {
		return ierrors.Wrap(err, "failed to create snapshot file")
	} else if err = e.Export(fileHandle, targetSlot[0]); err != nil {
		return ierrors.Wrap(err, "failed to write snapshot")
	} else if err = fileHandle.Close(); err != nil {
		return ierrors.Wrap(err, "failed to close snapshot file")
	}

	return
}

func (e *Engine) ImportSettings(reader io.ReadSeeker) (err error) {
	if err = e.Storage.Settings().Import(reader); err != nil {
		return ierrors.Wrap(err, "failed to import settings")
	}

	return
}

func (e *Engine) ImportContents(reader io.ReadSeeker) (err error) {
	if err = e.Storage.Commitments().Import(reader); err != nil {
		return ierrors.Wrap(err, "failed to import commitments")
	} else if err = e.Ledger.Import(reader); err != nil {
		return ierrors.Wrap(err, "failed to import ledger")
	} else if err := e.SybilProtection.Import(reader); err != nil {
		return ierrors.Wrap(err, "failed to import sybil protection")
	} else if err = e.EvictionState.Import(reader); err != nil {
		return ierrors.Wrap(err, "failed to import eviction state")
	} else if err = e.Attestations.Import(reader); err != nil {
		return ierrors.Wrap(err, "failed to import attestation state")
	} else if err = e.UpgradeOrchestrator.Import(reader); err != nil {
		return ierrors.Wrap(err, "failed to import upgrade orchestrator")
	}

	return
}

func (e *Engine) Export(writer io.WriteSeeker, targetSlot iotago.SlotIndex) (err error) {
	targetCommitment, err := e.Storage.Commitments().Load(targetSlot)
	if err != nil {
		return ierrors.Wrapf(err, "failed to load target commitment at slot %d", targetSlot)
	}

	if err = e.Storage.Settings().Export(writer, targetCommitment.Commitment()); err != nil {
		return ierrors.Wrap(err, "failed to export settings")
	} else if err = e.Storage.Commitments().Export(writer, targetSlot); err != nil {
		return ierrors.Wrap(err, "failed to export commitments")
	} else if err = e.Ledger.Export(writer, targetSlot); err != nil {
		return ierrors.Wrap(err, "failed to export ledger")
	} else if err := e.SybilProtection.Export(writer, targetSlot); err != nil {
		return ierrors.Wrap(err, "failed to export sybil protection")
	} else if err = e.EvictionState.Export(writer, e.Storage.Settings().LatestFinalizedSlot(), targetSlot); err != nil {
		// The rootcommitment is determined from the rootblocks. Therefore, we need to export starting from the last finalized slot.
		return ierrors.Wrap(err, "failed to export eviction state")
	} else if err = e.Attestations.Export(writer, targetSlot); err != nil {
		return ierrors.Wrap(err, "failed to export attestation state")
	} else if err = e.UpgradeOrchestrator.Export(writer, targetSlot); err != nil {
		return ierrors.Wrap(err, "failed to export upgrade orchestrator")
	}

	return
}

// RemoveFromFilesystem removes the directory of the engine from the filesystem.
func (e *Engine) RemoveFromFilesystem() error {
	return os.RemoveAll(e.Storage.Directory())
}

func (e *Engine) Name() string {
	return filepath.Base(e.Storage.Directory())
}

func (e *Engine) ChainID() iotago.CommitmentID {
	e.mutex.RLock()
	defer e.mutex.RUnlock()

	return e.chainID
}

func (e *Engine) SetChainID(chainID iotago.CommitmentID) {
	e.mutex.Lock()
	defer e.mutex.Unlock()

	e.chainID = chainID
}

func (e *Engine) acceptanceHandler() {
	wp := e.Workers.CreatePool("BlockAccepted", workerpool.WithWorkerCount(1))

	e.Events.BlockGadget.BlockAccepted.Hook(func(block *blocks.Block) {
		e.Ledger.TrackBlock(block)
		e.SybilProtection.TrackBlock(block)
		e.UpgradeOrchestrator.TrackValidationBlock(block)

		e.Events.AcceptedBlockProcessed.Trigger(block)
	}, event.WithWorkerPool(wp))
}

func (e *Engine) setupBlockStorage() {
	wp := e.Workers.CreatePool("BlockStorage", workerpool.WithWorkerCount(1)) // Using just 1 worker to avoid contention

	e.Events.BlockGadget.BlockAccepted.Hook(func(block *blocks.Block) {
		store, err := e.Storage.Blocks(block.ID().Slot())
		if err != nil {
			e.errorHandler(ierrors.Errorf("failed to store block with %s, storage with given index does not exist", block.ID()))
			return
		}

		if err := store.Store(block.ModelBlock()); err != nil {
			e.errorHandler(ierrors.Wrapf(err, "failed to store block with %s", block.ID()))
		}
	}, event.WithWorkerPool(wp))
}

func (e *Engine) setupEvictionState() {
	e.Events.EvictionState.LinkTo(e.EvictionState.Events)

	wp := e.Workers.CreatePool("EvictionState", workerpool.WithWorkerCount(1)) // Using just 1 worker to avoid contention

	e.Events.BlockGadget.BlockAccepted.Hook(func(block *blocks.Block) {
		block.ForEachParent(func(parent iotago.Parent) {
			if parent.ID.Slot() < block.ID().Slot() && !e.EvictionState.IsRootBlock(parent.ID) {
				parentBlock, exists := e.Block(parent.ID)
				if !exists {
					e.errorHandler(ierrors.Errorf("cannot store root block (%s) because it is missing", parent.ID))
					return
				}
				e.EvictionState.AddRootBlock(parentBlock.ID(), parentBlock.ProtocolBlock().Header.SlotCommitmentID)
			}
		})
	}, event.WithWorkerPool(wp))

	e.Events.Notarization.LatestCommitmentUpdated.Hook(func(commitment *model.Commitment) {
		e.EvictionState.AdvanceActiveWindowToIndex(commitment.Slot())
	}, event.WithWorkerPool(wp))

	e.Events.EvictionState.SlotEvicted.Hook(e.BlockCache.EvictUntil)

	e.EvictionState.Initialize(e.Storage.Settings().LatestCommitment().Slot())
}

func (e *Engine) setupBlockRequester() {
	e.Events.BlockRequester.LinkTo(e.BlockRequester.Events)

	e.Events.EvictionState.SlotEvicted.Hook(e.BlockRequester.EvictUntil)

	// We need to hook to make sure that the request is created before the block arrives to avoid a race condition
	// where we try to delete the request again before it is created. Thus, continuing to request forever.
	e.Events.BlockDAG.BlockMissing.Hook(func(block *blocks.Block) {
		e.BlockRequester.StartTicker(block.ID())
	})
	e.Events.BlockDAG.MissingBlockAttached.Hook(func(block *blocks.Block) {
		e.BlockRequester.StopTicker(block.ID())
	}, event.WithWorkerPool(e.Workers.CreatePool("BlockRequester", workerpool.WithWorkerCount(1)))) // Using just 1 worker to avoid contention
}

func (e *Engine) setupPruning() {
	e.Events.SlotGadget.SlotFinalized.Hook(func(slot iotago.SlotIndex) {
		if err := e.Storage.TryPrune(); err != nil {
			e.errorHandler(ierrors.Wrapf(err, "failed to prune storage at slot %d", slot))
		}
	}, event.WithWorkerPool(e.Workers.CreatePool("PruneEngine", workerpool.WithWorkerCount(1))))
}

// EarliestRootCommitment is used to make sure that the chainManager knows the earliest possible
// commitment that blocks we are solidifying will refer to. Failing to do so will prevent those blocks
// from being processed as their chain will be deemed unsolid.
// lastFinalizedSlot is needed to make sure that the root commitment is not younger than the last finalized slot.
// If setting the root commitment based on the last evicted slot this basically means we won't be able to solidify another
// chain beyond a window based on eviction, which in turn is based on acceptance. In case of a partition, this behavior is
// clearly not desired.
func (e *Engine) EarliestRootCommitment(lastFinalizedSlot iotago.SlotIndex) (earliestCommitment *model.Commitment) {
	api := e.APIForSlot(lastFinalizedSlot)

	genesisSlot := api.ProtocolParameters().GenesisSlot()
	maxCommittableAge := api.ProtocolParameters().MaxCommittableAge()

	var earliestRootCommitmentSlot iotago.SlotIndex
	if lastFinalizedSlot <= genesisSlot+maxCommittableAge {
		earliestRootCommitmentSlot = genesisSlot
	} else {
		earliestRootCommitmentSlot = lastFinalizedSlot - maxCommittableAge
	}

	rootCommitment, err := e.Storage.Commitments().Load(earliestRootCommitmentSlot)
	if err != nil {
		panic(fmt.Sprintf("could not load earliest commitment %d after engine initialization: %s", earliestRootCommitmentSlot, err))
	}

	return rootCommitment
}

func (e *Engine) ErrorHandler(componentName string) func(error) {
	return func(err error) {
		e.errorHandler(ierrors.Wrap(err, componentName))
	}
}

func (e *Engine) initRootCommitment() {
	updateRootCommitment := func(lastFinalizedSlot iotago.SlotIndex) {
		maxCommittableAge := e.APIForSlot(lastFinalizedSlot).ProtocolParameters().MaxCommittableAge()

		e.RootCommitment.Compute(func(rootCommitment *model.Commitment) *model.Commitment {
			return lo.Return1(e.Storage.Commitments().Load(lo.Cond(lastFinalizedSlot < maxCommittableAge, 0, lastFinalizedSlot-maxCommittableAge)))
		})
	}

	e.Constructed.OnTrigger(func() {
		unsubscribe := e.Events.SlotGadget.SlotFinalized.Hook(updateRootCommitment).Unhook

		e.Initialized.OnTrigger(func() {
			updateRootCommitment(e.Storage.Settings().LatestFinalizedSlot())
		})

		e.Shutdown.OnTrigger(unsubscribe)
	})
}

func (e *Engine) initLatestCommitment() {
	updateLatestCommitment := func(latestCommitment *model.Commitment) {
		e.LatestCommitment.Compute(func(currentLatestComponent *model.Commitment) *model.Commitment {
			return lo.Cond(currentLatestComponent == nil || currentLatestComponent.Slot() < latestCommitment.Slot(), latestCommitment, currentLatestComponent)
		})
	}

	e.Constructed.OnTrigger(func() {
		unsubscribe := e.Events.Notarization.LatestCommitmentUpdated.Hook(updateLatestCommitment).Unhook

		e.Initialized.OnTrigger(func() {
			updateLatestCommitment(e.Storage.Settings().LatestCommitment())
		})

		e.Shutdown.OnTrigger(unsubscribe)
	})
}

func (e *Engine) initReactiveModule(logger log.Logger) (reactiveModule *module.ReactiveModule) {
	stopLogging := reactive.NewEvent()

	reactiveModule = module.NewReactiveModule(logger.NewEntityLogger("Engine", stopLogging, func(l log.Logger) {
		e.RootCommitment.LogUpdates(l, log.LevelTrace, "RootCommitment")
		e.LatestCommitment.LogUpdates(l, log.LevelTrace, "LatestCommitment")
	}))

	reactiveModule.Shutdown.OnTrigger(func() {
		reactiveModule.LogDebug("shutting down")

		stopLogging.Trigger()

		e.BlockRequester.Shutdown()
		e.Attestations.Shutdown()
		e.SyncManager.Shutdown()
		e.Notarization.Shutdown()
		e.Booker.Shutdown()
		e.Ledger.Shutdown()
		e.BlockDAG.Shutdown()
		e.BlockGadget.Shutdown()
		e.SlotGadget.Shutdown()
		e.Clock.Shutdown()
		e.SybilProtection.Shutdown()
		e.UpgradeOrchestrator.Shutdown()
		e.TipManager.Shutdown()
		e.Filter.Shutdown()
		e.CommitmentFilter.Shutdown()
		e.Scheduler.Shutdown()
		e.Retainer.Shutdown()
		e.Workers.Shutdown()
		e.Storage.Shutdown()

		reactiveModule.LogDebug("stopped")

		e.Stopped.Trigger()
	})

	return reactiveModule
}

// endregion ///////////////////////////////////////////////////////////////////////////////////////////////////////////

// region Options //////////////////////////////////////////////////////////////////////////////////////////////////////

func WithSnapshotPath(snapshotPath string) options.Option[Engine] {
	return func(e *Engine) {
		e.optsSnapshotPath = snapshotPath
	}
}

func WithEntryPointsDepth(entryPointsDepth int) options.Option[Engine] {
	return func(engine *Engine) {
		engine.optsEntryPointsDepth = entryPointsDepth
	}
}

func WithSnapshotDepth(depth int) options.Option[Engine] {
	return func(e *Engine) {
		e.optsSnapshotDepth = depth
	}
}

func WithBlockRequesterOptions(opts ...options.Option[eventticker.EventTicker[iotago.SlotIndex, iotago.BlockID]]) options.Option[Engine] {
	return func(e *Engine) {
		e.optsBlockRequester = append(e.optsBlockRequester, opts...)
	}
}

// endregion ///////////////////////////////////////////////////////////////////////////////////////////////////////////<|MERGE_RESOLUTION|>--- conflicted
+++ resolved
@@ -116,20 +116,12 @@
 
 	return options.Apply(
 		&Engine{
-<<<<<<< HEAD
 			Events:           NewEvents(),
 			Storage:          storageInstance,
-			EvictionState:    eviction.NewState(storageInstance.LatestNonEmptySlot(), storageInstance.RootBlocks),
+			EvictionState:    eviction.NewState(storageInstance.LatestNonEmptySlot(), storageInstance.RootBlocks, storageInstance.GenesisRootBlockID),
 			RootCommitment:   reactive.NewVariable[*model.Commitment](),
 			LatestCommitment: reactive.NewVariable[*model.Commitment](),
 			Workers:          workers,
-=======
-			Events:        NewEvents(),
-			Storage:       storageInstance,
-			EvictionState: eviction.NewState(storageInstance.LatestNonEmptySlot(), storageInstance.RootBlocks, storageInstance.GenesisRootBlockID),
-			Workers:       workers,
-			errorHandler:  errorHandler,
->>>>>>> 2438cd32
 
 			optsSnapshotPath:  "snapshot.bin",
 			optsSnapshotDepth: 5,

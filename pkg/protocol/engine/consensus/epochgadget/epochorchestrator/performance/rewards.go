package performance

import (
	"github.com/cockroachdb/errors"

	"github.com/iotaledger/hive.go/ads"
	"github.com/iotaledger/hive.go/kvstore"
	"github.com/iotaledger/hive.go/lo"
	iotago "github.com/iotaledger/iota.go/v4"
)

// TODO: add later as a protocol params, after its refactor is finished.
var (
	targetRewardFirstPeriod   uint64           = 233373068869021000 // TODO current values are per slot, update with new when provided by Olivia
	targetRewardChangeSlot    iotago.SlotIndex = 9460800
	targetRewardSecondPeriod  uint64           = 85853149583786000
	validatorBlocksPerSlot    uint8            = 10
	profitMarginExponent      uint64           = 8
	rewardCalculationExponent uint64           = 31
	// TODO why do we choose 40 here, why dont we use ^31 again?
	finalRewardScalingExponent uint64 = 40
)

func (t *Tracker) RewardsRoot(epochIndex iotago.EpochIndex) iotago.Identifier {
	t.mutex.RLock()
	defer t.mutex.RUnlock()

	return iotago.Identifier(t.rewardsMap(epochIndex).Root())
}

func (t *Tracker) ValidatorReward(validatorID iotago.AccountID, stakeAmount iotago.BaseToken, epochStart, epochEnd iotago.EpochIndex) (iotago.Mana, error) {
	t.mutex.RLock()
	defer t.mutex.RUnlock()

	var validatorReward iotago.Mana
	for epochIndex := epochStart; epochIndex <= epochEnd; epochIndex++ {
		rewardsForAccountInEpoch, exists := t.rewardsForAccount(validatorID, epochIndex)
		if !exists {
			continue
		}
<<<<<<< HEAD
		poolStats, err := t.poolStatsStore.Get(epochIndex)
		if err != nil {
			return 0, errors.Wrapf(err, "failed to get pool stats for epoch %d and accountID of the validator %s", epochIndex, validatorID)
		}
=======

>>>>>>> e7e379ac
		if rewardsForAccountInEpoch.PoolStake == 0 {
			continue
		}

		poolStats, err := t.poolStats(epochIndex)
		if err != nil {
			return 0, errors.Wrapf(err, "validator accountID %s", epochIndex, validatorID)
		}

		unDecayedEpochRewards := uint64(rewardsForAccountInEpoch.FixedCost) +
			decreaseAccuracy(poolStats.ProfitMargin*uint64(rewardsForAccountInEpoch.PoolRewards), profitMarginExponent) +
			decreaseAccuracy(increasedAccuracyComplement(poolStats.ProfitMargin, profitMarginExponent)*uint64(rewardsForAccountInEpoch.PoolRewards), profitMarginExponent)*
				uint64(stakeAmount)/
				uint64(rewardsForAccountInEpoch.PoolStake)

		decayProvider := t.apiProvider.APIForEpoch(epochIndex).ManaDecayProvider()
		decayedEpochRewards, err2 := decayProvider.RewardsWithDecay(iotago.Mana(unDecayedEpochRewards), epochIndex, epochEnd)
		if err2 != nil {
			return 0, errors.Wrapf(err2, "failed to calculate rewards with decay for epoch %d and validator accountID %s", epochIndex, validatorID)
		}

		validatorReward += decayedEpochRewards
	}

	return validatorReward, nil
}

func (t *Tracker) DelegatorReward(validatorID iotago.AccountID, delegatedAmount iotago.BaseToken, epochStart, epochEnd iotago.EpochIndex) (iotago.Mana, error) {
	t.mutex.RLock()
	defer t.mutex.RUnlock()

	var delegatorsReward iotago.Mana
	for epochIndex := epochStart; epochIndex <= epochEnd; epochIndex++ {
		rewardsForAccountInEpoch, exists := t.rewardsForAccount(validatorID, epochIndex)
		if !exists {
			continue
		}
<<<<<<< HEAD
		poolStats, err := t.poolStatsStore.Get(epochIndex)
		if err != nil {
			return 0, errors.Wrapf(err, "failed to get pool stats for epoch %d and validator account ID %s", epochIndex, validatorID)
		}
=======

>>>>>>> e7e379ac
		if rewardsForAccountInEpoch.PoolStake == 0 {
			continue
		}

		poolStats, err := t.poolStats(epochIndex)
		if err != nil {
			return 0, errors.Wrapf(err, "validator accountID %s", epochIndex, validatorID)
		}

		unDecayedEpochRewards := decreaseAccuracy(increasedAccuracyComplement(poolStats.ProfitMargin, profitMarginExponent)*uint64(rewardsForAccountInEpoch.PoolRewards), profitMarginExponent) *
			uint64(delegatedAmount) /
			uint64(rewardsForAccountInEpoch.PoolStake)

		decayProvider := t.apiProvider.APIForEpoch(epochIndex).ManaDecayProvider()
		decayedEpochRewards, err := decayProvider.RewardsWithDecay(iotago.Mana(unDecayedEpochRewards), epochIndex, epochEnd)
		if err != nil {
			return 0, errors.Wrapf(err, "failed to calculate rewards with decay for epoch %d and validator accountID %s", epochIndex, validatorID)
		}

		delegatorsReward += decayedEpochRewards
	}

	return delegatorsReward, nil
}

func (t *Tracker) rewardsStorage(epochIndex iotago.EpochIndex) kvstore.KVStore {
	return lo.PanicOnErr(t.rewardBaseStore.WithExtendedRealm(epochIndex.MustBytes()))
}

func (t *Tracker) rewardsMap(epochIndex iotago.EpochIndex) *ads.Map[iotago.AccountID, *PoolRewards] {
	return ads.NewMap(t.rewardsStorage(epochIndex),
		iotago.Identifier.Bytes,
		iotago.IdentifierFromBytes,
		(*PoolRewards).Bytes,
		PoolRewardsFromBytes,
	)
}

func (t *Tracker) rewardsForAccount(accountID iotago.AccountID, epochIndex iotago.EpochIndex) (rewardsForAccount *PoolRewards, exists bool) {
	return t.rewardsMap(epochIndex).Get(accountID)
}

func (t *Tracker) poolReward(slotIndex iotago.SlotIndex, totalValidatorsStake, totalStake, poolStake, validatorStake iotago.BaseToken, fixedCost iotago.Mana, performanceFactor uint64) iotago.Mana {
	initialReward := targetRewardFirstPeriod
	if slotIndex > targetRewardChangeSlot {
		initialReward = targetRewardSecondPeriod
	}

	// TODO: this calculation will overflow with ~4Gi poolstake already.
	// maybe we can reuse the functions from the mana decay provider?
	// should we move the mana decay functions to the safemath package?
	aux := (increaseAccuracy(poolStake, rewardCalculationExponent) / totalStake) + (increaseAccuracy(validatorStake, rewardCalculationExponent) / totalValidatorsStake)
	aux2 := iotago.Mana(uint64(aux) * initialReward * performanceFactor)
	if decreaseAccuracy(aux2, finalRewardScalingExponent) < fixedCost {
		return 0
	}

	return (aux2 >> finalRewardScalingExponent) - fixedCost
}

// calculateProfitMargin calculates the profit margin of the pool by firstly increasing the accuracy of the given value, so the profit margin is moved to the power of 2^accuracyShift.
func calculateProfitMargin(totalValidatorsStake, totalPoolStake iotago.BaseToken) uint64 {
	return uint64(increaseAccuracy(totalValidatorsStake, profitMarginExponent) / (totalValidatorsStake + totalPoolStake))
}

// increaseAccuracy shifts the bits of the given value to the left by the given amount, so that the value is moved to the power of 2^accuracyShift.
// TODO make sure that we handle overflow here correctly if the inserted value is > 2^(64-accuracyShift).
func increaseAccuracy[V iotago.BaseToken | iotago.Mana | uint64](val V, shift uint64) V {
	return val << shift
}

// decreaseAccuracy reversts the accuracy operation of increaseAccuracy by shifting the bits of the given value to the right by the profitMarginExponent.
// This is a lossy operation. All values less than 2^accuracyShift will be rounded to 0.
func decreaseAccuracy[V iotago.BaseToken | iotago.Mana | uint64](val V, shift uint64) V {
	return val >> shift
}

// increasedAccuracyComplement returns the 'shifted' completition to "one" for the shifted value where one is the 2^accuracyShift.
func increasedAccuracyComplement[V iotago.BaseToken | iotago.Mana | uint64](val V, shift uint64) V {
	// it should never overflow for val=profit margin, if profit margin was previously scaled with increaseAccuracy.
	return (1 << shift) - val
}<|MERGE_RESOLUTION|>--- conflicted
+++ resolved
@@ -38,19 +38,12 @@
 		if !exists {
 			continue
 		}
-<<<<<<< HEAD
-		poolStats, err := t.poolStatsStore.Get(epochIndex)
-		if err != nil {
-			return 0, errors.Wrapf(err, "failed to get pool stats for epoch %d and accountID of the validator %s", epochIndex, validatorID)
-		}
-=======
 
->>>>>>> e7e379ac
 		if rewardsForAccountInEpoch.PoolStake == 0 {
 			continue
 		}
 
-		poolStats, err := t.poolStats(epochIndex)
+		poolStats, err := t.poolStatsStore.Get(epochIndex)
 		if err != nil {
 			return 0, errors.Wrapf(err, "validator accountID %s", epochIndex, validatorID)
 		}
@@ -83,21 +76,14 @@
 		if !exists {
 			continue
 		}
-<<<<<<< HEAD
-		poolStats, err := t.poolStatsStore.Get(epochIndex)
-		if err != nil {
-			return 0, errors.Wrapf(err, "failed to get pool stats for epoch %d and validator account ID %s", epochIndex, validatorID)
-		}
-=======
 
->>>>>>> e7e379ac
 		if rewardsForAccountInEpoch.PoolStake == 0 {
 			continue
 		}
 
-		poolStats, err := t.poolStats(epochIndex)
+		poolStats, err := t.poolStatsStore.Get(epochIndex)
 		if err != nil {
-			return 0, errors.Wrapf(err, "validator accountID %s", epochIndex, validatorID)
+			return 0, errors.Wrapf(err, "failed to get pool stats for epoch %d and validator account ID %s", epochIndex, validatorID)
 		}
 
 		unDecayedEpochRewards := decreaseAccuracy(increasedAccuracyComplement(poolStats.ProfitMargin, profitMarginExponent)*uint64(rewardsForAccountInEpoch.PoolRewards), profitMarginExponent) *

--- conflicted
+++ resolved
@@ -97,14 +97,9 @@
 	if !containsTransaction {
 		b.setupBlock(block)
 
-<<<<<<< HEAD
 		return nil
 	} else if signedTransactionMetadata == nil {
-		return ierrors.Errorf("transaction in %s was not attached", block.ID())
-=======
-	if signedTransactionMetadata == nil {
 		return ierrors.Errorf("transaction in block %s was not attached", block.ID())
->>>>>>> b0aed00d
 	}
 	block.SignedTransactionMetadata.Set(signedTransactionMetadata)
 

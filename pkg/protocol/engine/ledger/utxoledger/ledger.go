--- conflicted
+++ resolved
@@ -42,15 +42,10 @@
 
 		e.Events.ConflictDAG.LinkTo(l.conflictDAG.Events())
 
-<<<<<<< HEAD
 		// TODO: should this attach to Accepted instead?
 		e.Events.BlockGadget.BlockPreAccepted.Hook(l.BlockAccepted)
-=======
-		// TODO: should this attach to RatifiedAccepted instead?
-		e.Events.BlockGadget.BlockAccepted.Hook(l.BlockAccepted)
 		e.EvictionState.Events.SlotEvicted.Hook(l.memPool.Evict)
 		// TODO: when should ledgerState be pruned?
->>>>>>> 3c87a072
 
 		return l
 	})

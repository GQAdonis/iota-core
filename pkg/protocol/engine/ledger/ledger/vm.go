--- conflicted
+++ resolved
@@ -68,10 +68,7 @@
 	}
 
 	vmParams := &iotagovm.Params{External: &iotago.ExternalUnlockParameters{
-<<<<<<< HEAD
-=======
 		DecayProvider:      l.decayProvider,
->>>>>>> ddbddf41
 		ProtocolParameters: l.protocolParameters,
 	}}
 	if err := stardust.NewVirtualMachine().Execute(tx, vmParams, resolvedInputs); err != nil {

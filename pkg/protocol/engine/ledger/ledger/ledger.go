--- conflicted
+++ resolved
@@ -231,9 +231,6 @@
 		if !exists {
 			var output *utxoledger.Output
 			stateRequest := l.resolveState(outputID.UTXOInput())
-<<<<<<< HEAD
-			stateRequest.OnSuccess(func(loadedState mempool.State) { output = loadedState.(*utxoledger.Output) })
-=======
 			stateRequest.OnSuccess(func(loadedState mempool.State) {
 				concreteOutput, ok := loadedState.(*utxoledger.Output)
 				if !ok {
@@ -242,7 +239,6 @@
 				}
 				output = concreteOutput
 			})
->>>>>>> 328be203
 			stateRequest.OnError(func(requestErr error) { err = ierrors.Errorf("failed to request state: %w", requestErr) })
 			stateRequest.WaitComplete()
 
@@ -631,28 +627,16 @@
 
 	isUnspent, err := l.utxoLedger.IsOutputIDUnspentWithoutLocking(stateRef.Ref())
 	if err != nil {
-<<<<<<< HEAD
-		// fmt.Println(">>>get output spent state error")
-=======
->>>>>>> 328be203
 		return p.Reject(ierrors.Errorf("error while retrieving output %s: %w", stateRef.Ref(), err))
 	}
 
 	if !isUnspent {
-<<<<<<< HEAD
-		// fmt.Println(">>>get output spent already")
-=======
->>>>>>> 328be203
 		return p.Reject(ierrors.Errorf("unspent output %s not found: %w", stateRef.Ref(), mempool.ErrStateNotFound))
 	}
 
 	// possible to cast `stateRef` to more specialized interfaces here, e.g. for DustOutput
 	output, err := l.utxoLedger.ReadOutputByOutputIDWithoutLocking(stateRef.Ref())
 	if err != nil {
-<<<<<<< HEAD
-		// fmt.Println(">>>output not found")
-=======
->>>>>>> 328be203
 		return p.Reject(ierrors.Errorf("output %s not found: %w", stateRef.Ref(), mempool.ErrStateNotFound))
 	}
 

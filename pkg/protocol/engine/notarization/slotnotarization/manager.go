package slotnotarization

import (
	"time"

	"github.com/pkg/errors"

	"github.com/iotaledger/hive.go/kvstore"
	"github.com/iotaledger/hive.go/lo"
	"github.com/iotaledger/hive.go/runtime/event"
	"github.com/iotaledger/hive.go/runtime/module"
	"github.com/iotaledger/hive.go/runtime/workerpool"
	"github.com/iotaledger/hive.go/serializer/v2/serix"
	"github.com/iotaledger/iota-core/pkg/core/api"
	"github.com/iotaledger/iota-core/pkg/model"
	"github.com/iotaledger/iota-core/pkg/protocol/engine"
	"github.com/iotaledger/iota-core/pkg/protocol/engine/attestation"
	"github.com/iotaledger/iota-core/pkg/protocol/engine/blocks"
	"github.com/iotaledger/iota-core/pkg/protocol/engine/ledger"
	"github.com/iotaledger/iota-core/pkg/protocol/engine/notarization"
	"github.com/iotaledger/iota-core/pkg/protocol/sybilprotection"
	"github.com/iotaledger/iota-core/pkg/storage"
	"github.com/iotaledger/iota-core/pkg/storage/prunable"
	iotago "github.com/iotaledger/iota.go/v4"
)

// Manager is the component that manages the slot commitments.
type Manager struct {
	events        *notarization.Events
	slotMutations *SlotMutations

	workers      *workerpool.Group
	errorHandler func(error)

	attestation     attestation.Attestations
	ledger          ledger.Ledger
	sybilProtection sybilprotection.SybilProtection

	storage *storage.Storage

	acceptedTimeFunc      func() time.Time
	minCommittableSlotAge iotago.SlotIndex
	apiProvider           api.Provider

	module.Module
}

func NewProvider() module.Provider[*engine.Engine, notarization.Notarization] {
	return module.Provide(func(e *engine.Engine) notarization.Notarization {
		m := NewManager(e.LatestAPI().ProtocolParameters().EvictionAge(), e.Workers.CreateGroup("NotarizationManager"), e.ErrorHandler("notarization"))

		m.apiProvider = e

		e.HookConstructed(func() {
			m.storage = e.Storage
			m.acceptedTimeFunc = e.Clock.Accepted().Time

			m.ledger = e.Ledger
			m.sybilProtection = e.SybilProtection
			m.attestation = e.Attestations

			wpBlocks := m.workers.CreatePool("Blocks", 1) // Using just 1 worker to avoid contention

			e.Events.Ledger.BlockProcessed.Hook(func(block *blocks.Block) {
				if err := m.notarizeAcceptedBlock(block); err != nil {
					m.errorHandler(errors.Wrapf(err, "failed to add accepted block %s to slot", block.ID()))
				}
				m.tryCommitUntil(block)
			}, event.WithWorkerPool(wpBlocks))

			e.Events.Notarization.LinkTo(m.events)

			m.TriggerInitialized()
			m.slotMutations = NewSlotMutations(e.Storage.Settings().LatestCommitment().Index())
			m.TriggerConstructed()
		})

		return m
	})
}

func NewManager(minCommittableSlotAge iotago.SlotIndex, workers *workerpool.Group, errorHandler func(error)) *Manager {
	return &Manager{
		minCommittableSlotAge: minCommittableSlotAge,
		events:                notarization.NewEvents(),
		workers:               workers,
		errorHandler:          errorHandler,
	}
}

func (m *Manager) Shutdown() {
	m.TriggerStopped()
	m.workers.Shutdown()
}

// tryCommitUntil tries to create slot commitments until the new provided acceptance time.
func (m *Manager) tryCommitUntil(block *blocks.Block) {
	if index := block.ID().Index(); index > m.storage.Settings().LatestCommitment().Index() {
		m.tryCommitSlotUntil(index)
	}
}

// IsBootstrapped returns if the Manager finished committing all pending slots up to the current acceptance time.
func (m *Manager) IsBootstrapped() bool {
	// If acceptance time is in slot 10, then the latest committable index is 3 (with minCommittableSlotAge=6), because there are 6 full slots between slot 10 and slot 3.
	// All slots smaller than 4 are committable, so in order to check if slot 3 is committed it's necessary to do m.minCommittableSlotAge-1,
	// otherwise we'd expect slot 4 to be committed in order to be fully committed, which is impossible.
	latestIndex := m.storage.Settings().LatestCommitment().Index()
	return latestIndex >= m.apiProvider.APIForSlot(latestIndex).TimeProvider().SlotFromTime(m.acceptedTimeFunc())-m.minCommittableSlotAge-1
}

func (m *Manager) notarizeAcceptedBlock(block *blocks.Block) (err error) {
	if err = m.slotMutations.AddAcceptedBlock(block); err != nil {
		return errors.Wrap(err, "failed to add accepted block to slot mutations")
	}

	m.attestation.AddAttestationFromBlock(block)

	return
}

// MinCommittableSlotAge returns the minimum age of a slot to be committable.
func (m *Manager) MinCommittableSlotAge() iotago.SlotIndex {
	return m.minCommittableSlotAge
}

func (m *Manager) tryCommitSlotUntil(acceptedBlockIndex iotago.SlotIndex) {
	for i := m.storage.Settings().LatestCommitment().Index() + 1; i <= acceptedBlockIndex; i++ {
		if m.WasStopped() {
			break
		}

		if !m.isCommittable(i, acceptedBlockIndex) {
			return
		}

		if !m.createCommitment(i) {
			return
		}
	}
}

func (m *Manager) isCommittable(index, acceptedBlockIndex iotago.SlotIndex) bool {
	if acceptedBlockIndex < m.minCommittableSlotAge {
		return false
	}

	return index < acceptedBlockIndex-m.minCommittableSlotAge
}

func (m *Manager) createCommitment(index iotago.SlotIndex) (success bool) {
	latestCommitment := m.storage.Settings().LatestCommitment()
	if index != latestCommitment.Index()+1 {
		m.errorHandler(errors.Errorf("cannot create commitment for slot %d, latest commitment is for slot %d", index, latestCommitment.Index()))
		return false
	}

	// Set createIfMissing to true to make sure that this is never nil. Will get evicted later on anyway.
	acceptedBlocks := m.slotMutations.AcceptedBlocks(index, true)

	cumulativeWeight, attestationsRoot, err := m.attestation.Commit(index)
	if err != nil {
		m.errorHandler(errors.Wrap(err, "failed to commit attestations"))
		return false
	}

	stateRoot, mutationRoot, accountRoot, err := m.ledger.CommitSlot(index)
	if err != nil {
		m.errorHandler(errors.Wrap(err, "failed to commit ledger"))
		return false
	}

<<<<<<< HEAD
	committeeRoot, rewardsRoot := m.sybilProtection.CommitSlot(index)
=======
	api := m.apiProvider.APIForSlot(index)

	protocolParamsBytes, err := api.Encode(api.ProtocolParameters())
	if err != nil {
		m.errorHandler(errors.Wrap(err, "failed to encode protocol parameters"))
		return false
	}
>>>>>>> 05a8a4cc

	roots := iotago.NewRoots(
		iotago.Identifier(acceptedBlocks.Root()),
		mutationRoot,
		attestationsRoot,
		stateRoot,
		accountRoot,
<<<<<<< HEAD
		committeeRoot,
		rewardsRoot,
=======
		iotago.IdentifierFromData(protocolParamsBytes),
>>>>>>> 05a8a4cc
	)

	newCommitment := iotago.NewCommitment(
		api.ProtocolParameters().Version(),
		index,
		latestCommitment.ID(),
		roots.ID(),
		cumulativeWeight,
	)

	newModelCommitment, err := model.CommitmentFromCommitment(newCommitment, api, serix.WithValidation())
	if err != nil {
		return false
	}

	if err = m.storage.Settings().SetLatestCommitment(newModelCommitment); err != nil {
		m.errorHandler(errors.Wrap(err, "failed to set latest commitment"))
		return false
	}

	if err = m.storage.Commitments().Store(newModelCommitment); err != nil {
		m.errorHandler(errors.Wrapf(err, "failed to store latest commitment %s", newModelCommitment.ID()))
		return false
	}

	rootsStorage := m.storage.Roots(index)
	if rootsStorage == nil {
		m.errorHandler(errors.Wrapf(err, "failed get roots storage for commitment %s", newModelCommitment.ID()))
		return false
	}
	if err := rootsStorage.Set(kvstore.Key{prunable.RootsKey}, lo.PanicOnErr(api.Encode(roots))); err != nil {
		m.errorHandler(errors.Wrapf(err, "failed to store latest roots for commitment %s", newModelCommitment.ID()))
		return false
	}

	m.events.SlotCommitted.Trigger(&notarization.SlotCommittedDetails{
		Commitment:            newModelCommitment,
		AcceptedBlocks:        acceptedBlocks,
		ActiveValidatorsCount: 0,
	})

	if err = m.slotMutations.Evict(index); err != nil {
		m.errorHandler(errors.Wrapf(err, "failed to evict slotMutations at index: %d", index))
	}

	return true
}

var _ notarization.Notarization = new(Manager)<|MERGE_RESOLUTION|>--- conflicted
+++ resolved
@@ -170,9 +170,7 @@
 		return false
 	}
 
-<<<<<<< HEAD
 	committeeRoot, rewardsRoot := m.sybilProtection.CommitSlot(index)
-=======
 	api := m.apiProvider.APIForSlot(index)
 
 	protocolParamsBytes, err := api.Encode(api.ProtocolParameters())
@@ -180,7 +178,6 @@
 		m.errorHandler(errors.Wrap(err, "failed to encode protocol parameters"))
 		return false
 	}
->>>>>>> 05a8a4cc
 
 	roots := iotago.NewRoots(
 		iotago.Identifier(acceptedBlocks.Root()),
@@ -188,12 +185,9 @@
 		attestationsRoot,
 		stateRoot,
 		accountRoot,
-<<<<<<< HEAD
 		committeeRoot,
 		rewardsRoot,
-=======
 		iotago.IdentifierFromData(protocolParamsBytes),
->>>>>>> 05a8a4cc
 	)
 
 	newCommitment := iotago.NewCommitment(

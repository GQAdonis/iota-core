--- conflicted
+++ resolved
@@ -37,28 +37,16 @@
 
 	storage *storage.Storage
 
-<<<<<<< HEAD
-	acceptedTimeFunc     func() time.Time
-	slotTimeProviderFunc func() *iotago.TimeProvider
-	minCommittableAge    iotago.SlotIndex
-=======
-	acceptedTimeFunc      func() time.Time
-	minCommittableSlotAge iotago.SlotIndex
-	apiProvider           api.Provider
->>>>>>> 2812888e
+	acceptedTimeFunc  func() time.Time
+	minCommittableAge iotago.SlotIndex
+	apiProvider       api.Provider
 
 	module.Module
 }
 
-<<<<<<< HEAD
-func NewProvider(minCommittableAge iotago.SlotIndex) module.Provider[*engine.Engine, notarization.Notarization] {
-	return module.Provide(func(e *engine.Engine) notarization.Notarization {
-		m := NewManager(minCommittableAge, e.Workers.CreateGroup("NotarizationManager"), e.ErrorHandler("notarization"))
-=======
 func NewProvider() module.Provider[*engine.Engine, notarization.Notarization] {
 	return module.Provide(func(e *engine.Engine) notarization.Notarization {
 		m := NewManager(e.LatestAPI().ProtocolParameters().EvictionAge(), e.Workers.CreateGroup("NotarizationManager"), e.ErrorHandler("notarization"))
->>>>>>> 2812888e
 
 		m.apiProvider = e
 
@@ -116,12 +104,8 @@
 	// If acceptance time is in slot 10, then the latest committable index is 3 (with minCommittableAge=6), because there are 6 full slots between slot 10 and slot 3.
 	// All slots smaller than 4 are committable, so in order to check if slot 3 is committed it's necessary to do m.minCommittableAge-1,
 	// otherwise we'd expect slot 4 to be committed in order to be fully committed, which is impossible.
-<<<<<<< HEAD
-	return m.storage.Settings().LatestCommitment().Index() >= m.slotTimeProviderFunc().SlotIndexFromTime(m.acceptedTimeFunc())-m.minCommittableAge-1
-=======
 	latestIndex := m.storage.Settings().LatestCommitment().Index()
 	return latestIndex >= m.apiProvider.APIForSlot(latestIndex).TimeProvider().SlotFromTime(m.acceptedTimeFunc())-m.minCommittableSlotAge-1
->>>>>>> 2812888e
 }
 
 func (m *Manager) notarizeAcceptedBlock(block *blocks.Block) (err error) {

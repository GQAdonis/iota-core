--- conflicted
+++ resolved
@@ -55,44 +55,27 @@
 
 		e.HookConstructed(func() {
 			m.storage = e.Storage
-			m.acceptedTimeFunc = e.Clock.RatifiedAccepted().Time
+			m.acceptedTimeFunc = e.Clock.Accepted().Time
 
 			m.ledger = e.Ledger
 			m.attestation = e.Attestations
 
-<<<<<<< HEAD
-				e.HookConstructed(func() {
-					m.storage = e.Storage
-					m.acceptedTimeFunc = e.Clock.Accepted().Time
-=======
 			wpBlocks := m.workers.CreatePool("Blocks", 1)           // Using just 1 worker to avoid contention
 			wpCommitments := m.workers.CreatePool("Commitments", 1) // Using just 1 worker to avoid contention
->>>>>>> 3c87a072
-
-			e.Events.BlockGadget.BlockRatifiedAccepted.Hook(func(block *blocks.Block) {
-				if err := m.notarizeRatifiedAcceptedBlock(block); err != nil {
+
+			e.Events.BlockGadget.BlockAccepted.Hook(func(block *blocks.Block) {
+				if err := m.notarizeAcceptedBlock(block); err != nil {
 					m.errorHandler(errors.Wrapf(err, "failed to add accepted block %s to slot", block.ID()))
 				}
 			}, event.WithWorkerPool(wpBlocks))
 
-			// Slots are committed whenever RatifiedATT advances, start committing only when bootstrapped.
-			e.Events.Clock.RatifiedAcceptedTimeUpdated.Hook(m.tryCommitUntil, event.WithWorkerPool(wpCommitments))
-
-<<<<<<< HEAD
-					e.Events.BlockGadget.BlockAccepted.Hook(func(block *blocks.Block) {
-						if err := m.notarizeAcceptedBlock(block); err != nil {
-							m.errorHandler(errors.Wrapf(err, "failed to add accepted block %s to slot", block.ID()))
-						}
-					}, event.WithWorkerPool(wpBlocks))
-
 					// Slots are committed whenever ATT advances, start committing only when bootstrapped.
 					e.Events.Clock.AcceptedTimeUpdated.Hook(m.tryCommitUntil, event.WithWorkerPool(wpCommitments))
-=======
+
 			e.Events.Notarization.LinkTo(m.events)
 
 			m.TriggerInitialized()
 		})
->>>>>>> 3c87a072
 
 		e.Storage.Settings().HookInitialized(func() {
 			m.slotMutations = NewSlotMutations(e.SybilProtection.Accounts(), e.Storage.Settings().LatestCommitment().Index())

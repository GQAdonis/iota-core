--- conflicted
+++ resolved
@@ -46,18 +46,7 @@
 
 			c.accountRetrieveFunc = e.Ledger.Account
 
-<<<<<<< HEAD
-			e.Events.Filter.BlockPreAllowed.Hook(func(block *model.Block) {
-				c.ProcessPreFilteredBlock(block)
-			})
-
-=======
-			e.Events.Notarization.SlotCommitted.Hook(func(details *notarization.SlotCommittedDetails) {
-				c.PromoteFutureBlocksUntil(details.Commitment.Index())
-			})
-
 			e.Events.Filter.BlockPreAllowed.Hook(c.ProcessPreFilteredBlock)
->>>>>>> 85bfb7b2
 			e.Events.CommitmentFilter.LinkTo(c.events)
 
 			c.TriggerInitialized()
@@ -76,48 +65,6 @@
 	)
 }
 
-<<<<<<< HEAD
-func (c *CommitmentFilter) ProcessPreFilteredBlock(block *model.Block) {
-=======
-func (c *CommitmentFilter) PromoteFutureBlocksUntil(index iotago.SlotIndex) {
-	c.futureBlocksMutex.Lock()
-	defer c.futureBlocksMutex.Unlock()
-
-	for i := c.nextIndexToPromote; i <= index; i++ {
-		cm, err := c.commitmentFunc(i)
-		if err != nil {
-			panic(fmt.Sprintf("failed to load commitment for index %d: %s", i, err))
-		}
-		if storage := c.futureBlocks.Get(i, false); storage != nil {
-			if futureBlocks, exists := storage.Get(cm.ID()); exists {
-				_ = futureBlocks.ForEach(func(futureBlock *model.Block) (err error) {
-					c.evaluateBlock(futureBlock)
-					return nil
-				})
-			}
-		}
-		c.futureBlocks.Evict(i)
-	}
-
-	c.nextIndexToPromote = index + 1
-}
-
-func (c *CommitmentFilter) isFutureBlock(block *model.Block) (isFutureBlock bool) {
-	c.futureBlocksMutex.RLock()
-	defer c.futureBlocksMutex.RUnlock()
-
-	// If we are not able to load the commitment for the block, it means we haven't committed this slot yet.
-	if _, err := c.commitmentFunc(block.ProtocolBlock().SlotCommitmentID.Index()); err != nil {
-		lo.Return1(c.futureBlocks.Get(block.ProtocolBlock().SlotCommitmentID.Index(), true).GetOrCreate(block.ProtocolBlock().SlotCommitmentID, func() ds.Set[*model.Block] {
-			return ds.NewSet[*model.Block]()
-		})).Add(block)
-
-		return true
-	}
-
-	return false
-}
-
 func (c *CommitmentFilter) ProcessPreFilteredBlock(block *model.Block) {
 	if c.isFutureBlock(block) {
 		return
@@ -127,7 +74,6 @@
 }
 
 func (c *CommitmentFilter) evaluateBlock(block *model.Block) {
->>>>>>> 85bfb7b2
 	// check if the account exists in the specified slot.
 	accountData, exists, err := c.accountRetrieveFunc(block.ProtocolBlock().IssuerID, block.ProtocolBlock().SlotCommitmentID.Index())
 	if err != nil {

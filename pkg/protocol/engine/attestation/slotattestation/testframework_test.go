--- conflicted
+++ resolved
@@ -70,13 +70,8 @@
 	testAPI := iotago.V3API(
 		iotago.NewV3ProtocolParameters(
 			iotago.WithNetworkOptions("TestJungle", "tgl"),
-<<<<<<< HEAD
-			iotago.WithSupplyOptions(10000, 0, 0, 0, 0, 0),
+			iotago.WithSupplyOptions(10000, 0, 0, 0, 0, 0, 0),
 			iotago.WithLivenessOptions(10*time.Second, 10*time.Second, 1, 2, 8),
-=======
-			iotago.WithSupplyOptions(10000, 0, 0, 0, 0, 0, 0),
-			iotago.WithLivenessOptions(1, 1, 2, 8),
->>>>>>> 83057da4
 		),
 	)
 

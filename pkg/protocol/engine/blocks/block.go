--- conflicted
+++ resolved
@@ -92,19 +92,11 @@
 			commitmentID: commitmentID,
 			issuingTime:  issuingTime,
 		},
-<<<<<<< HEAD
-		solid:            true,
-		booked:           true,
-		accepted:         true,
-		ratifiedAccepted: true, // TODO: check if this should be true
-		confirmed:        true, // TODO: check if this should be true
-		scheduled:        true, // TODO: check if this should be true
-=======
 		solid:       true,
 		booked:      true,
 		preAccepted: true,
 		accepted:    true, // This should be true since we commit and evict on acceptance.
->>>>>>> ddbddf41
+		scheduled:   true,
 	}
 }
 
@@ -459,7 +451,6 @@
 	return wasUpdated
 }
 
-<<<<<<< HEAD
 // IsScheduled returns true if the Block was scheduled.
 func (b *Block) IsScheduled() bool {
 	b.mutex.RLock()
@@ -543,10 +534,7 @@
 	return wasUpdated
 }
 
-func (b *Block) AddRatifier(id iotago.AccountID) (added bool) {
-=======
 func (b *Block) AddConfirmationRatifier(id iotago.AccountID) (added bool) {
->>>>>>> ddbddf41
 	b.mutex.Lock()
 	defer b.mutex.Unlock()
 

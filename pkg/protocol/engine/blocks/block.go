--- conflicted
+++ resolved
@@ -98,12 +98,8 @@
 		solid:       true,
 		booked:      true,
 		preAccepted: true,
-<<<<<<< HEAD
 		accepted:    reactive.NewVariable[bool](),
-=======
-		accepted:    true, // This should be true since we commit and evict on acceptance.
 		scheduled:   true,
->>>>>>> ab7cb728
 	}
 
 	// This should be true since we commit and evict on acceptance.

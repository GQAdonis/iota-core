package blocks

import (
	"fmt"
	"time"

	"github.com/iotaledger/hive.go/ds"
	"github.com/iotaledger/hive.go/ds/reactive"
	"github.com/iotaledger/hive.go/lo"
	"github.com/iotaledger/hive.go/runtime/syncutils"
	"github.com/iotaledger/hive.go/stringify"
	"github.com/iotaledger/iota-core/pkg/core/account"
	"github.com/iotaledger/iota-core/pkg/model"
	iotago "github.com/iotaledger/iota.go/v4"
)

type Block struct {
	// BlockDAG block
	missing             bool
	missingBlockID      iotago.BlockID
	solid               reactive.Variable[bool]
	invalid             reactive.Variable[bool]
	strongChildren      []*Block
	weakChildren        []*Block
	shallowLikeChildren []*Block
	allChildren         ds.Set[*Block]

	// Booker block
	booked    reactive.Variable[bool]
	witnesses ds.Set[account.SeatIndex]
	// spenderIDs are the all spenderIDs of the block inherited from the parents + payloadSpenderIDs.
	spenderIDs ds.Set[iotago.TransactionID]
	// payloadSpenderIDs are the spenderIDs of the block's payload (in case it is a transaction, otherwise empty).
	payloadSpenderIDs ds.Set[iotago.TransactionID]

	// BlockGadget block
	preAccepted           reactive.Variable[bool]
	acceptanceRatifiers   ds.Set[account.SeatIndex]
	accepted              reactive.Variable[bool]
	preConfirmed          bool
	confirmationRatifiers ds.Set[account.SeatIndex]
	confirmed             bool
	weightPropagated      reactive.Variable[bool]

	// Scheduler block
	scheduled bool
	skipped   bool
	enqueued  bool
	dropped   bool

	// Notarization
	notarized reactive.Event

	mutex syncutils.RWMutex

	modelBlock *model.Block
	rootBlock  *rootBlock

	workScore iotago.WorkScore
}

type rootBlock struct {
	blockID      iotago.BlockID
	commitmentID iotago.CommitmentID
	issuingTime  time.Time
}

func (r *rootBlock) String() string {
	builder := stringify.NewStructBuilder("rootBlock")
	builder.AddField(stringify.NewStructField("blockID", r.blockID))
	builder.AddField(stringify.NewStructField("commitmentID", r.commitmentID))
	builder.AddField(stringify.NewStructField("issuingTime", r.issuingTime))

	return builder.String()
}

func newEmptyBlock() *Block {
	return &Block{
		witnesses:             ds.NewSet[account.SeatIndex](),
		spenderIDs:            ds.NewSet[iotago.TransactionID](),
		payloadSpenderIDs:     ds.NewSet[iotago.TransactionID](),
		acceptanceRatifiers:   ds.NewSet[account.SeatIndex](),
		confirmationRatifiers: ds.NewSet[account.SeatIndex](),
		solid:                 reactive.NewVariable[bool](),
		invalid:               reactive.NewVariable[bool](),
		booked:                reactive.NewVariable[bool](),
		preAccepted:           reactive.NewVariable[bool](),
		accepted:              reactive.NewVariable[bool](),
		weightPropagated:      reactive.NewVariable[bool](),
		notarized:             reactive.NewEvent(),
		allChildren:           ds.NewSet[*Block](),
	}
}

// NewBlock creates a new Block with the given options.
func NewBlock(modelBlock *model.Block) *Block {
	b := newEmptyBlock()
	b.modelBlock = modelBlock
	b.workScore = modelBlock.WorkScore()

	return b
}

<<<<<<< HEAD
func NewRootBlock(blockID iotago.BlockID, commitmentID iotago.CommitmentID, issuingTime time.Time) *Block {
	b := newEmptyBlock()
	b.rootBlock = &rootBlock{
		blockID:      blockID,
		commitmentID: commitmentID,
		issuingTime:  issuingTime,
	}

	b.preAccepted = true
	b.scheduled = true

	// This should be true since we commit and evict on acceptance.
	b.solid.Set(true)
	b.booked.Set(true)
	b.weightPropagated.Set(true)
	b.notarized.Set(true)
	b.accepted.Set(true)
=======
		rootBlock: &rootBlock{
			blockID:      blockID,
			commitmentID: commitmentID,
			issuingTime:  issuingTime,
		},
		solid:            reactive.NewVariable[bool]().Init(true),
		invalid:          reactive.NewVariable[bool](),
		booked:           reactive.NewVariable[bool]().Init(true),
		preAccepted:      reactive.NewVariable[bool]().Init(true),
		accepted:         reactive.NewVariable[bool]().Init(true),
		weightPropagated: reactive.NewVariable[bool]().Init(true),
		notarized:        reactive.NewEvent(),
		scheduled:        true,
	}

	b.notarized.Trigger()
>>>>>>> 11c39f75

	return b
}

func NewMissingBlock(blockID iotago.BlockID) *Block {
<<<<<<< HEAD
	b := newEmptyBlock()
	b.missing = true
	b.missingBlockID = blockID

	return b
=======
	return &Block{
		missing:               true,
		missingBlockID:        blockID,
		witnesses:             ds.NewSet[account.SeatIndex](),
		spenderIDs:            ds.NewSet[iotago.TransactionID](),
		payloadSpenderIDs:     ds.NewSet[iotago.TransactionID](),
		acceptanceRatifiers:   ds.NewSet[account.SeatIndex](),
		confirmationRatifiers: ds.NewSet[account.SeatIndex](),
		solid:                 reactive.NewVariable[bool](),
		invalid:               reactive.NewVariable[bool](),
		booked:                reactive.NewVariable[bool](),
		preAccepted:           reactive.NewVariable[bool](),
		accepted:              reactive.NewVariable[bool](),
		weightPropagated:      reactive.NewVariable[bool](),
		notarized:             reactive.NewEvent(),
	}
>>>>>>> 11c39f75
}

func (b *Block) ProtocolBlock() *iotago.Block {
	if b.modelBlock == nil {
		return nil
	}

	return b.modelBlock.ProtocolBlock()
}

func (b *Block) Parents() (parents []iotago.BlockID) {
	return b.modelBlock.ProtocolBlock().Parents()
}

func (b *Block) StrongParents() (parents []iotago.BlockID) {
	return b.modelBlock.ProtocolBlock().Body.StrongParentIDs()
}

// ParentsWithType returns the parents of the block with their type.
func (b *Block) ParentsWithType() []iotago.Parent {
	return b.modelBlock.ProtocolBlock().ParentsWithType()
}

// ForEachParent executes a consumer func for each parent.
func (b *Block) ForEachParent(consumer func(parent iotago.Parent)) {
	b.modelBlock.ProtocolBlock().ForEachParent(consumer)
}

func (b *Block) IsRootBlock() bool {
	return b.rootBlock != nil
}

func (b *Block) Payload() iotago.Payload {
	if b.modelBlock == nil {
		return nil
	}

	return b.modelBlock.Payload()
}

func (b *Block) SignedTransaction() (tx *iotago.SignedTransaction, hasTransaction bool) {
	if b.modelBlock == nil {
		return nil, false
	}

	return b.modelBlock.SignedTransaction()
}

func (b *Block) BasicBlock() (basicBlock *iotago.BasicBlockBody, isBasicBlock bool) {
	if b.modelBlock == nil {
		return nil, false
	}

	return b.modelBlock.BasicBlock()
}

func (b *Block) ValidationBlock() (validationBlock *iotago.ValidationBlockBody, isValidationBlock bool) {
	if b.modelBlock == nil {
		return nil, false
	}

	return b.modelBlock.ValidationBlock()
}

func (b *Block) ID() iotago.BlockID {
	b.mutex.RLock()
	defer b.mutex.RUnlock()

	return b.id()
}

func (b *Block) id() iotago.BlockID {
	if b.missing {
		return b.missingBlockID
	}

	if b.rootBlock != nil {
		return b.rootBlock.blockID
	}

	return b.modelBlock.ID()
}

func (b *Block) IssuingTime() time.Time {
	b.mutex.RLock()
	defer b.mutex.RUnlock()

	if b.missing {
		return time.Time{}
	}

	if b.rootBlock != nil {
		return b.rootBlock.issuingTime
	}

	return b.modelBlock.ProtocolBlock().Header.IssuingTime
}

func (b *Block) SlotCommitmentID() iotago.CommitmentID {
	b.mutex.RLock()
	defer b.mutex.RUnlock()

	if b.missing {
		return iotago.CommitmentID{}
	}

	if b.rootBlock != nil {
		return b.rootBlock.commitmentID
	}

	return b.modelBlock.SlotCommitmentID()
}

// IsMissing returns a flag that indicates if the underlying Block data hasn't been stored, yet.
func (b *Block) IsMissing() (isMissing bool) {
	b.mutex.RLock()
	defer b.mutex.RUnlock()

	return b.missing
}

// Solid returns a reactive variable that is true if the Block is solid (the entire causal history is known).
func (b *Block) Solid() (solid reactive.Variable[bool]) {
	return b.solid
}

// IsSolid returns true if the Block is solid (the entire causal history is known).
func (b *Block) IsSolid() (isSolid bool) {
	return b.solid.Get()
}

// SetSolid marks the Block as solid.
func (b *Block) SetSolid() (wasUpdated bool) {
	return !b.solid.Set(true)
}

// Invalid returns a reactive variable that is true if the Block was marked as invalid.
func (b *Block) Invalid() (invalid reactive.Variable[bool]) {
	return b.invalid
}

// IsInvalid returns true if the Block was marked as invalid.
func (b *Block) IsInvalid() (isInvalid bool) {
	return b.invalid.Get()
}

// SetInvalid marks the Block as invalid.
func (b *Block) SetInvalid() (wasUpdated bool) {
	return !b.invalid.Set(true)
}

// Children returns the children of the Block.
func (b *Block) Children() ds.ReadableSet[*Block] {
	b.mutex.RLock()
	defer b.mutex.RUnlock()

	return b.allChildren
}

func (b *Block) StrongChildren() []*Block {
	b.mutex.RLock()
	defer b.mutex.RUnlock()

	return lo.CopySlice(b.strongChildren)
}

func (b *Block) WeakChildren() []*Block {
	b.mutex.RLock()
	defer b.mutex.RUnlock()

	return lo.CopySlice(b.weakChildren)
}

func (b *Block) ShallowLikeChildren() []*Block {
	b.mutex.RLock()
	defer b.mutex.RUnlock()

	return lo.CopySlice(b.shallowLikeChildren)
}

func (b *Block) AppendChild(child *Block, childType iotago.ParentsType) {
	b.mutex.Lock()
	defer b.mutex.Unlock()

	switch childType {
	case iotago.StrongParentType:
		b.strongChildren = append(b.strongChildren, child)
	case iotago.WeakParentType:
		b.weakChildren = append(b.weakChildren, child)
	case iotago.ShallowLikeParentType:
		b.shallowLikeChildren = append(b.shallowLikeChildren, child)
	}

	b.allChildren.Add(child)
}

// Update publishes the given Block data to the underlying Block and marks it as no longer missing.
func (b *Block) Update(modelBlock *model.Block) (wasPublished bool) {
	b.mutex.Lock()
	defer b.mutex.Unlock()

	if !b.missing {
		return
	}

	b.modelBlock = modelBlock
	b.workScore = modelBlock.WorkScore()
	b.missing = false

	return true
}

// Booked returns a reactive variable that is true if the Block was booked.
func (b *Block) Booked() reactive.Variable[bool] {
	return b.booked
}

func (b *Block) IsBooked() (isBooked bool) {
	return b.booked.Get()
}

func (b *Block) SetBooked() (wasUpdated bool) {
	return !b.booked.Set(true)
}

func (b *Block) AddWitness(seat account.SeatIndex) (added bool) {
	b.mutex.Lock()
	defer b.mutex.Unlock()

	return b.witnesses.Add(seat)
}

func (b *Block) WitnessCount() int {
	b.mutex.RLock()
	defer b.mutex.RUnlock()

	return b.witnesses.Size()
}

func (b *Block) Witnesses() []account.SeatIndex {
	b.mutex.RLock()
	defer b.mutex.RUnlock()

	return b.witnesses.ToSlice()
}

func (b *Block) SpenderIDs() ds.Set[iotago.TransactionID] {
	b.mutex.RLock()
	defer b.mutex.RUnlock()

	return b.spenderIDs
}

func (b *Block) SetSpenderIDs(spenderIDs ds.Set[iotago.TransactionID]) {
	b.mutex.Lock()
	defer b.mutex.Unlock()

	b.spenderIDs = spenderIDs
}

func (b *Block) PayloadSpenderIDs() ds.Set[iotago.TransactionID] {
	b.mutex.RLock()
	defer b.mutex.RUnlock()

	return b.payloadSpenderIDs
}

func (b *Block) SetPayloadSpenderIDs(payloadSpenderIDs ds.Set[iotago.TransactionID]) {
	b.mutex.Lock()
	defer b.mutex.Unlock()

	b.payloadSpenderIDs = payloadSpenderIDs
}

// PreAccepted returns a reactive variable that is true if the Block was pre accepted.
func (b *Block) PreAccepted() reactive.Variable[bool] {
	return b.preAccepted
}

// IsPreAccepted returns true if the Block was preAccepted.
func (b *Block) IsPreAccepted() bool {
	return b.preAccepted.Get()
}

// SetPreAccepted sets the Block as preAccepted.
func (b *Block) SetPreAccepted() (wasUpdated bool) {
	return !b.preAccepted.Set(true)
}

func (b *Block) AddAcceptanceRatifier(seat account.SeatIndex) (added bool) {
	b.mutex.Lock()
	defer b.mutex.Unlock()

	return b.acceptanceRatifiers.Add(seat)
}

func (b *Block) AcceptanceRatifiers() []account.SeatIndex {
	b.mutex.RLock()
	defer b.mutex.RUnlock()

	return b.acceptanceRatifiers.ToSlice()
}

// Accepted returns a reactive variable that is true if the Block was accepted.
func (b *Block) Accepted() reactive.Variable[bool] {
	return b.accepted
}

// IsAccepted returns true if the Block was accepted.
func (b *Block) IsAccepted() bool {
	return b.accepted.Get()
}

// SetAccepted sets the Block as accepted.
func (b *Block) SetAccepted() (wasUpdated bool) {
	return !b.accepted.Set(true)
}

// IsScheduled returns true if the Block was scheduled.
func (b *Block) IsScheduled() bool {
	b.mutex.RLock()
	defer b.mutex.RUnlock()

	return b.scheduled
}

// SetScheduled sets the Block as scheduled.
func (b *Block) SetScheduled() (wasUpdated bool) {
	b.mutex.Lock()
	defer b.mutex.Unlock()

	if wasUpdated = !b.scheduled; wasUpdated && b.enqueued {
		b.scheduled = true
		b.enqueued = false
	}

	return wasUpdated
}

// IsSkipped returns true if the Block was skipped.
func (b *Block) IsSkipped() bool {
	b.mutex.RLock()
	defer b.mutex.RUnlock()

	return b.skipped
}

// SetSkipped sets the Block as skipped.
func (b *Block) SetSkipped() (wasUpdated bool) {
	b.mutex.Lock()
	defer b.mutex.Unlock()

	if wasUpdated = !b.skipped; wasUpdated && b.enqueued {
		b.skipped = true
		b.enqueued = false
	}

	return wasUpdated
}

// IsDropped returns true if the Block was dropped.
func (b *Block) IsDropped() bool {
	b.mutex.RLock()
	defer b.mutex.RUnlock()

	return b.dropped
}

// SetDropped sets the Block as dropped.
func (b *Block) SetDropped() (wasUpdated bool) {
	b.mutex.Lock()
	defer b.mutex.Unlock()

	if wasUpdated = !b.dropped; wasUpdated && b.enqueued {
		b.dropped = true
		b.enqueued = false
	}

	return wasUpdated
}

// IsEnqueued returns true if the Block is currently enqueued in the scheduler.
func (b *Block) IsEnqueued() bool {
	b.mutex.RLock()
	defer b.mutex.RUnlock()

	return b.enqueued
}

// SetEnqueued sets the Block as enqueued.
func (b *Block) SetEnqueued() (wasUpdated bool) {
	b.mutex.Lock()
	defer b.mutex.Unlock()

	if wasUpdated = !b.enqueued; wasUpdated {
		b.enqueued = true
	}

	return wasUpdated
}

func (b *Block) AddConfirmationRatifier(seat account.SeatIndex) (added bool) {
	b.mutex.Lock()
	defer b.mutex.Unlock()

	return b.confirmationRatifiers.Add(seat)
}

func (b *Block) ConfirmationRatifiers() []account.SeatIndex {
	b.mutex.RLock()
	defer b.mutex.RUnlock()

	return b.confirmationRatifiers.ToSlice()
}

func (b *Block) IsConfirmed() bool {
	b.mutex.RLock()
	defer b.mutex.RUnlock()

	return b.confirmed
}

func (b *Block) SetConfirmed() (wasUpdated bool) {
	b.mutex.Lock()
	defer b.mutex.Unlock()

	if wasUpdated = !b.confirmed; wasUpdated {
		b.confirmed = true
	}

	return wasUpdated
}

func (b *Block) IsPreConfirmed() bool {
	b.mutex.RLock()
	defer b.mutex.RUnlock()

	return b.preConfirmed
}

func (b *Block) SetPreConfirmed() (wasUpdated bool) {
	b.mutex.Lock()
	defer b.mutex.Unlock()

	if wasUpdated = !b.preConfirmed; wasUpdated {
		b.preConfirmed = true
	}

	return wasUpdated
}

func (b *Block) WeightPropagated() reactive.Variable[bool] {
	return b.weightPropagated
}

func (b *Block) IsWeightPropagated() bool {
	return b.weightPropagated.Get()
}

func (b *Block) SetWeightPropagated() (wasUpdated bool) {
	return !b.weightPropagated.Set(true)
}

func (b *Block) Notarized() reactive.Event {
	return b.notarized
}

func (b *Block) IsNotarized() (isBooked bool) {
	return b.notarized.Get()
}

func (b *Block) SetNotarized() (wasUpdated bool) {
	return b.notarized.Trigger()
}

func (b *Block) String() string {
	b.mutex.RLock()
	defer b.mutex.RUnlock()

	builder := stringify.NewStructBuilder("Engine.Block", stringify.NewStructField("id", b.id()))
	builder.AddField(stringify.NewStructField("Missing", b.missing))
	builder.AddField(stringify.NewStructField("Solid", b.solid.Get()))
	builder.AddField(stringify.NewStructField("Invalid", b.invalid.Get()))
	builder.AddField(stringify.NewStructField("Booked", b.booked.Get()))
	builder.AddField(stringify.NewStructField("Witnesses", b.witnesses))
	builder.AddField(stringify.NewStructField("PreAccepted", b.preAccepted.Get()))
	builder.AddField(stringify.NewStructField("AcceptanceRatifiers", b.acceptanceRatifiers.String()))
	builder.AddField(stringify.NewStructField("Accepted", b.accepted.Get()))
	builder.AddField(stringify.NewStructField("PreConfirmed", b.preConfirmed))
	builder.AddField(stringify.NewStructField("ConfirmationRatifiers", b.confirmationRatifiers.String()))
	builder.AddField(stringify.NewStructField("Confirmed", b.confirmed))
	builder.AddField(stringify.NewStructField("WeightPropagated", b.weightPropagated.Get()))
	builder.AddField(stringify.NewStructField("Scheduled", b.scheduled))
	builder.AddField(stringify.NewStructField("Dropped", b.dropped))
	builder.AddField(stringify.NewStructField("Skipped", b.skipped))
	builder.AddField(stringify.NewStructField("Enqueued", b.enqueued))
	builder.AddField(stringify.NewStructField("Notarized", b.notarized.Get()))

	for index, child := range b.strongChildren {
		builder.AddField(stringify.NewStructField(fmt.Sprintf("strongChildren%d", index), child.ID().String()))
	}

	for index, child := range b.weakChildren {
		builder.AddField(stringify.NewStructField(fmt.Sprintf("weakChildren%d", index), child.ID().String()))
	}

	for index, child := range b.shallowLikeChildren {
		builder.AddField(stringify.NewStructField(fmt.Sprintf("shallowLikeChildren%d", index), child.ID().String()))
	}

	for index, child := range b.allChildren.ToSlice() {
		builder.AddField(stringify.NewStructField(fmt.Sprintf("allChildren%d", index), child.ID().String()))
	}

	if b.rootBlock != nil {
		builder.AddField(stringify.NewStructField("RootBlock", b.rootBlock.String()))
	}

	if b.modelBlock != nil {
		builder.AddField(stringify.NewStructField("ModelsBlock", b.modelBlock.String()))
	}

	return builder.String()
}

func (b *Block) ModelBlock() *model.Block {
	b.mutex.RLock()
	defer b.mutex.RUnlock()

	return b.modelBlock
}

func (b *Block) WorkScore() iotago.WorkScore {
	return b.workScore
}<|MERGE_RESOLUTION|>--- conflicted
+++ resolved
@@ -101,7 +101,6 @@
 	return b
 }
 
-<<<<<<< HEAD
 func NewRootBlock(blockID iotago.BlockID, commitmentID iotago.CommitmentID, issuingTime time.Time) *Block {
 	b := newEmptyBlock()
 	b.rootBlock = &rootBlock{
@@ -110,62 +109,25 @@
 		issuingTime:  issuingTime,
 	}
 
-	b.preAccepted = true
 	b.scheduled = true
 
 	// This should be true since we commit and evict on acceptance.
-	b.solid.Set(true)
-	b.booked.Set(true)
-	b.weightPropagated.Set(true)
-	b.notarized.Set(true)
-	b.accepted.Set(true)
-=======
-		rootBlock: &rootBlock{
-			blockID:      blockID,
-			commitmentID: commitmentID,
-			issuingTime:  issuingTime,
-		},
-		solid:            reactive.NewVariable[bool]().Init(true),
-		invalid:          reactive.NewVariable[bool](),
-		booked:           reactive.NewVariable[bool]().Init(true),
-		preAccepted:      reactive.NewVariable[bool]().Init(true),
-		accepted:         reactive.NewVariable[bool]().Init(true),
-		weightPropagated: reactive.NewVariable[bool]().Init(true),
-		notarized:        reactive.NewEvent(),
-		scheduled:        true,
-	}
-
+	b.solid.Init(true)
+	b.booked.Init(true)
+	b.weightPropagated.Init(true)
+	b.preAccepted.Init(true)
+	b.accepted.Init(true)
 	b.notarized.Trigger()
->>>>>>> 11c39f75
 
 	return b
 }
 
 func NewMissingBlock(blockID iotago.BlockID) *Block {
-<<<<<<< HEAD
 	b := newEmptyBlock()
 	b.missing = true
 	b.missingBlockID = blockID
 
 	return b
-=======
-	return &Block{
-		missing:               true,
-		missingBlockID:        blockID,
-		witnesses:             ds.NewSet[account.SeatIndex](),
-		spenderIDs:            ds.NewSet[iotago.TransactionID](),
-		payloadSpenderIDs:     ds.NewSet[iotago.TransactionID](),
-		acceptanceRatifiers:   ds.NewSet[account.SeatIndex](),
-		confirmationRatifiers: ds.NewSet[account.SeatIndex](),
-		solid:                 reactive.NewVariable[bool](),
-		invalid:               reactive.NewVariable[bool](),
-		booked:                reactive.NewVariable[bool](),
-		preAccepted:           reactive.NewVariable[bool](),
-		accepted:              reactive.NewVariable[bool](),
-		weightPropagated:      reactive.NewVariable[bool](),
-		notarized:             reactive.NewEvent(),
-	}
->>>>>>> 11c39f75
 }
 
 func (b *Block) ProtocolBlock() *iotago.Block {

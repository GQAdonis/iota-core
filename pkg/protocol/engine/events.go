--- conflicted
+++ resolved
@@ -21,8 +21,7 @@
 )
 
 type Events struct {
-	BlockProcessed *event.Event1[iotago.BlockID]
-
+	BlockProcessed  *event.Event1[iotago.BlockID]
 	EvictionState   *eviction.Events
 	Filter          *filter.Events
 	BlockRequester  *eventticker.Events[iotago.SlotIndex, iotago.BlockID]
@@ -33,15 +32,11 @@
 	BlockGadget     *blockgadget.Events
 	SlotGadget      *slotgadget.Events
 	SybilProtection *sybilprotection.Events
-	SeatManager     *seatmanager.Events
 	Ledger          *ledger.Events
 	Notarization    *notarization.Events
 	ConflictDAG     *conflictdag.Events[iotago.TransactionID, iotago.OutputID]
-<<<<<<< HEAD
 	Scheduler       *scheduler.Events
-	SybilProtection *sybilprotection.Events
-=======
->>>>>>> 2812888e
+	SeatManager     *seatmanager.Events
 
 	event.Group[Events, *Events]
 }
@@ -63,11 +58,7 @@
 		Ledger:          ledger.NewEvents(),
 		Notarization:    notarization.NewEvents(),
 		ConflictDAG:     conflictdag.NewEvents[iotago.TransactionID, iotago.OutputID](),
-<<<<<<< HEAD
 		Scheduler:       scheduler.NewEvents(),
-		SybilProtection: sybilprotection.NewEvents(),
-=======
 		SeatManager:     seatmanager.NewEvents(),
->>>>>>> 2812888e
 	}
 })
--- conflicted
+++ resolved
@@ -105,10 +105,6 @@
 		evictionState:         evictionState,
 		blockCache:            blockCache,
 		workers:               workers,
-<<<<<<< HEAD
-=======
-		workerPool:            workers.CreatePool("Solidifier", workerpool.WithWorkerCount(2)),
->>>>>>> 76c7979b
 		errorHandler:          errorHandler,
 		uncommittedSlotBlocks: buffer.NewUnsolidCommitmentBuffer[*blocks.Block](int(apiProvider.CurrentAPI().ProtocolParameters().MaxCommittableAge()) * 2),
 	}, opts, (*BlockDAG).TriggerConstructed, (*BlockDAG).TriggerInitialized)

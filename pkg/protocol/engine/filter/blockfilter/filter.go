package blockfilter

import (
	"time"

	"github.com/iotaledger/hive.go/ierrors"
	"github.com/iotaledger/hive.go/runtime/module"
	"github.com/iotaledger/hive.go/runtime/options"
	"github.com/iotaledger/iota-core/pkg/core/api"
	"github.com/iotaledger/iota-core/pkg/model"
	"github.com/iotaledger/iota-core/pkg/network"
	"github.com/iotaledger/iota-core/pkg/protocol/engine"
	"github.com/iotaledger/iota-core/pkg/protocol/engine/filter"
	iotago "github.com/iotaledger/iota.go/v4"
)

var (
<<<<<<< HEAD
	ErrCommitmentTooOld             = errors.New("a block cannot commit to a slot that is older than the block's slot minus maxCommittableAge")
	ErrCommitmentTooRecent          = errors.New("a block cannot commit to a slot that is more recent than the block's slot minus minCommittableAge")
	ErrCommitmentInputTooOld        = errors.New("a block cannot contain a commitment input with index older than the block's slot minus maxCommittableAge")
	ErrCommitmentInputTooRecent     = errors.New("a block cannot contain a commitment input with index more recent than the block's slot minus minCommittableAge")
	ErrBlockTimeTooFarAheadInFuture = errors.New("a block cannot be too far ahead in the future")
	ErrInvalidProofOfWork           = errors.New("error validating PoW")
=======
	ErrCommitmentNotCommittable                  = ierrors.New("a block cannot commit to a slot that cannot objectively be committable yet")
	ErrBlockTimeTooFarAheadInFuture              = ierrors.New("a block cannot be too far ahead in the future")
	ErrInvalidSignature                          = ierrors.New("block has invalid signature")
	ErrTransactionCommitmentInputTooFarInThePast = ierrors.New("transaction in a block references too old CommitmentInput")
	ErrTransactionCommitmentInputInTheFuture     = ierrors.New("transaction in a block references a CommitmentInput in the future")
>>>>>>> 2812888e
)

// Filter filters blocks.
type Filter struct {
	events *filter.Events

	apiProvider api.Provider

	optsMaxAllowedWallClockDrift time.Duration
<<<<<<< HEAD
	optsMinCommittableAge        iotago.SlotIndex
	optsMaxCommittableAge        iotago.SlotIndex
=======
>>>>>>> 2812888e
	optsSignatureValidation      bool

	module.Module
}

func NewProvider(opts ...options.Option[Filter]) module.Provider[*engine.Engine, filter.Filter] {
	return module.Provide(func(e *engine.Engine) filter.Filter {

		f := New(e, opts...)
		f.TriggerConstructed()

		e.HookConstructed(func() {
			e.Events.Filter.LinkTo(f.events)

			f.TriggerInitialized()
		})

		return f
	})
}

var _ filter.Filter = new(Filter)

// New creates a new Filter.
func New(apiProvider api.Provider, opts ...options.Option[Filter]) *Filter {
	return options.Apply(&Filter{
		events:                  filter.NewEvents(),
		optsSignatureValidation: true,
		apiProvider:             apiProvider,
	}, opts,
		(*Filter).TriggerConstructed,
		(*Filter).TriggerInitialized,
	)
}

// ProcessReceivedBlock processes block from the given source.
func (f *Filter) ProcessReceivedBlock(block *model.Block, source network.PeerID) {
<<<<<<< HEAD
	// TODO: if TX add check for TX timestamp

	protocolParams := f.protocolParamsFunc()
	if protocolParams.MinPoWScore > 0 {
		// Check if the block has enough PoW score.
		score, _, err := block.Block().POW()
		if err != nil {
			f.events.BlockPreFiltered.Trigger(&filter.BlockPreFilteredEvent{
				Block:  block,
				Reason: errors.WithMessage(ErrInvalidProofOfWork, "error calculating PoW score"),
				Source: source,
			})

			return
		}

		if score < float64(protocolParams.MinPoWScore) {
			f.events.BlockPreFiltered.Trigger(&filter.BlockPreFilteredEvent{
				Block:  block,
				Reason: errors.WithMessagef(ErrInvalidProofOfWork, "score %f is less than min score %d", score, protocolParams.MinPoWScore),
				Source: source,
			})

			return
		}
	}

	// Verify the timestamp is not too far in the future.
	timeDelta := time.Since(block.Block().IssuingTime)
	if timeDelta < -f.optsMaxAllowedWallClockDrift {
		f.events.BlockPreFiltered.Trigger(&filter.BlockPreFilteredEvent{
			Block:  block,
			Reason: errors.WithMessagef(ErrBlockTimeTooFarAheadInFuture, "issuing time ahead %s vs %s allowed", -timeDelta, f.optsMaxAllowedWallClockDrift),
			Source: source,
		})

		return
	}

	// check that commitment is within allowed range.
	if f.optsMinCommittableAge > 0 &&
		block.SlotCommitment().Index() > 0 &&
		(block.SlotCommitment().Index() > block.ID().Index() ||
			block.ID().Index()-block.SlotCommitment().Index() < f.optsMinCommittableAge) {
		f.events.BlockPreFiltered.Trigger(&filter.BlockPreFilteredEvent{
			Block:  block,
			Reason: errors.WithMessagef(ErrCommitmentTooRecent, "block at slot %d committing to slot %d", block.ID().Index(), block.SlotCommitment().Index()),
=======
	api := f.apiProvider.APIForSlot(block.ID().Index())
	protocolParams := api.ProtocolParameters()

	// Check if the block is trying to commit to a slot that is not yet committable.
	// This check, together with the optsMaxAllowedWallClockDrift makes sure that no one can issue blocks with commitments in the future.
	if block.ProtocolBlock().SlotCommitmentID.Index() > 0 && block.ProtocolBlock().SlotCommitmentID.Index()+protocolParams.EvictionAge() > block.ID().Index() {
		f.events.BlockFiltered.Trigger(&filter.BlockFilteredEvent{
			Block:  block,
			Reason: ierrors.Wrapf(ErrCommitmentNotCommittable, "block at slot %d committing to slot %d", block.ID().Index(), block.ProtocolBlock().SlotCommitmentID.Index()),
>>>>>>> 2812888e
			Source: source,
		})

		return
	}
<<<<<<< HEAD
	if block.ID().Index()-block.SlotCommitment().Index() > f.optsMaxCommittableAge {
		f.events.BlockPreFiltered.Trigger(&filter.BlockPreFilteredEvent{
			Block:  block,
			Reason: errors.WithMessagef(ErrCommitmentTooOld, "block at slot %d committing to slot %d", block.ID().Index(), block.SlotCommitment().Index()),
=======

	// Verify the timestamp is not too far in the future.
	timeDelta := time.Since(block.ProtocolBlock().IssuingTime)
	if timeDelta < -f.optsMaxAllowedWallClockDrift {
		f.events.BlockFiltered.Trigger(&filter.BlockFilteredEvent{
			Block:  block,
			Reason: ierrors.Wrapf(ErrBlockTimeTooFarAheadInFuture, "issuing time ahead %s vs %s allowed", -timeDelta, f.optsMaxAllowedWallClockDrift),
>>>>>>> 2812888e
			Source: source,
		})

		return
	}

<<<<<<< HEAD
	// check that commitment inputs (if any) are within allowed range.
	tx, isTX := block.Block().Payload.(*iotago.Transaction)
	if isTX {
		cInputs, err := tx.CommitmentInputs()
		if err == nil {
			for _, cInput := range cInputs {
				if f.optsMinCommittableAge > 0 &&
					cInput.CommitmentID.Index() > 0 &&
					(cInput.CommitmentID.Index() > block.ID().Index() ||
						block.ID().Index()-cInput.CommitmentID.Index() < f.optsMinCommittableAge) {
					f.events.BlockPreFiltered.Trigger(&filter.BlockPreFilteredEvent{
						Block:  block,
						Reason: errors.WithMessagef(ErrCommitmentTooRecent, "block at slot %d with commitment input to slot %d", block.ID().Index(), cInput.CommitmentID.Index()),
=======
	if basicBlock, isBasic := block.BasicBlock(); isBasic {

		// Verify that if CommitmentInput referenced by a transaction is not too old.
		// This check provides that Time-lock and other time-based checks in the VM don't have to rely on what is the relation of transaction to
		// current wall time, because it will only receive transactions that are created in a recent and limited past.
		if basicBlock.Payload != nil && basicBlock.Payload.PayloadType() == iotago.PayloadTransaction {
			transaction, _ := basicBlock.Payload.(*iotago.Transaction)
			if commitmentInput := transaction.CommitmentInput(); commitmentInput != nil {
				// commitmentInput must reference a commitment
				// that is between the latest possible, non-evicted committable slot in relation to the block time
				// block.ID().Index() - (2 * protocolParams.EvictionAge)
				// and the slot that block is committing to.

				// Parameters moved to the other side of inequality to avoid underflow errors with subtraction from an uint64 type.
				if commitmentInput.CommitmentID.Index()+(protocolParams.EvictionAge()<<1) < block.ID().Index() {
					f.events.BlockFiltered.Trigger(&filter.BlockFilteredEvent{
						Block:  block,
						Reason: ierrors.Wrapf(ErrTransactionCommitmentInputTooFarInThePast, "transaction in a block contains CommitmentInput to slot %d while min allowed is %d", commitmentInput.CommitmentID.Index(), block.ID().Index()-(protocolParams.EvictionAge()<<1)),
>>>>>>> 2812888e
						Source: source,
					})

					return
				}
<<<<<<< HEAD
				if block.ID().Index()-cInput.CommitmentID.Index() > f.optsMaxCommittableAge {
					f.events.BlockPreFiltered.Trigger(&filter.BlockPreFilteredEvent{
						Block:  block,
						Reason: errors.WithMessagef(ErrCommitmentTooOld, "block at slot %d committing to slot %d", block.ID().Index(), cInput.CommitmentID.Index()),
=======
				if commitmentInput.CommitmentID.Index() > block.ProtocolBlock().SlotCommitmentID.Index() {
					f.events.BlockFiltered.Trigger(&filter.BlockFilteredEvent{
						Block:  block,
						Reason: ierrors.Wrapf(ErrTransactionCommitmentInputInTheFuture, "transaction in a block contains CommitmentInput to slot %d while max allowed is %d", commitmentInput.CommitmentID.Index(), block.ProtocolBlock().SlotCommitmentID.Index()),
>>>>>>> 2812888e
						Source: source,
					})

					return
				}
<<<<<<< HEAD
=======
			}
		}
	}

	if f.optsSignatureValidation {
		// Verify the block signature.
		if valid, err := block.ProtocolBlock().VerifySignature(api); !valid {
			if err != nil {
				f.events.BlockFiltered.Trigger(&filter.BlockFilteredEvent{
					Block:  block,
					Reason: ierrors.Wrapf(ErrInvalidSignature, "%w", err),
					Source: source,
				})

				return
>>>>>>> 2812888e
			}
		}
	}

	f.events.BlockPreAllowed.Trigger(block)
}

func (f *Filter) Shutdown() {
	f.TriggerStopped()
}

<<<<<<< HEAD
// WithMinCommittableAge specifies how old a slot has to be for it to be committable.
func WithMinCommittableAge(age iotago.SlotIndex) options.Option[Filter] {
	return func(filter *Filter) {
		filter.optsMinCommittableAge = age
	}
}

// WithMaxCommittableAge specifies how old a slot has to be for it to be committable.
func WithMaxCommittableAge(age iotago.SlotIndex) options.Option[Filter] {
=======
// WithMaxAllowedWallClockDrift specifies how far in the future are blocks allowed to be ahead of our own wall clock (defaults to 0 seconds).
func WithMaxAllowedWallClockDrift(d time.Duration) options.Option[Filter] {
>>>>>>> 2812888e
	return func(filter *Filter) {
		filter.optsMaxCommittableAge = age
	}
}

// WithMaxAllowedWallClockDrift specifies how far in the future are blocks allowed to be ahead of our own wall clock (defaults to 0 seconds).
func WithMaxAllowedWallClockDrift(d time.Duration) options.Option[Filter] {
	return func(filter *Filter) {
		filter.optsMaxAllowedWallClockDrift = d
	}
}<|MERGE_RESOLUTION|>--- conflicted
+++ resolved
@@ -12,23 +12,16 @@
 	"github.com/iotaledger/iota-core/pkg/protocol/engine"
 	"github.com/iotaledger/iota-core/pkg/protocol/engine/filter"
 	iotago "github.com/iotaledger/iota.go/v4"
+	"github.com/pkg/errors"
 )
 
 var (
-<<<<<<< HEAD
 	ErrCommitmentTooOld             = errors.New("a block cannot commit to a slot that is older than the block's slot minus maxCommittableAge")
 	ErrCommitmentTooRecent          = errors.New("a block cannot commit to a slot that is more recent than the block's slot minus minCommittableAge")
 	ErrCommitmentInputTooOld        = errors.New("a block cannot contain a commitment input with index older than the block's slot minus maxCommittableAge")
 	ErrCommitmentInputTooRecent     = errors.New("a block cannot contain a commitment input with index more recent than the block's slot minus minCommittableAge")
 	ErrBlockTimeTooFarAheadInFuture = errors.New("a block cannot be too far ahead in the future")
 	ErrInvalidProofOfWork           = errors.New("error validating PoW")
-=======
-	ErrCommitmentNotCommittable                  = ierrors.New("a block cannot commit to a slot that cannot objectively be committable yet")
-	ErrBlockTimeTooFarAheadInFuture              = ierrors.New("a block cannot be too far ahead in the future")
-	ErrInvalidSignature                          = ierrors.New("block has invalid signature")
-	ErrTransactionCommitmentInputTooFarInThePast = ierrors.New("transaction in a block references too old CommitmentInput")
-	ErrTransactionCommitmentInputInTheFuture     = ierrors.New("transaction in a block references a CommitmentInput in the future")
->>>>>>> 2812888e
 )
 
 // Filter filters blocks.
@@ -38,11 +31,8 @@
 	apiProvider api.Provider
 
 	optsMaxAllowedWallClockDrift time.Duration
-<<<<<<< HEAD
 	optsMinCommittableAge        iotago.SlotIndex
 	optsMaxCommittableAge        iotago.SlotIndex
-=======
->>>>>>> 2812888e
 	optsSignatureValidation      bool
 
 	module.Module
@@ -80,7 +70,6 @@
 
 // ProcessReceivedBlock processes block from the given source.
 func (f *Filter) ProcessReceivedBlock(block *model.Block, source network.PeerID) {
-<<<<<<< HEAD
 	// TODO: if TX add check for TX timestamp
 
 	protocolParams := f.protocolParamsFunc()
@@ -109,11 +98,11 @@
 	}
 
 	// Verify the timestamp is not too far in the future.
-	timeDelta := time.Since(block.Block().IssuingTime)
+	timeDelta := time.Since(block.ProtocolBlock().IssuingTime)
 	if timeDelta < -f.optsMaxAllowedWallClockDrift {
 		f.events.BlockPreFiltered.Trigger(&filter.BlockPreFilteredEvent{
 			Block:  block,
-			Reason: errors.WithMessagef(ErrBlockTimeTooFarAheadInFuture, "issuing time ahead %s vs %s allowed", -timeDelta, f.optsMaxAllowedWallClockDrift),
+			Reason: ierrors.Wrapf(ErrBlockTimeTooFarAheadInFuture, "issuing time ahead %s vs %s allowed", -timeDelta, f.optsMaxAllowedWallClockDrift),
 			Source: source,
 		})
 
@@ -128,43 +117,21 @@
 		f.events.BlockPreFiltered.Trigger(&filter.BlockPreFilteredEvent{
 			Block:  block,
 			Reason: errors.WithMessagef(ErrCommitmentTooRecent, "block at slot %d committing to slot %d", block.ID().Index(), block.SlotCommitment().Index()),
-=======
-	api := f.apiProvider.APIForSlot(block.ID().Index())
-	protocolParams := api.ProtocolParameters()
-
-	// Check if the block is trying to commit to a slot that is not yet committable.
-	// This check, together with the optsMaxAllowedWallClockDrift makes sure that no one can issue blocks with commitments in the future.
-	if block.ProtocolBlock().SlotCommitmentID.Index() > 0 && block.ProtocolBlock().SlotCommitmentID.Index()+protocolParams.EvictionAge() > block.ID().Index() {
-		f.events.BlockFiltered.Trigger(&filter.BlockFilteredEvent{
-			Block:  block,
-			Reason: ierrors.Wrapf(ErrCommitmentNotCommittable, "block at slot %d committing to slot %d", block.ID().Index(), block.ProtocolBlock().SlotCommitmentID.Index()),
->>>>>>> 2812888e
 			Source: source,
 		})
 
 		return
 	}
-<<<<<<< HEAD
 	if block.ID().Index()-block.SlotCommitment().Index() > f.optsMaxCommittableAge {
 		f.events.BlockPreFiltered.Trigger(&filter.BlockPreFilteredEvent{
 			Block:  block,
 			Reason: errors.WithMessagef(ErrCommitmentTooOld, "block at slot %d committing to slot %d", block.ID().Index(), block.SlotCommitment().Index()),
-=======
-
-	// Verify the timestamp is not too far in the future.
-	timeDelta := time.Since(block.ProtocolBlock().IssuingTime)
-	if timeDelta < -f.optsMaxAllowedWallClockDrift {
-		f.events.BlockFiltered.Trigger(&filter.BlockFilteredEvent{
-			Block:  block,
-			Reason: ierrors.Wrapf(ErrBlockTimeTooFarAheadInFuture, "issuing time ahead %s vs %s allowed", -timeDelta, f.optsMaxAllowedWallClockDrift),
->>>>>>> 2812888e
 			Source: source,
 		})
 
 		return
 	}
 
-<<<<<<< HEAD
 	// check that commitment inputs (if any) are within allowed range.
 	tx, isTX := block.Block().Payload.(*iotago.Transaction)
 	if isTX {
@@ -178,65 +145,20 @@
 					f.events.BlockPreFiltered.Trigger(&filter.BlockPreFilteredEvent{
 						Block:  block,
 						Reason: errors.WithMessagef(ErrCommitmentTooRecent, "block at slot %d with commitment input to slot %d", block.ID().Index(), cInput.CommitmentID.Index()),
-=======
-	if basicBlock, isBasic := block.BasicBlock(); isBasic {
-
-		// Verify that if CommitmentInput referenced by a transaction is not too old.
-		// This check provides that Time-lock and other time-based checks in the VM don't have to rely on what is the relation of transaction to
-		// current wall time, because it will only receive transactions that are created in a recent and limited past.
-		if basicBlock.Payload != nil && basicBlock.Payload.PayloadType() == iotago.PayloadTransaction {
-			transaction, _ := basicBlock.Payload.(*iotago.Transaction)
-			if commitmentInput := transaction.CommitmentInput(); commitmentInput != nil {
-				// commitmentInput must reference a commitment
-				// that is between the latest possible, non-evicted committable slot in relation to the block time
-				// block.ID().Index() - (2 * protocolParams.EvictionAge)
-				// and the slot that block is committing to.
-
-				// Parameters moved to the other side of inequality to avoid underflow errors with subtraction from an uint64 type.
-				if commitmentInput.CommitmentID.Index()+(protocolParams.EvictionAge()<<1) < block.ID().Index() {
-					f.events.BlockFiltered.Trigger(&filter.BlockFilteredEvent{
-						Block:  block,
-						Reason: ierrors.Wrapf(ErrTransactionCommitmentInputTooFarInThePast, "transaction in a block contains CommitmentInput to slot %d while min allowed is %d", commitmentInput.CommitmentID.Index(), block.ID().Index()-(protocolParams.EvictionAge()<<1)),
->>>>>>> 2812888e
 						Source: source,
 					})
 
 					return
 				}
-<<<<<<< HEAD
 				if block.ID().Index()-cInput.CommitmentID.Index() > f.optsMaxCommittableAge {
 					f.events.BlockPreFiltered.Trigger(&filter.BlockPreFilteredEvent{
 						Block:  block,
 						Reason: errors.WithMessagef(ErrCommitmentTooOld, "block at slot %d committing to slot %d", block.ID().Index(), cInput.CommitmentID.Index()),
-=======
-				if commitmentInput.CommitmentID.Index() > block.ProtocolBlock().SlotCommitmentID.Index() {
-					f.events.BlockFiltered.Trigger(&filter.BlockFilteredEvent{
-						Block:  block,
-						Reason: ierrors.Wrapf(ErrTransactionCommitmentInputInTheFuture, "transaction in a block contains CommitmentInput to slot %d while max allowed is %d", commitmentInput.CommitmentID.Index(), block.ProtocolBlock().SlotCommitmentID.Index()),
->>>>>>> 2812888e
 						Source: source,
 					})
 
 					return
 				}
-<<<<<<< HEAD
-=======
-			}
-		}
-	}
-
-	if f.optsSignatureValidation {
-		// Verify the block signature.
-		if valid, err := block.ProtocolBlock().VerifySignature(api); !valid {
-			if err != nil {
-				f.events.BlockFiltered.Trigger(&filter.BlockFilteredEvent{
-					Block:  block,
-					Reason: ierrors.Wrapf(ErrInvalidSignature, "%w", err),
-					Source: source,
-				})
-
-				return
->>>>>>> 2812888e
 			}
 		}
 	}
@@ -248,7 +170,6 @@
 	f.TriggerStopped()
 }
 
-<<<<<<< HEAD
 // WithMinCommittableAge specifies how old a slot has to be for it to be committable.
 func WithMinCommittableAge(age iotago.SlotIndex) options.Option[Filter] {
 	return func(filter *Filter) {
@@ -258,10 +179,6 @@
 
 // WithMaxCommittableAge specifies how old a slot has to be for it to be committable.
 func WithMaxCommittableAge(age iotago.SlotIndex) options.Option[Filter] {
-=======
-// WithMaxAllowedWallClockDrift specifies how far in the future are blocks allowed to be ahead of our own wall clock (defaults to 0 seconds).
-func WithMaxAllowedWallClockDrift(d time.Duration) options.Option[Filter] {
->>>>>>> 2812888e
 	return func(filter *Filter) {
 		filter.optsMaxCommittableAge = age
 	}

--- conflicted
+++ resolved
@@ -134,11 +134,7 @@
 	}
 
 	// load blocks burned in this slot
-<<<<<<< HEAD
-	// / MOVE THIS TO UPDATE SLOT DIFF
-=======
 	// TODO: move this to update slot diff
->>>>>>> 03f11c6a
 	burns, err := m.computeBlockBurnsForSlot(slotIndex)
 	if err != nil {
 		return errors.Wrap(err, "could not create block burns for slot")

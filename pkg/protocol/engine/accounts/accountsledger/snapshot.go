--- conflicted
+++ resolved
@@ -205,13 +205,8 @@
 				return errors.Wrapf(err, "unable to read destroyed flag for Account ID %s", accountID.String())
 			}
 
-<<<<<<< HEAD
 			if err := diffStore.Store(accountID, accountDiff, destroyed); err != nil {
-				return errors.Wrap(err, "unable to store slot diff")
-=======
-			if err := diffStore.Store(accountID, *accountDiff, destroyed); err != nil {
 				return errors.Wrapf(err, "unable to store slot diff for accountID %s", accountID.String())
->>>>>>> 03f11c6a
 			}
 		}
 	}

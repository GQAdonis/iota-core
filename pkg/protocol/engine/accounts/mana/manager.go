package mana

import (
	"github.com/zyedidia/generic/cache"

	"github.com/iotaledger/hive.go/core/safemath"
	"github.com/iotaledger/hive.go/ds"
	"github.com/iotaledger/hive.go/ierrors"
	"github.com/iotaledger/hive.go/lo"
	"github.com/iotaledger/hive.go/runtime/module"
	"github.com/iotaledger/hive.go/runtime/syncutils"
	"github.com/iotaledger/iota-core/pkg/model"
	"github.com/iotaledger/iota-core/pkg/protocol/engine/accounts"
	"github.com/iotaledger/iota-core/pkg/protocol/engine/utxoledger"
	iotago "github.com/iotaledger/iota.go/v4"
)

// Manager is used to access stored and potential mana of an account in order.
// For stored Mana added to account, or stored/potential Mana spent, we will update on commitment.
// For potential Mana updates and decay, we update on demand if the Mana vector is accessed (by the scheduler).
type Manager struct {
	apiProvider iotago.APIProvider

	manaVectorCache *cache.Cache[iotago.AccountID, *accounts.Mana]

	accountOutputResolveFunc func(iotago.AccountID, iotago.SlotIndex) (*utxoledger.Output, error)

	accountRetrieveFunc func(iotago.AccountID, iotago.SlotIndex) (*accounts.AccountData, bool, error)

	mutex syncutils.Mutex

	module.Module
}

func NewManager(apiProvider iotago.APIProvider, accountOutputResolveFunc func(iotago.AccountID, iotago.SlotIndex) (*utxoledger.Output, error), accountRetrieveFunc func(iotago.AccountID, iotago.SlotIndex) (*accounts.AccountData, bool, error)) *Manager {
	return &Manager{
		apiProvider:              apiProvider,
		accountOutputResolveFunc: accountOutputResolveFunc,
		accountRetrieveFunc:      accountRetrieveFunc,
		manaVectorCache:          cache.New[iotago.AccountID, *accounts.Mana](10000),
	}
}

func (m *Manager) GetManaOnAccount(accountID iotago.AccountID, slot iotago.SlotIndex) (iotago.Mana, error) {
	m.mutex.Lock()
	defer m.mutex.Unlock()

	apiForSlot := m.apiProvider.APIForSlot(currentSlot)

	mana, exists := m.manaVectorCache.Get(accountID)
	// if entry does not exist or required slot is earlier than the one stored in the cache,
	// then need to calculate it from scratch
	if !exists || mana.UpdateTime() > slot {
		output, err := m.accountOutputResolveFunc(accountID, slot)
		if err != nil {
<<<<<<< HEAD
			return 0, ierrors.Wrapf(err, "failed to resolve AccountOutput for %s in slot %s", accountID, slot)
		}

		mana, err = m.getMana(accountID, output, slot)
=======
			return 0, ierrors.Errorf("failed to resolve AccountOutput for %s in slot %s: %w", accountID, currentSlot, err)
		}
		minDeposit, err := apiForSlot.StorageScoreStructure().MinDeposit(output.Output())
		if err != nil {
			return 0, ierrors.Errorf("failed to get min deposit for %s: %w", accountID, err)
		}
		excessBaseTokens, err := safemath.SafeSub(output.BaseTokenAmount(), minDeposit)
		if err != nil {
			excessBaseTokens = 0
		}

		decayedBIC, err := m.getDecayedBIC(accountID, currentSlot, apiForSlot)
>>>>>>> 1fbcc48c
		if err != nil {
			return 0, ierrors.Wrapf(err, "failed to calculate mana for %s in slot %s", accountID, slot)
		}

		// If it did not exist in cache, then add an entry to cache.
		// If it did exist and the requested slot is earlier,
		// then don't add it as it could lead to inaccurate results if any later slot is requested afterward.
		if !exists {
			m.manaVectorCache.Put(accountID, mana)
		}
	}

	manaDecayProvider := m.apiProvider.CurrentAPI().ManaDecayProvider()

	// If the requested slot is the same as the update time the cached mana, then return how it is.
	// Otherwise, need to calculate decay and potential mana generation before returning.
	if slot == mana.UpdateTime() {
		return mana.Value(), nil
	}

<<<<<<< HEAD
	// Apply decay to stored, potential and BIC mana that was calculated when adding the entry to cache
	// so that it's correct for the requested slot.
	manaWithDecay, err := manaDecayProvider.ManaWithDecay(mana.Value(), mana.UpdateTime(), slot)
=======
	manaDecayProvider := apiForSlot.ManaDecayProvider()
	// apply decay to stored, allotted and potential that was added on last update
	manaStored, err := manaDecayProvider.ManaWithDecay(mana.Value(), mana.UpdateTime(), currentSlot)
>>>>>>> 1fbcc48c
	if err != nil {
		return 0, err
	}

	// Calculate newly generated potential mana since last update time.
	manaPotential, err := manaDecayProvider.ManaGenerationWithDecay(mana.ExcessBaseTokens(), mana.UpdateTime(), slot)
	if err != nil {
		return 0, err
	}

	// Add potential mana to the decayed mana.
	manaWithDecayAndGeneration, err := safemath.SafeAdd(manaWithDecay, manaPotential)
	if err != nil {
		return 0, ierrors.Wrapf(err, "overflow when adding stored and potential mana for account %s", accountID)
	}

<<<<<<< HEAD
	return manaWithDecayAndGeneration, nil
}

func (m *Manager) getMana(accountID iotago.AccountID, output *utxoledger.Output, slot iotago.SlotIndex) (*accounts.Mana, error) {
	bic, bicUpdateTime, err := m.getBIC(accountID, slot)
=======
	decayedBIC, err := m.getDecayedBIC(accountID, currentSlot, apiForSlot)
>>>>>>> 1fbcc48c
	if err != nil {
		return nil, ierrors.Wrap(err, "failed to retrieve BIC")
	}

	manaDecayProvider := m.apiProvider.CurrentAPI().ManaDecayProvider()
	minDeposit := lo.PanicOnErr(m.apiProvider.CurrentAPI().RentStructure().MinDeposit(output.Output()))
	excessBaseTokens, err := safemath.SafeSub(output.BaseTokenAmount(), minDeposit)
	if err != nil {
		// if subtraction underflows, then excess base tokens is 0
		excessBaseTokens = 0
	}

	if output.SlotCreated() > slot || bicUpdateTime > slot {
		return nil, ierrors.Errorf("BIC update time (%d) or output creation slot (%d) later than requested slot (%d)", bicUpdateTime, output.SlotCreated(), slot)
	}

	// Decay and generate stored mana to match either the BIC update time or Output creation slot(bigger of the two),
	// so that subsequent decay calculations don't need to consider the fact that the two values should be decayed for different periods,
	// but instead can be added and decayed together.

	var manaUpdateTime iotago.SlotIndex
	var totalMana iotago.Mana
	if bicUpdateTime > output.SlotCreated() {
		manaPotential, err := manaDecayProvider.ManaGenerationWithDecay(excessBaseTokens, output.SlotCreated(), bicUpdateTime)
		if err != nil {
			return nil, ierrors.Wrapf(err, "failed to calculate mana generation with decay (excessBaseTokens: %d; outputSlotCreated: %d; targetSlot: %d)", excessBaseTokens, output.SlotCreated(), bicUpdateTime)
		}

		manaStored, err := manaDecayProvider.ManaWithDecay(output.StoredMana(), output.SlotCreated(), bicUpdateTime)
		if err != nil {
			return nil, ierrors.Wrapf(err, "failed to calculate mana with decay (storedMana: %d; outputSlotCreated: %d; targetSlot: %d)", output.StoredMana(), output.SlotCreated(), bicUpdateTime)
		}

		manaStoredPotential, err := safemath.SafeAdd(manaStored, manaPotential)
		if err != nil {
			return nil, ierrors.Wrapf(err, "overflow when adding decayed stored and potential mana (storedMana: %d; potentialMana: %d)", manaStored, manaPotential)
		}

		totalMana, err = safemath.SafeAdd(bic, manaStoredPotential)
		if err != nil {
			return nil, ierrors.Wrapf(err, "overflow when adding decayed stored, potential mana and BIC (storedPotentialMana: %d; BIC: %d)", manaStoredPotential, bic)
		}

		manaUpdateTime = bicUpdateTime
	} else if output.SlotCreated() > bicUpdateTime {
		// Decay BIC to match the Output creation time.
		bicWithDecay, err := manaDecayProvider.ManaWithDecay(bic, bicUpdateTime, output.SlotCreated())
		if err != nil {
			return nil, err
		}

		totalMana, err = safemath.SafeAdd(bicWithDecay, output.StoredMana())
		if err != nil {
			return nil, ierrors.Wrapf(err, "overflow when adding stored mana and decayed BIC (storedMana: %d; decayed BIC: %d)", output.StoredMana(), bicWithDecay)
		}

		manaUpdateTime = output.SlotCreated()
	} else {
		totalMana, err = safemath.SafeAdd(bic, output.StoredMana())
		if err != nil {
			return nil, ierrors.Wrapf(err, "overflow when adding stored mana and BIC (storedMana: %d; BIC: %d)", output.StoredMana(), bic)
		}

		manaUpdateTime = output.SlotCreated()
	}

	return accounts.NewMana(totalMana, excessBaseTokens, manaUpdateTime), nil
}

func (m *Manager) ApplyDiff(slot iotago.SlotIndex, destroyedAccounts ds.Set[iotago.AccountID], accountOutputs map[iotago.AccountID]*utxoledger.Output, accountDiffs map[iotago.AccountID]*model.AccountDiff) error {
	m.mutex.Lock()
	defer m.mutex.Unlock()

	apiForSlot := m.apiProvider.APIForSlot(slot)

	destroyedAccounts.Range(func(accountID iotago.AccountID) {
		m.manaVectorCache.Remove(accountID)
	})

	for accountID, accountDiff := range accountDiffs {
		if _, exists := m.manaVectorCache.Get(accountID); exists {
			// If the account output was spent and a new one was created,
			// or if BIC amount changed, then mana entry in the cache needs to be updated.

			var accountOutput *utxoledger.Output
			// If the account output was updated, then we can use the output directly from the diff;
			// otherwise it needs to be retrieved from the UTXO ledger.
			if output, has := accountOutputs[accountID]; has {
<<<<<<< HEAD
				accountOutput = output
			} else if accountDiff.BICChange != 0 {
				var err error
				if accountOutput, err = m.accountOutputResolveFunc(accountID, slot); err != nil {
					return ierrors.Errorf("failed to resolve AccountOutput for %s in slot %s: %w", accountID, slot, err)
				}
=======
				minDeposit := lo.PanicOnErr(apiForSlot.StorageScoreStructure().MinDeposit(output.Output()))
				excessBaseTokens, err = safemath.SafeSub(output.BaseTokenAmount(), minDeposit)
				if err != nil {
					excessBaseTokens = 0
				}
				storedMana = output.StoredMana()
			}
			decayedBIC, err := m.getDecayedBIC(accountID, slot, apiForSlot)
			if err != nil {
				return err
			}
			totalMana, err := safemath.SafeAdd(decayedBIC, storedMana)
			if err != nil {
				return ierrors.Wrapf(err, "overflow when adding stored mana and decayed BIC for account %s", accountID)
>>>>>>> 1fbcc48c
			}

			// If account output was not retrieved, that means that the applied diff affected neither BIC nor AccountOutput.
			if accountOutput != nil {
				mana, err := m.getMana(accountID, accountOutput, slot)
				if err != nil {
					return ierrors.Wrapf(err, "failed to calculate mana on an account %s", accountID)
				}

				m.manaVectorCache.Put(accountID, mana)
			}
		}
	}

	return nil
}

<<<<<<< HEAD
func (m *Manager) getBIC(accountID iotago.AccountID, slot iotago.SlotIndex) (bic iotago.Mana, updateTime iotago.SlotIndex, err error) {
=======
func (m *Manager) getDecayedBIC(accountID iotago.AccountID, slot iotago.SlotIndex, apiForSlot iotago.API) (iotago.Mana, error) {
>>>>>>> 1fbcc48c
	accountBIC, exists, err := m.accountRetrieveFunc(accountID, slot)
	if err != nil {
		return 0, 0, ierrors.Wrapf(err, "failed to retrieve account data for %s in slot %s", accountID, slot)
	}
	if !exists {
		return 0, 0, ierrors.Errorf("account data for %s in slot %s does not exist", accountID, slot)
	}
	if accountBIC.Credits.Value <= 0 {
<<<<<<< HEAD
		return 0, 0, nil
=======
		return 0, nil
	}
	decayedBIC, err := apiForSlot.ManaDecayProvider().ManaWithDecay(iotago.Mana(accountBIC.Credits.Value), accountBIC.Credits.UpdateTime, slot)
	if err != nil {
		return 0, ierrors.Wrapf(err, "failed to apply mana decay for account %s", accountID)
>>>>>>> 1fbcc48c
	}

	return iotago.Mana(accountBIC.Credits.Value), accountBIC.Credits.UpdateTime, nil
}<|MERGE_RESOLUTION|>--- conflicted
+++ resolved
@@ -45,7 +45,7 @@
 	m.mutex.Lock()
 	defer m.mutex.Unlock()
 
-	apiForSlot := m.apiProvider.APIForSlot(currentSlot)
+	apiForSlot := m.apiProvider.APIForSlot(slot)
 
 	mana, exists := m.manaVectorCache.Get(accountID)
 	// if entry does not exist or required slot is earlier than the one stored in the cache,
@@ -53,25 +53,10 @@
 	if !exists || mana.UpdateTime() > slot {
 		output, err := m.accountOutputResolveFunc(accountID, slot)
 		if err != nil {
-<<<<<<< HEAD
 			return 0, ierrors.Wrapf(err, "failed to resolve AccountOutput for %s in slot %s", accountID, slot)
 		}
 
 		mana, err = m.getMana(accountID, output, slot)
-=======
-			return 0, ierrors.Errorf("failed to resolve AccountOutput for %s in slot %s: %w", accountID, currentSlot, err)
-		}
-		minDeposit, err := apiForSlot.StorageScoreStructure().MinDeposit(output.Output())
-		if err != nil {
-			return 0, ierrors.Errorf("failed to get min deposit for %s: %w", accountID, err)
-		}
-		excessBaseTokens, err := safemath.SafeSub(output.BaseTokenAmount(), minDeposit)
-		if err != nil {
-			excessBaseTokens = 0
-		}
-
-		decayedBIC, err := m.getDecayedBIC(accountID, currentSlot, apiForSlot)
->>>>>>> 1fbcc48c
 		if err != nil {
 			return 0, ierrors.Wrapf(err, "failed to calculate mana for %s in slot %s", accountID, slot)
 		}
@@ -84,7 +69,7 @@
 		}
 	}
 
-	manaDecayProvider := m.apiProvider.CurrentAPI().ManaDecayProvider()
+	manaDecayProvider := apiForSlot.ManaDecayProvider()
 
 	// If the requested slot is the same as the update time the cached mana, then return how it is.
 	// Otherwise, need to calculate decay and potential mana generation before returning.
@@ -92,15 +77,9 @@
 		return mana.Value(), nil
 	}
 
-<<<<<<< HEAD
 	// Apply decay to stored, potential and BIC mana that was calculated when adding the entry to cache
 	// so that it's correct for the requested slot.
 	manaWithDecay, err := manaDecayProvider.ManaWithDecay(mana.Value(), mana.UpdateTime(), slot)
-=======
-	manaDecayProvider := apiForSlot.ManaDecayProvider()
-	// apply decay to stored, allotted and potential that was added on last update
-	manaStored, err := manaDecayProvider.ManaWithDecay(mana.Value(), mana.UpdateTime(), currentSlot)
->>>>>>> 1fbcc48c
 	if err != nil {
 		return 0, err
 	}
@@ -117,15 +96,11 @@
 		return 0, ierrors.Wrapf(err, "overflow when adding stored and potential mana for account %s", accountID)
 	}
 
-<<<<<<< HEAD
 	return manaWithDecayAndGeneration, nil
 }
 
 func (m *Manager) getMana(accountID iotago.AccountID, output *utxoledger.Output, slot iotago.SlotIndex) (*accounts.Mana, error) {
-	bic, bicUpdateTime, err := m.getBIC(accountID, slot)
-=======
-	decayedBIC, err := m.getDecayedBIC(accountID, currentSlot, apiForSlot)
->>>>>>> 1fbcc48c
+	bic, bicUpdateTime, err := m.getBIC(accountID, slot,)
 	if err != nil {
 		return nil, ierrors.Wrap(err, "failed to retrieve BIC")
 	}
@@ -199,8 +174,6 @@
 	m.mutex.Lock()
 	defer m.mutex.Unlock()
 
-	apiForSlot := m.apiProvider.APIForSlot(slot)
-
 	destroyedAccounts.Range(func(accountID iotago.AccountID) {
 		m.manaVectorCache.Remove(accountID)
 	})
@@ -214,29 +187,12 @@
 			// If the account output was updated, then we can use the output directly from the diff;
 			// otherwise it needs to be retrieved from the UTXO ledger.
 			if output, has := accountOutputs[accountID]; has {
-<<<<<<< HEAD
 				accountOutput = output
 			} else if accountDiff.BICChange != 0 {
 				var err error
 				if accountOutput, err = m.accountOutputResolveFunc(accountID, slot); err != nil {
 					return ierrors.Errorf("failed to resolve AccountOutput for %s in slot %s: %w", accountID, slot, err)
 				}
-=======
-				minDeposit := lo.PanicOnErr(apiForSlot.StorageScoreStructure().MinDeposit(output.Output()))
-				excessBaseTokens, err = safemath.SafeSub(output.BaseTokenAmount(), minDeposit)
-				if err != nil {
-					excessBaseTokens = 0
-				}
-				storedMana = output.StoredMana()
-			}
-			decayedBIC, err := m.getDecayedBIC(accountID, slot, apiForSlot)
-			if err != nil {
-				return err
-			}
-			totalMana, err := safemath.SafeAdd(decayedBIC, storedMana)
-			if err != nil {
-				return ierrors.Wrapf(err, "overflow when adding stored mana and decayed BIC for account %s", accountID)
->>>>>>> 1fbcc48c
 			}
 
 			// If account output was not retrieved, that means that the applied diff affected neither BIC nor AccountOutput.
@@ -254,11 +210,7 @@
 	return nil
 }
 
-<<<<<<< HEAD
 func (m *Manager) getBIC(accountID iotago.AccountID, slot iotago.SlotIndex) (bic iotago.Mana, updateTime iotago.SlotIndex, err error) {
-=======
-func (m *Manager) getDecayedBIC(accountID iotago.AccountID, slot iotago.SlotIndex, apiForSlot iotago.API) (iotago.Mana, error) {
->>>>>>> 1fbcc48c
 	accountBIC, exists, err := m.accountRetrieveFunc(accountID, slot)
 	if err != nil {
 		return 0, 0, ierrors.Wrapf(err, "failed to retrieve account data for %s in slot %s", accountID, slot)
@@ -267,15 +219,7 @@
 		return 0, 0, ierrors.Errorf("account data for %s in slot %s does not exist", accountID, slot)
 	}
 	if accountBIC.Credits.Value <= 0 {
-<<<<<<< HEAD
 		return 0, 0, nil
-=======
-		return 0, nil
-	}
-	decayedBIC, err := apiForSlot.ManaDecayProvider().ManaWithDecay(iotago.Mana(accountBIC.Credits.Value), accountBIC.Credits.UpdateTime, slot)
-	if err != nil {
-		return 0, ierrors.Wrapf(err, "failed to apply mana decay for account %s", accountID)
->>>>>>> 1fbcc48c
 	}
 
 	return iotago.Mana(accountBIC.Credits.Value), accountBIC.Credits.UpdateTime, nil

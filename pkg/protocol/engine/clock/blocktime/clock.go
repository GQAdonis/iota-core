--- conflicted
+++ resolved
@@ -99,25 +99,13 @@
 	}
 }
 
-<<<<<<< HEAD
 // Reset resets the time values tracked in the clock to the given time.
 func (c *Clock) Reset(newTime time.Time) {
 	c.acceptedTime.Reset(newTime)
 	c.confirmedTime.Reset(newTime)
-=======
+}
+
 func (c *Clock) Shutdown() {
 	c.workerPool.Shutdown()
 	c.TriggerStopped()
-}
-
-func (c *Clock) advanceAccepted(time time.Time) {
-	c.Lock()
-	defer c.Unlock()
-
-	c.acceptedTime.Advance(time)
->>>>>>> c98efdfa
-}
-
-func (c *Clock) Shutdown() {
-	c.TriggerStopped()
 }
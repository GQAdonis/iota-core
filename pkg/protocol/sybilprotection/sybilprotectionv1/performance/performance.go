package performance

import (
	"github.com/iotaledger/hive.go/ds"
	"github.com/iotaledger/hive.go/ierrors"
	"github.com/iotaledger/hive.go/kvstore"
	"github.com/iotaledger/hive.go/runtime/syncutils"
	"github.com/iotaledger/iota-core/pkg/core/account"
	"github.com/iotaledger/iota-core/pkg/model"
	"github.com/iotaledger/iota-core/pkg/protocol/engine/blocks"
	"github.com/iotaledger/iota-core/pkg/storage/prunable/epochstore"
	"github.com/iotaledger/iota-core/pkg/storage/prunable/slotstore"
	iotago "github.com/iotaledger/iota.go/v4"
	"github.com/iotaledger/iota.go/v4/api"
)

type Tracker struct {
	rewardsStorePerEpochFunc func(epoch iotago.EpochIndex) kvstore.KVStore
	poolStatsStore           *epochstore.Store[*model.PoolsStats]
	committeeStore           *epochstore.Store[*account.Accounts]

<<<<<<< HEAD
	performanceFactorsFunc func(slot iotago.SlotIndex) *slotstore.Store[iotago.AccountID, uint64]
=======
	performanceFactorsFunc func(slot iotago.SlotIndex) *prunable.PerformanceFactors
	latestAppliedEpoch     iotago.EpochIndex
>>>>>>> ad8fa594

	apiProvider api.Provider

	errHandler func(error)

	performanceFactorsMutex syncutils.RWMutex
	mutex                   syncutils.RWMutex
}

func NewTracker(
<<<<<<< HEAD
	rewardsStorePerEpochFunc func(epoch iotago.EpochIndex) kvstore.KVStore,
	poolStatsStore *epochstore.Store[*model.PoolsStats],
	committeeStore *epochstore.Store[*account.Accounts],
	performanceFactorsFunc func(slot iotago.SlotIndex) *slotstore.Store[iotago.AccountID, uint64],
=======
	rewardsBaseStore kvstore.KVStore,
	poolStatsStore kvstore.KVStore,
	committeeStore kvstore.KVStore,
	performanceFactorsFunc func(slot iotago.SlotIndex) *prunable.PerformanceFactors,
	latestAppliedEpoch iotago.EpochIndex,
>>>>>>> ad8fa594
	apiProvider api.Provider,
	errHandler func(error),
) *Tracker {
	return &Tracker{
<<<<<<< HEAD
		rewardsStorePerEpochFunc: rewardsStorePerEpochFunc,
		poolStatsStore:           poolStatsStore,
		committeeStore:           committeeStore,
		performanceFactorsFunc:   performanceFactorsFunc,
		apiProvider:              apiProvider,
=======
		rewardBaseStore: rewardsBaseStore,
		poolStatsStore: kvstore.NewTypedStore(poolStatsStore,
			iotago.EpochIndex.Bytes,
			iotago.EpochIndexFromBytes,
			(*PoolsStats).Bytes,
			PoolsStatsFromBytes,
		),
		committeeStore: kvstore.NewTypedStore(committeeStore,
			iotago.EpochIndex.Bytes,
			iotago.EpochIndexFromBytes,
			(*account.Accounts).Bytes,
			account.AccountsFromBytes,
		),
		performanceFactorsFunc: performanceFactorsFunc,
		latestAppliedEpoch:     latestAppliedEpoch,
		apiProvider:            apiProvider,
		errHandler:             errHandler,
>>>>>>> ad8fa594
	}
}

func (t *Tracker) RegisterCommittee(epoch iotago.EpochIndex, committee *account.Accounts) error {
	return t.committeeStore.Store(epoch, committee)
}

func (t *Tracker) TrackValidationBlock(block *blocks.Block) {
	validatorBlock, isValidationBlock := block.ValidationBlock()
	if !isValidationBlock {
		return
	}

	t.mutex.Lock()
	defer t.mutex.Unlock()

	t.performanceFactorsMutex.Lock()
	defer t.performanceFactorsMutex.Unlock()

	performanceFactors := t.performanceFactorsFunc(block.ID().Index())
	pf, err := performanceFactors.Load(block.ProtocolBlock().IssuerID)
	if err != nil {
		t.errHandler(ierrors.Errorf("failed to load performance factor for account %s", block.ProtocolBlock().IssuerID))
	}

	// TODO: store highest supported version per validator?
	_ = validatorBlock.HighestSupportedVersion

	err = performanceFactors.Store(block.ProtocolBlock().IssuerID, pf+1)
	if err != nil {
		t.errHandler(ierrors.Errorf("failed to store performance factor for account %s", block.ProtocolBlock().IssuerID))
	}
}

func (t *Tracker) ApplyEpoch(epoch iotago.EpochIndex, committee *account.Accounts) {
	t.mutex.Lock()
	defer t.mutex.Unlock()

	timeProvider := t.apiProvider.APIForEpoch(epoch).TimeProvider()
	epochStartSlot := timeProvider.EpochStart(epoch)
	epochEndSlot := timeProvider.EpochEnd(epoch)

	profitMargin := calculateProfitMargin(committee.TotalValidatorStake(), committee.TotalStake())
	poolsStats := &model.PoolsStats{
		TotalStake:          committee.TotalStake(),
		TotalValidatorStake: committee.TotalValidatorStake(),
		ProfitMargin:        profitMargin,
	}

	if err := t.poolStatsStore.Store(epoch, poolsStats); err != nil {
		panic(ierrors.Wrapf(err, "failed to store pool stats for epoch %d", epoch))
	}

	rewardsTree := t.rewardsMap(epoch)

	committee.ForEach(func(accountID iotago.AccountID, pool *account.Pool) bool {
		intermediateFactors := make([]uint64, 0, epochEndSlot+1-epochStartSlot)
		for slot := epochStartSlot; slot <= epochEndSlot; slot++ {
			performanceFactorStorage := t.performanceFactorsFunc(slot)
			if performanceFactorStorage == nil {
				intermediateFactors = append(intermediateFactors, 0)
				continue
			}

			pf, err := performanceFactorStorage.Load(accountID)
			if err != nil {
				panic(ierrors.Wrapf(err, "failed to load performance factor for account %s", accountID))
			}

			intermediateFactors = append(intermediateFactors, pf)
		}

		if err := rewardsTree.Set(accountID, &model.PoolRewards{
			PoolStake:   pool.PoolStake,
			PoolRewards: t.poolReward(epochEndSlot, committee.TotalValidatorStake(), committee.TotalStake(), pool.PoolStake, pool.ValidatorStake, pool.FixedCost, t.aggregatePerformanceFactors(intermediateFactors)),
			FixedCost:   pool.FixedCost,
		}); err != nil {
			panic(ierrors.Wrapf(err, "failed to set rewards for account %s", accountID))
		}

		return true
	})

	if err := rewardsTree.Commit(); err != nil {
		panic(ierrors.Wrapf(err, "failed to commit rewards for epoch %d", epoch))
	}

	t.latestAppliedEpoch = epoch
}

func (t *Tracker) EligibleValidatorCandidates(_ iotago.EpochIndex) ds.Set[iotago.AccountID] {
	// TODO: we should choose candidates we tracked performance for, only active

	return ds.NewSet[iotago.AccountID]()
}

// ValidatorCandidates returns the registered validator candidates for the given epoch.
func (t *Tracker) ValidatorCandidates(_ iotago.EpochIndex) ds.Set[iotago.AccountID] {
	// TODO: we should choose candidates we tracked performance for no matter if they were active

	return ds.NewSet[iotago.AccountID]()
}

func (t *Tracker) LoadCommitteeForEpoch(epoch iotago.EpochIndex) (committee *account.Accounts, exists bool) {
	c, err := t.committeeStore.Load(epoch)
	if err != nil {
		panic(ierrors.Wrapf(err, "failed to load committee for epoch %d", epoch))
	}
	if c == nil {
		return nil, false
	}

	return c, true
}

func (t *Tracker) aggregatePerformanceFactors(issuedBlocksPerSlot []uint64) uint64 {
	if len(issuedBlocksPerSlot) == 0 {
		return 0
	}

	var sum uint64
	for _, issuedBlocks := range issuedBlocksPerSlot {
		if issuedBlocks > uint64(validatorBlocksPerSlot) {
			// we harshly punish validators that issue any blocks more than allowed
			return 0
		}
		sum += issuedBlocks
	}

	// TODO: we should scale the result by the amount of slots per epoch,
	// otherwise we lose a lot of precision here.
	return sum / uint64(len(issuedBlocksPerSlot))
}<|MERGE_RESOLUTION|>--- conflicted
+++ resolved
@@ -19,12 +19,8 @@
 	poolStatsStore           *epochstore.Store[*model.PoolsStats]
 	committeeStore           *epochstore.Store[*account.Accounts]
 
-<<<<<<< HEAD
 	performanceFactorsFunc func(slot iotago.SlotIndex) *slotstore.Store[iotago.AccountID, uint64]
-=======
-	performanceFactorsFunc func(slot iotago.SlotIndex) *prunable.PerformanceFactors
 	latestAppliedEpoch     iotago.EpochIndex
->>>>>>> ad8fa594
 
 	apiProvider api.Provider
 
@@ -35,47 +31,22 @@
 }
 
 func NewTracker(
-<<<<<<< HEAD
 	rewardsStorePerEpochFunc func(epoch iotago.EpochIndex) kvstore.KVStore,
 	poolStatsStore *epochstore.Store[*model.PoolsStats],
 	committeeStore *epochstore.Store[*account.Accounts],
 	performanceFactorsFunc func(slot iotago.SlotIndex) *slotstore.Store[iotago.AccountID, uint64],
-=======
-	rewardsBaseStore kvstore.KVStore,
-	poolStatsStore kvstore.KVStore,
-	committeeStore kvstore.KVStore,
-	performanceFactorsFunc func(slot iotago.SlotIndex) *prunable.PerformanceFactors,
 	latestAppliedEpoch iotago.EpochIndex,
->>>>>>> ad8fa594
 	apiProvider api.Provider,
 	errHandler func(error),
 ) *Tracker {
 	return &Tracker{
-<<<<<<< HEAD
 		rewardsStorePerEpochFunc: rewardsStorePerEpochFunc,
 		poolStatsStore:           poolStatsStore,
 		committeeStore:           committeeStore,
 		performanceFactorsFunc:   performanceFactorsFunc,
+		latestAppliedEpoch:     latestAppliedEpoch,
 		apiProvider:              apiProvider,
-=======
-		rewardBaseStore: rewardsBaseStore,
-		poolStatsStore: kvstore.NewTypedStore(poolStatsStore,
-			iotago.EpochIndex.Bytes,
-			iotago.EpochIndexFromBytes,
-			(*PoolsStats).Bytes,
-			PoolsStatsFromBytes,
-		),
-		committeeStore: kvstore.NewTypedStore(committeeStore,
-			iotago.EpochIndex.Bytes,
-			iotago.EpochIndexFromBytes,
-			(*account.Accounts).Bytes,
-			account.AccountsFromBytes,
-		),
-		performanceFactorsFunc: performanceFactorsFunc,
-		latestAppliedEpoch:     latestAppliedEpoch,
-		apiProvider:            apiProvider,
 		errHandler:             errHandler,
->>>>>>> ad8fa594
 	}
 }
 

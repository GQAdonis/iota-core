package performance

import (
	"math/bits"
	"time"

	"github.com/iotaledger/hive.go/ds"
	"github.com/iotaledger/hive.go/ds/shrinkingmap"
	"github.com/iotaledger/hive.go/ierrors"
	"github.com/iotaledger/hive.go/kvstore"
	"github.com/iotaledger/hive.go/runtime/syncutils"
	"github.com/iotaledger/iota-core/pkg/core/account"
	"github.com/iotaledger/iota-core/pkg/model"
	"github.com/iotaledger/iota-core/pkg/protocol/engine/blocks"
	"github.com/iotaledger/iota-core/pkg/storage/prunable/epochstore"
	"github.com/iotaledger/iota-core/pkg/storage/prunable/slotstore"
	iotago "github.com/iotaledger/iota.go/v4"
)

type Tracker struct {
	rewardsStorePerEpochFunc       func(epoch iotago.EpochIndex) (kvstore.KVStore, error)
	poolStatsStore                 *epochstore.Store[*model.PoolsStats]
	committeeStore                 *epochstore.Store[*account.Accounts]
	committeeCandidatesInEpochFunc func(epoch iotago.EpochIndex) (kvstore.KVStore, error)
	nextEpochCommitteeCandidates   *shrinkingmap.ShrinkingMap[iotago.AccountID, iotago.SlotIndex]
	validatorPerformancesFunc      func(slot iotago.SlotIndex) (*slotstore.Store[iotago.AccountID, *model.ValidatorPerformance], error)
	latestAppliedEpoch             iotago.EpochIndex

	apiProvider iotago.APIProvider

	errHandler func(error)

	performanceFactorsMutex syncutils.RWMutex
	mutex                   syncutils.RWMutex
}

func NewTracker(rewardsStorePerEpochFunc func(epoch iotago.EpochIndex) (kvstore.KVStore, error), poolStatsStore *epochstore.Store[*model.PoolsStats], committeeStore *epochstore.Store[*account.Accounts], committeeCandidatesInEpochFunc func(epoch iotago.EpochIndex) (kvstore.KVStore, error), validatorPerformancesFunc func(slot iotago.SlotIndex) (*slotstore.Store[iotago.AccountID, *model.ValidatorPerformance], error), latestAppliedEpoch iotago.EpochIndex, apiProvider iotago.APIProvider, errHandler func(error)) *Tracker {
	return &Tracker{
		nextEpochCommitteeCandidates:   shrinkingmap.New[iotago.AccountID, iotago.SlotIndex](),
		rewardsStorePerEpochFunc:       rewardsStorePerEpochFunc,
		poolStatsStore:                 poolStatsStore,
		committeeStore:                 committeeStore,
		committeeCandidatesInEpochFunc: committeeCandidatesInEpochFunc,
		validatorPerformancesFunc:      validatorPerformancesFunc,
		latestAppliedEpoch:             latestAppliedEpoch,
		apiProvider:                    apiProvider,
		errHandler:                     errHandler,
	}
}

func (t *Tracker) ClearCandidates() {
	// clean the candidate cache stored in memory to make room for candidates in the next epoch
	t.nextEpochCommitteeCandidates.Clear()
}

func (t *Tracker) TrackValidationBlock(block *blocks.Block) {
	t.mutex.Lock()
	defer t.mutex.Unlock()

	validatorBlock, isValidationBlock := block.ValidationBlock()
	if !isValidationBlock {
		return
	}

	t.performanceFactorsMutex.Lock()
	defer t.performanceFactorsMutex.Unlock()
	isCommitteeMember, err := t.isCommitteeMember(block.ID().Slot(), block.ProtocolBlock().IssuerID)
	if err != nil {
		t.errHandler(ierrors.Wrapf(err, "error while checking if account %s is a committee member in slot %d", block.ProtocolBlock().IssuerID, block.ID().Slot()))

		return
	}

	if isCommitteeMember {
		t.trackCommitteeMemberPerformance(validatorBlock, block)
	}
}

func (t *Tracker) TrackCandidateBlock(block *blocks.Block) {
	t.mutex.Lock()
	defer t.mutex.Unlock()

	blockEpoch := t.apiProvider.APIForSlot(block.ID().Slot()).TimeProvider().EpochFromSlot(block.ID().Slot())

<<<<<<< HEAD
	// Avoid underflow error. This will be handled properly once TopStakers branch is merged.
	if epoch == 0 {
		epoch = 1
	}

	committee, exists := t.LoadCommitteeForEpoch(epoch - 1)
	if !exists {
		panic(ierrors.Errorf("committee for epoch %d does not exist", epoch-1))
	}
	committee.ForEach(func(accountID iotago.AccountID, _ *account.Pool) bool {
		eligible.Add(accountID)
=======
	if block.Payload().PayloadType() != iotago.PayloadCandidacyAnnouncement {
		return
	}
>>>>>>> 81f828b5

	var rollback bool
	t.nextEpochCommitteeCandidates.Compute(block.ProtocolBlock().IssuerID, func(currentValue iotago.SlotIndex, exists bool) iotago.SlotIndex {
		if !exists || currentValue > block.ID().Slot() {
			committeeCandidatesStore, err := t.committeeCandidatesInEpochFunc(blockEpoch)
			if err != nil {
				// if there is an error, and we don't register a candidate, then we might eventually create a different commitment
				t.errHandler(ierrors.Wrapf(err, "error while retrieving candidate storage for epoch %d", blockEpoch))

				// rollback on error if entry did not exist before
				rollback = !exists

				return currentValue
			}

			err = committeeCandidatesStore.Set(block.ProtocolBlock().IssuerID[:], block.ID().Slot().MustBytes())
			if err != nil {
				// if there is an error, and we don't register a candidate, then we might eventually create a different commitment
				t.errHandler(ierrors.Wrapf(err, "error while updating candidate activity for epoch %d", blockEpoch))

				// rollback on error if entry did not exist before
				rollback = !exists

				return currentValue
			}

			return block.ID().Slot()
		}

		return currentValue
	})

	// if there was an error when computing the value,
	// and it was the first entry for the given issuer, then remove the entry
	if rollback {
		t.nextEpochCommitteeCandidates.Delete(block.ProtocolBlock().IssuerID)
	}

}

func (t *Tracker) EligibleValidatorCandidates(epoch iotago.EpochIndex) (ds.Set[iotago.AccountID], error) {
	t.mutex.RLock()
	defer t.mutex.RUnlock()

	return t.getValidatorCandidates(epoch)
}

// ValidatorCandidates returns the registered validator candidates for the given epoch.
func (t *Tracker) ValidatorCandidates(epoch iotago.EpochIndex) (ds.Set[iotago.AccountID], error) {
	t.mutex.RLock()
	defer t.mutex.RUnlock()

	return t.getValidatorCandidates(epoch)
}

func (t *Tracker) getValidatorCandidates(epoch iotago.EpochIndex) (ds.Set[iotago.AccountID], error) {
	// we store candidates in the store for the epoch of their activity, but the passed argument points to the target epoch,
	// so it's necessary to subtract one epoch from the passed value
	candidateStore, err := t.committeeCandidatesInEpochFunc(epoch - 1)
	if err != nil {
		return nil, ierrors.Wrapf(err, "error while retrieving candidates for epoch %d", epoch)
	}

	candidates := ds.NewSet[iotago.AccountID]()

	var innerErr error
	err = candidateStore.IterateKeys(kvstore.EmptyPrefix, func(key kvstore.Key) bool {
		accountID, _, err := iotago.AccountIDFromBytes(key)
		if err != nil {
			innerErr = err

			return false
		}

		candidates.Add(accountID)

		return true
	})

	if innerErr != nil {
		return nil, ierrors.Wrapf(innerErr, "error while iterating through candidates for epoch %d", epoch)
	}

	if err != nil {
		return nil, ierrors.Wrapf(err, "error while retrieving candidates for epoch %d", epoch)
	}

	return candidates, nil
}

func (t *Tracker) LoadCommitteeForEpoch(epoch iotago.EpochIndex) (committee *account.Accounts, exists bool) {
	c, err := t.committeeStore.Load(epoch)
	if err != nil {
		panic(ierrors.Wrapf(err, "failed to load committee for epoch %d", epoch))
	}

	if c == nil {
		return nil, false
	}

	return c, true
}

// ApplyEpoch calculates and stores pool stats and rewards for the given epoch.
func (t *Tracker) ApplyEpoch(epoch iotago.EpochIndex, committee *account.Accounts) error {
	t.mutex.Lock()
	defer t.mutex.Unlock()

	timeProvider := t.apiProvider.APIForEpoch(epoch).TimeProvider()
	epochStartSlot := timeProvider.EpochStart(epoch)
	epochEndSlot := timeProvider.EpochEnd(epoch)

	profitMargin, err := t.calculateProfitMargin(committee.TotalValidatorStake(), committee.TotalStake(), epoch)
	if err != nil {
		return ierrors.Wrapf(err, "failed to calculate profit margin for epoch %d", epoch)
	}

	poolsStats := &model.PoolsStats{
		TotalStake:          committee.TotalStake(),
		TotalValidatorStake: committee.TotalValidatorStake(),
		ProfitMargin:        profitMargin,
	}

	if err = t.poolStatsStore.Store(epoch, poolsStats); err != nil {
		panic(ierrors.Wrapf(err, "failed to store pool stats for epoch %d", epoch))
	}

	rewardsMap, err := t.rewardsMap(epoch)
	if err != nil {
		panic(ierrors.Wrapf(err, "failed to create rewards tree for epoch %d", epoch))
	}

	committee.ForEach(func(accountID iotago.AccountID, pool *account.Pool) bool {
		validatorPerformances := make([]*model.ValidatorPerformance, timeProvider.EpochDurationSlots())
		for slot := epochStartSlot; slot <= epochEndSlot; slot++ {
			validatorSlotPerformances, err := t.validatorPerformancesFunc(slot)
			if err != nil {
				validatorPerformances = append(validatorPerformances, nil)

				continue
			}

			validatorPerformance, err := validatorSlotPerformances.Load(accountID)
			if err != nil {
				panic(ierrors.Wrapf(err, "failed to load performance factor for account %s", accountID))
			}

			validatorPerformances = append(validatorPerformances, validatorPerformance)
		}
		pf := t.aggregatePerformanceFactors(validatorPerformances, epoch)
		if pf == 0 {
			// no rewards for this pool, we do not set pool rewards at all,
			// to differientiate between situation when poolReward == fixedCost (no reward for delegators)

			return true
		}

		poolReward, err := t.poolReward(
			epochEndSlot,
			committee.TotalValidatorStake(),
			committee.TotalStake(),
			pool.PoolStake,
			pool.ValidatorStake,
			pf,
		)
		if err != nil {
			panic(ierrors.Wrapf(err, "failed to calculate pool rewards for account %s", accountID))
		}
		if err = rewardsMap.Set(accountID, &model.PoolRewards{
			PoolStake:   pool.PoolStake,
			PoolRewards: poolReward,
			FixedCost:   pool.FixedCost,
		}); err != nil {
			panic(ierrors.Wrapf(err, "failed to set rewards for account %s", accountID))
		}

		return true
	})

	if err = rewardsMap.Commit(); err != nil {
		panic(ierrors.Wrapf(err, "failed to commit rewards for epoch %d", epoch))
	}

	t.latestAppliedEpoch = epoch

	return nil
}

// aggregatePerformanceFactors calculates epoch performance factor of a validator based on its performance in each slot by summing up all active subslots.
func (t *Tracker) aggregatePerformanceFactors(slotActivityVector []*model.ValidatorPerformance, epoch iotago.EpochIndex) uint64 {
	if len(slotActivityVector) == 0 {
		return 0
	}

	protoParamsForEpoch := t.apiProvider.APIForEpoch(epoch).ProtocolParameters()

	var epochPerformanceFactor uint64
	for _, pf := range slotActivityVector {
		// no activity in a slot
		if pf == nil {
			continue
		}
		// each one bit represents at least one block issued in that subslot,
		// we reward not only total number of blocks issued, but also regularity based on block timestamp
		slotPerformanceFactor := bits.OnesCount32(pf.SlotActivityVector)

		if pf.BlockIssuedCount > protoParamsForEpoch.ValidationBlocksPerSlot() {
			// we harshly punish validators that issue any blocks more than allowed

			return 0
		}

		epochPerformanceFactor += uint64(slotPerformanceFactor)
	}

	return epochPerformanceFactor >> uint64(protoParamsForEpoch.SlotsPerEpochExponent())
}

func (t *Tracker) isCommitteeMember(slot iotago.SlotIndex, accountID iotago.AccountID) (bool, error) {
	epoch := t.apiProvider.APIForEpoch(t.latestAppliedEpoch).TimeProvider().EpochFromSlot(slot)
	committee, exists := t.LoadCommitteeForEpoch(epoch)
	if !exists {
		return false, ierrors.Errorf("committee for epoch %d not found", epoch)
	}

	return committee.Has(accountID), nil
}

func (t *Tracker) trackCommitteeMemberPerformance(validationBlock *iotago.ValidationBlock, block *blocks.Block) {
	validatorPerformances, err := t.validatorPerformancesFunc(block.ID().Slot())
	if err != nil {
		t.errHandler(ierrors.Errorf("failed to load performance factor for slot %s", block.ID().Slot()))

		return
	}

	validatorPerformance, err := validatorPerformances.Load(block.ProtocolBlock().IssuerID)
	if err != nil {
		t.errHandler(ierrors.Errorf("failed to load performance factor for account %s", block.ProtocolBlock().IssuerID))

		return
	}

	// key not found
	if validatorPerformance == nil {
		validatorPerformance = model.NewValidatorPerformance()
	}

	// set a bit at subslotIndex to 1 to indicate activity in that subslot
	validatorPerformance.SlotActivityVector = validatorPerformance.SlotActivityVector | (1 << t.subslotIndex(block.ID().Slot(), block.ProtocolBlock().IssuingTime))

	apiForSlot := t.apiProvider.APIForSlot(block.ID().Slot())

	// we restrict the number up to ValidatorBlocksPerSlot + 1 to know later if the validator issued more blocks than allowed and be able to punish for it
	// also it can fint into uint8
	if validatorPerformance.BlockIssuedCount < apiForSlot.ProtocolParameters().ValidationBlocksPerSlot()+1 {
		validatorPerformance.BlockIssuedCount++
	}

	validatorPerformance.HighestSupportedVersionAndHash = model.VersionAndHash{
		Version: validationBlock.HighestSupportedVersion,
		Hash:    validationBlock.ProtocolParametersHash,
	}

	if err = validatorPerformances.Store(block.ProtocolBlock().IssuerID, validatorPerformance); err != nil {
		t.errHandler(ierrors.Errorf("failed to store performance factor for account %s", block.ProtocolBlock().IssuerID))
	}
}

// subslotIndex returns the index for timestamp corresponding to subslot created dividing slot on validatorBlocksPerSlot equal parts.
func (t *Tracker) subslotIndex(slot iotago.SlotIndex, issuingTime time.Time) int {
	epochAPI := t.apiProvider.APIForEpoch(t.latestAppliedEpoch)
	valBlocksNum := epochAPI.ProtocolParameters().ValidationBlocksPerSlot()
	subslotDur := time.Duration(epochAPI.TimeProvider().SlotDurationSeconds()) * time.Second / time.Duration(valBlocksNum)
	slotStart := epochAPI.TimeProvider().SlotStartTime(slot)

	return int(issuingTime.Sub(slotStart) / subslotDur)
}<|MERGE_RESOLUTION|>--- conflicted
+++ resolved
@@ -82,23 +82,9 @@
 
 	blockEpoch := t.apiProvider.APIForSlot(block.ID().Slot()).TimeProvider().EpochFromSlot(block.ID().Slot())
 
-<<<<<<< HEAD
-	// Avoid underflow error. This will be handled properly once TopStakers branch is merged.
-	if epoch == 0 {
-		epoch = 1
-	}
-
-	committee, exists := t.LoadCommitteeForEpoch(epoch - 1)
-	if !exists {
-		panic(ierrors.Errorf("committee for epoch %d does not exist", epoch-1))
-	}
-	committee.ForEach(func(accountID iotago.AccountID, _ *account.Pool) bool {
-		eligible.Add(accountID)
-=======
 	if block.Payload().PayloadType() != iotago.PayloadCandidacyAnnouncement {
 		return
 	}
->>>>>>> 81f828b5
 
 	var rollback bool
 	t.nextEpochCommitteeCandidates.Compute(block.ProtocolBlock().IssuerID, func(currentValue iotago.SlotIndex, exists bool) iotago.SlotIndex {
@@ -157,6 +143,8 @@
 func (t *Tracker) getValidatorCandidates(epoch iotago.EpochIndex) (ds.Set[iotago.AccountID], error) {
 	// we store candidates in the store for the epoch of their activity, but the passed argument points to the target epoch,
 	// so it's necessary to subtract one epoch from the passed value
+	// TODO: handle query for epoch 0
+
 	candidateStore, err := t.committeeCandidatesInEpochFunc(epoch - 1)
 	if err != nil {
 		return nil, ierrors.Wrapf(err, "error while retrieving candidates for epoch %d", epoch)

--- conflicted
+++ resolved
@@ -226,11 +226,7 @@
 		// we reward not only total number of blocks issued, but also regularity based on block timestamp
 		slotPerformanceFactor := bits.OnesCount32(pf.SlotActivityVector)
 
-<<<<<<< HEAD
-		if pf.BlockIssuedCount > protoParamsForEpoch.RewardsParameters().ValidatorBlocksPerSlot {
-=======
-		if pf.BlockIssuedCount > t.apiProvider.APIForEpoch(epoch).ProtocolParameters().ValidationBlocksPerSlot() {
->>>>>>> b1940c9e
+		if pf.BlockIssuedCount > protoParamsForEpoch.ValidationBlocksPerSlot() {
 			// we harshly punish validators that issue any blocks more than allowed
 
 			return 0

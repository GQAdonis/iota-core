--- conflicted
+++ resolved
@@ -10,23 +10,7 @@
 	iotago "github.com/iotaledger/iota.go/v4"
 )
 
-<<<<<<< HEAD
 func (t *Tracker) RewardsRoot(epochIndex iotago.EpochIndex) iotago.Identifier {
-=======
-// TODO: add later as a protocol params, after its refactor is finished.
-var (
-	targetRewardFirstPeriod   uint64           = 233373068869021000 // TODO current values are per slot, update with new when provided by Olivia
-	targetRewardChangeSlot    iotago.SlotIndex = 9460800
-	targetRewardSecondPeriod  uint64           = 85853149583786000
-	validatorBlocksPerSlot    uint8            = 10
-	profitMarginExponent      uint64           = 8
-	rewardCalculationExponent uint64           = 31
-	// TODO why do we choose 40 here, why dont we use ^31 again?
-	finalRewardScalingExponent uint64 = 40
-)
-
-func (t *Tracker) RewardsRoot(epochIndex iotago.EpochIndex) (iotago.Identifier, error) {
->>>>>>> e4e8c805
 	t.mutex.RLock()
 	defer t.mutex.RUnlock()
 

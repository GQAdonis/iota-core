package enginemanager

import (
	"fmt"
	"os"
	"path/filepath"

	"github.com/google/uuid"

	"github.com/iotaledger/hive.go/ierrors"
	"github.com/iotaledger/hive.go/lo"
	"github.com/iotaledger/hive.go/runtime/ioutils"
	"github.com/iotaledger/hive.go/runtime/module"
	"github.com/iotaledger/hive.go/runtime/options"
	"github.com/iotaledger/hive.go/runtime/workerpool"
	"github.com/iotaledger/iota-core/pkg/protocol/engine"
	"github.com/iotaledger/iota-core/pkg/protocol/engine/attestation"
	"github.com/iotaledger/iota-core/pkg/protocol/engine/blockdag"
	"github.com/iotaledger/iota-core/pkg/protocol/engine/booker"
	"github.com/iotaledger/iota-core/pkg/protocol/engine/clock"
	"github.com/iotaledger/iota-core/pkg/protocol/engine/congestioncontrol/scheduler"
	"github.com/iotaledger/iota-core/pkg/protocol/engine/consensus/blockgadget"
	"github.com/iotaledger/iota-core/pkg/protocol/engine/consensus/slotgadget"
	"github.com/iotaledger/iota-core/pkg/protocol/engine/filter"
	"github.com/iotaledger/iota-core/pkg/protocol/engine/ledger"
	"github.com/iotaledger/iota-core/pkg/protocol/engine/notarization"
	"github.com/iotaledger/iota-core/pkg/protocol/engine/tipmanager"
	"github.com/iotaledger/iota-core/pkg/protocol/engine/tipselection"
	"github.com/iotaledger/iota-core/pkg/protocol/engine/upgrade"
	"github.com/iotaledger/iota-core/pkg/protocol/sybilprotection"
	"github.com/iotaledger/iota-core/pkg/storage"
	"github.com/iotaledger/iota-core/pkg/storage/utils"
	iotago "github.com/iotaledger/iota.go/v4"
)

const engineInfoFile = "info"

type engineInfo struct {
	Name string `json:"name"`
}

// region EngineManager ////////////////////////////////////////////////////////////////////////////////////////////////

type EngineManager struct {
	directory      *utils.Directory
	dbVersion      byte
	storageOptions []options.Option[storage.Storage]
	workers        *workerpool.Group
	errorHandler   func(error)

<<<<<<< HEAD
	engineOptions           []options.Option[engine.Engine]
	filterProvider          module.Provider[*engine.Engine, filter.Filter]
	blockDAGProvider        module.Provider[*engine.Engine, blockdag.BlockDAG]
	bookerProvider          module.Provider[*engine.Engine, booker.Booker]
	clockProvider           module.Provider[*engine.Engine, clock.Clock]
	blockGadgetProvider     module.Provider[*engine.Engine, blockgadget.Gadget]
	slotGadgetProvider      module.Provider[*engine.Engine, slotgadget.Gadget]
	sybilProtectionProvider module.Provider[*engine.Engine, sybilprotection.SybilProtection]
	notarizationProvider    module.Provider[*engine.Engine, notarization.Notarization]
	attestationProvider     module.Provider[*engine.Engine, attestation.Attestations]
	ledgerProvider          module.Provider[*engine.Engine, ledger.Ledger]
	tipManagerProvider      module.Provider[*engine.Engine, tipmanager.TipManager]
	schedulerProvider       module.Provider[*engine.Engine, scheduler.Scheduler]
	tipSelectionProvider    module.Provider[*engine.Engine, tipselection.TipSelection]
=======
	engineOptions               []options.Option[engine.Engine]
	filterProvider              module.Provider[*engine.Engine, filter.Filter]
	blockDAGProvider            module.Provider[*engine.Engine, blockdag.BlockDAG]
	bookerProvider              module.Provider[*engine.Engine, booker.Booker]
	clockProvider               module.Provider[*engine.Engine, clock.Clock]
	blockGadgetProvider         module.Provider[*engine.Engine, blockgadget.Gadget]
	slotGadgetProvider          module.Provider[*engine.Engine, slotgadget.Gadget]
	sybilProtectionProvider     module.Provider[*engine.Engine, sybilprotection.SybilProtection]
	notarizationProvider        module.Provider[*engine.Engine, notarization.Notarization]
	attestationProvider         module.Provider[*engine.Engine, attestation.Attestations]
	ledgerProvider              module.Provider[*engine.Engine, ledger.Ledger]
	tipManagerProvider          module.Provider[*engine.Engine, tipmanager.TipManager]
	tipSelectionProvider        module.Provider[*engine.Engine, tipselection.TipSelection]
	upgradeOrchestratorProvider module.Provider[*engine.Engine, upgrade.Orchestrator]
>>>>>>> f41fb68c

	activeInstance *engine.Engine
}

func New(
	workers *workerpool.Group,
	errorHandler func(error),
	dir string,
	dbVersion byte,
	storageOptions []options.Option[storage.Storage],
	engineOptions []options.Option[engine.Engine],
	filterProvider module.Provider[*engine.Engine, filter.Filter],
	blockDAGProvider module.Provider[*engine.Engine, blockdag.BlockDAG],
	bookerProvider module.Provider[*engine.Engine, booker.Booker],
	clockProvider module.Provider[*engine.Engine, clock.Clock],
	blockGadgetProvider module.Provider[*engine.Engine, blockgadget.Gadget],
	slotGadgetProvider module.Provider[*engine.Engine, slotgadget.Gadget],
	sybilProtectionProvider module.Provider[*engine.Engine, sybilprotection.SybilProtection],
	notarizationProvider module.Provider[*engine.Engine, notarization.Notarization],
	attestationProvider module.Provider[*engine.Engine, attestation.Attestations],
	ledgerProvider module.Provider[*engine.Engine, ledger.Ledger],
	tipManagerProvider module.Provider[*engine.Engine, tipmanager.TipManager],
	schedulerProvider module.Provider[*engine.Engine, scheduler.Scheduler],
	tipSelectionProvider module.Provider[*engine.Engine, tipselection.TipSelection],
	upgradeOrchestratorProvider module.Provider[*engine.Engine, upgrade.Orchestrator],
) *EngineManager {
	return &EngineManager{
<<<<<<< HEAD
		workers:                 workers,
		errorHandler:            errorHandler,
		directory:               utils.NewDirectory(dir),
		dbVersion:               dbVersion,
		storageOptions:          storageOptions,
		engineOptions:           engineOptions,
		filterProvider:          filterProvider,
		blockDAGProvider:        blockDAGProvider,
		bookerProvider:          bookerProvider,
		clockProvider:           clockProvider,
		blockGadgetProvider:     blockGadgetProvider,
		slotGadgetProvider:      slotGadgetProvider,
		sybilProtectionProvider: sybilProtectionProvider,
		notarizationProvider:    notarizationProvider,
		attestationProvider:     attestationProvider,
		ledgerProvider:          ledgerProvider,
		tipManagerProvider:      tipManagerProvider,
		schedulerProvider:       schedulerProvider,
		tipSelectionProvider:    tipSelectionProvider,
=======
		workers:                     workers,
		errorHandler:                errorHandler,
		directory:                   utils.NewDirectory(dir),
		dbVersion:                   dbVersion,
		storageOptions:              storageOptions,
		engineOptions:               engineOptions,
		filterProvider:              filterProvider,
		blockDAGProvider:            blockDAGProvider,
		bookerProvider:              bookerProvider,
		clockProvider:               clockProvider,
		blockGadgetProvider:         blockGadgetProvider,
		slotGadgetProvider:          slotGadgetProvider,
		sybilProtectionProvider:     sybilProtectionProvider,
		notarizationProvider:        notarizationProvider,
		attestationProvider:         attestationProvider,
		ledgerProvider:              ledgerProvider,
		tipManagerProvider:          tipManagerProvider,
		tipSelectionProvider:        tipSelectionProvider,
		upgradeOrchestratorProvider: upgradeOrchestratorProvider,
>>>>>>> f41fb68c
	}
}

func (e *EngineManager) LoadActiveEngine(snapshotPath string) (*engine.Engine, error) {
	info := &engineInfo{}
	if err := ioutils.ReadJSONFromFile(e.infoFilePath(), info); err != nil {
		if !ierrors.Is(err, os.ErrNotExist) {
			return nil, ierrors.Errorf("unable to read engine info file: %w", err)
		}
	}

	if len(info.Name) > 0 {
		if exists, isDirectory, err := ioutils.PathExists(e.directory.Path(info.Name)); err == nil && exists && isDirectory {
			// Load previous engine as active
			e.activeInstance = e.loadEngineInstance(info.Name, snapshotPath)
		}
	}

	if e.activeInstance == nil {
		// Start with a new instance and set to active
		instance := e.newEngineInstance(snapshotPath)
		if err := e.SetActiveInstance(instance); err != nil {
			return nil, err
		}
	}

	// Cleanup non-active instances
	if err := e.CleanupNonActive(); err != nil {
		return nil, err
	}

	return e.activeInstance, nil
}

func (e *EngineManager) CleanupNonActive() error {
	activeDir := filepath.Base(e.activeInstance.Storage.Directory())

	dirs, err := e.directory.SubDirs()
	if err != nil {
		return ierrors.Wrapf(err, "unable to list subdirectories of %s", e.directory.Path())
	}
	for _, dir := range dirs {
		if dir == activeDir {
			continue
		}
		if err := e.directory.RemoveSubdir(dir); err != nil {
			return ierrors.Wrapf(err, "unable to remove subdirectory %s", dir)
		}
	}

	return nil
}

func (e *EngineManager) infoFilePath() string {
	return e.directory.Path(engineInfoFile)
}

func (e *EngineManager) SetActiveInstance(instance *engine.Engine) error {
	e.activeInstance = instance

	info := &engineInfo{
		Name: filepath.Base(instance.Storage.Directory()),
	}

	return ioutils.WriteJSONToFile(e.infoFilePath(), info, 0o644)
}

func (e *EngineManager) loadEngineInstance(dirName string, snapshotPath string) *engine.Engine {
	errorHandler := func(err error) {
		e.errorHandler(ierrors.Wrapf(err, "engine (%s)", dirName[0:8]))
	}

	return engine.New(e.workers.CreateGroup(dirName),
		errorHandler,
		storage.New(e.directory.Path(dirName), e.dbVersion, errorHandler, e.storageOptions...),
		e.filterProvider,
		e.blockDAGProvider,
		e.bookerProvider,
		e.clockProvider,
		e.blockGadgetProvider,
		e.slotGadgetProvider,
		e.sybilProtectionProvider,
		e.notarizationProvider,
		e.attestationProvider,
		e.ledgerProvider,
		e.tipManagerProvider,
		e.schedulerProvider,
		e.tipSelectionProvider,
		e.upgradeOrchestratorProvider,
		append(e.engineOptions, engine.WithSnapshotPath(snapshotPath))...,
	)
}

func (e *EngineManager) newEngineInstance(snapshotPath string) *engine.Engine {
	dirName := lo.PanicOnErr(uuid.NewUUID()).String()
	return e.loadEngineInstance(dirName, snapshotPath)
}

func (e *EngineManager) ForkEngineAtSlot(index iotago.SlotIndex) (*engine.Engine, error) {
	// Dump a snapshot at the target index
	snapshotPath := filepath.Join(os.TempDir(), fmt.Sprintf("snapshot_%d_%s.bin", index, lo.PanicOnErr(uuid.NewUUID())))
	if err := e.activeInstance.WriteSnapshot(snapshotPath, index); err != nil {
		return nil, ierrors.Wrapf(err, "error exporting snapshot for index %s", index)
	}

	return e.newEngineInstance(snapshotPath), nil
}

// endregion ///////////////////////////////////////////////////////////////////////////////////////////////////////////<|MERGE_RESOLUTION|>--- conflicted
+++ resolved
@@ -48,22 +48,6 @@
 	workers        *workerpool.Group
 	errorHandler   func(error)
 
-<<<<<<< HEAD
-	engineOptions           []options.Option[engine.Engine]
-	filterProvider          module.Provider[*engine.Engine, filter.Filter]
-	blockDAGProvider        module.Provider[*engine.Engine, blockdag.BlockDAG]
-	bookerProvider          module.Provider[*engine.Engine, booker.Booker]
-	clockProvider           module.Provider[*engine.Engine, clock.Clock]
-	blockGadgetProvider     module.Provider[*engine.Engine, blockgadget.Gadget]
-	slotGadgetProvider      module.Provider[*engine.Engine, slotgadget.Gadget]
-	sybilProtectionProvider module.Provider[*engine.Engine, sybilprotection.SybilProtection]
-	notarizationProvider    module.Provider[*engine.Engine, notarization.Notarization]
-	attestationProvider     module.Provider[*engine.Engine, attestation.Attestations]
-	ledgerProvider          module.Provider[*engine.Engine, ledger.Ledger]
-	tipManagerProvider      module.Provider[*engine.Engine, tipmanager.TipManager]
-	schedulerProvider       module.Provider[*engine.Engine, scheduler.Scheduler]
-	tipSelectionProvider    module.Provider[*engine.Engine, tipselection.TipSelection]
-=======
 	engineOptions               []options.Option[engine.Engine]
 	filterProvider              module.Provider[*engine.Engine, filter.Filter]
 	blockDAGProvider            module.Provider[*engine.Engine, blockdag.BlockDAG]
@@ -75,10 +59,10 @@
 	notarizationProvider        module.Provider[*engine.Engine, notarization.Notarization]
 	attestationProvider         module.Provider[*engine.Engine, attestation.Attestations]
 	ledgerProvider              module.Provider[*engine.Engine, ledger.Ledger]
+	schedulerProvider           module.Provider[*engine.Engine, scheduler.Scheduler]
 	tipManagerProvider          module.Provider[*engine.Engine, tipmanager.TipManager]
 	tipSelectionProvider        module.Provider[*engine.Engine, tipselection.TipSelection]
 	upgradeOrchestratorProvider module.Provider[*engine.Engine, upgrade.Orchestrator]
->>>>>>> f41fb68c
 
 	activeInstance *engine.Engine
 }
@@ -100,33 +84,12 @@
 	notarizationProvider module.Provider[*engine.Engine, notarization.Notarization],
 	attestationProvider module.Provider[*engine.Engine, attestation.Attestations],
 	ledgerProvider module.Provider[*engine.Engine, ledger.Ledger],
+	schedulerProvider module.Provider[*engine.Engine, scheduler.Scheduler],
 	tipManagerProvider module.Provider[*engine.Engine, tipmanager.TipManager],
-	schedulerProvider module.Provider[*engine.Engine, scheduler.Scheduler],
 	tipSelectionProvider module.Provider[*engine.Engine, tipselection.TipSelection],
 	upgradeOrchestratorProvider module.Provider[*engine.Engine, upgrade.Orchestrator],
 ) *EngineManager {
 	return &EngineManager{
-<<<<<<< HEAD
-		workers:                 workers,
-		errorHandler:            errorHandler,
-		directory:               utils.NewDirectory(dir),
-		dbVersion:               dbVersion,
-		storageOptions:          storageOptions,
-		engineOptions:           engineOptions,
-		filterProvider:          filterProvider,
-		blockDAGProvider:        blockDAGProvider,
-		bookerProvider:          bookerProvider,
-		clockProvider:           clockProvider,
-		blockGadgetProvider:     blockGadgetProvider,
-		slotGadgetProvider:      slotGadgetProvider,
-		sybilProtectionProvider: sybilProtectionProvider,
-		notarizationProvider:    notarizationProvider,
-		attestationProvider:     attestationProvider,
-		ledgerProvider:          ledgerProvider,
-		tipManagerProvider:      tipManagerProvider,
-		schedulerProvider:       schedulerProvider,
-		tipSelectionProvider:    tipSelectionProvider,
-=======
 		workers:                     workers,
 		errorHandler:                errorHandler,
 		directory:                   utils.NewDirectory(dir),
@@ -143,10 +106,10 @@
 		notarizationProvider:        notarizationProvider,
 		attestationProvider:         attestationProvider,
 		ledgerProvider:              ledgerProvider,
+		schedulerProvider:           schedulerProvider,
 		tipManagerProvider:          tipManagerProvider,
 		tipSelectionProvider:        tipSelectionProvider,
 		upgradeOrchestratorProvider: upgradeOrchestratorProvider,
->>>>>>> f41fb68c
 	}
 }
 
@@ -232,8 +195,8 @@
 		e.notarizationProvider,
 		e.attestationProvider,
 		e.ledgerProvider,
+		e.schedulerProvider,
 		e.tipManagerProvider,
-		e.schedulerProvider,
 		e.tipSelectionProvider,
 		e.upgradeOrchestratorProvider,
 		append(e.engineOptions, engine.WithSnapshotPath(snapshotPath))...,

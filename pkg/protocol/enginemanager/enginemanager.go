package enginemanager

import (
	"fmt"
	"os"
	"path/filepath"

	"github.com/google/uuid"
	"github.com/pkg/errors"

	"github.com/iotaledger/hive.go/lo"
	"github.com/iotaledger/hive.go/runtime/ioutils"
	"github.com/iotaledger/hive.go/runtime/module"
	"github.com/iotaledger/hive.go/runtime/options"
	"github.com/iotaledger/hive.go/runtime/workerpool"
	"github.com/iotaledger/iota-core/pkg/protocol/engine"
	"github.com/iotaledger/iota-core/pkg/protocol/engine/attestation"
	"github.com/iotaledger/iota-core/pkg/protocol/engine/blockdag"
	"github.com/iotaledger/iota-core/pkg/protocol/engine/booker"
	"github.com/iotaledger/iota-core/pkg/protocol/engine/clock"
	"github.com/iotaledger/iota-core/pkg/protocol/engine/consensus/blockgadget"
	"github.com/iotaledger/iota-core/pkg/protocol/engine/consensus/epochgadget"
	"github.com/iotaledger/iota-core/pkg/protocol/engine/consensus/slotgadget"
	"github.com/iotaledger/iota-core/pkg/protocol/engine/filter"
	"github.com/iotaledger/iota-core/pkg/protocol/engine/ledger"
	"github.com/iotaledger/iota-core/pkg/protocol/engine/notarization"
	"github.com/iotaledger/iota-core/pkg/protocol/engine/sybilprotection"
	"github.com/iotaledger/iota-core/pkg/protocol/engine/tipmanager"
	"github.com/iotaledger/iota-core/pkg/protocol/engine/tipselection"
	"github.com/iotaledger/iota-core/pkg/storage"
	"github.com/iotaledger/iota-core/pkg/storage/utils"
	iotago "github.com/iotaledger/iota.go/v4"
)

const engineInfoFile = "info"

type engineInfo struct {
	Name string `json:"name"`
}

// region EngineManager ////////////////////////////////////////////////////////////////////////////////////////////////

type EngineManager struct {
	directory      *utils.Directory
	dbVersion      byte
	storageOptions []options.Option[storage.Storage]
	workers        *workerpool.Group
	errorHandler   func(error)

	engineOptions           []options.Option[engine.Engine]
	filterProvider          module.Provider[*engine.Engine, filter.Filter]
	blockDAGProvider        module.Provider[*engine.Engine, blockdag.BlockDAG]
	bookerProvider          module.Provider[*engine.Engine, booker.Booker]
	clockProvider           module.Provider[*engine.Engine, clock.Clock]
	sybilProtectionProvider module.Provider[*engine.Engine, sybilprotection.SybilProtection]
	blockGadgetProvider     module.Provider[*engine.Engine, blockgadget.Gadget]
	slotGadgetProvider      module.Provider[*engine.Engine, slotgadget.Gadget]
	epochGadgetProvider     module.Provider[*engine.Engine, epochgadget.Gadget]
	notarizationProvider    module.Provider[*engine.Engine, notarization.Notarization]
	attestationProvider     module.Provider[*engine.Engine, attestation.Attestations]
	ledgerProvider          module.Provider[*engine.Engine, ledger.Ledger]
	tipManagerProvider      module.Provider[*engine.Engine, tipmanager.TipManager]
	tipSelectionProvider    module.Provider[*engine.Engine, tipselection.TipSelection]

	activeInstance *engine.Engine
}

func New(
	workers *workerpool.Group,
	errorHandler func(error),
	dir string,
	dbVersion byte,
	storageOptions []options.Option[storage.Storage],
	engineOptions []options.Option[engine.Engine],
	filterProvider module.Provider[*engine.Engine, filter.Filter],
	blockDAGProvider module.Provider[*engine.Engine, blockdag.BlockDAG],
	bookerProvider module.Provider[*engine.Engine, booker.Booker],
	clockProvider module.Provider[*engine.Engine, clock.Clock],
	sybilProtectionProvider module.Provider[*engine.Engine, sybilprotection.SybilProtection],
	blockGadgetProvider module.Provider[*engine.Engine, blockgadget.Gadget],
	slotGadgetProvider module.Provider[*engine.Engine, slotgadget.Gadget],
	epochGadgetProvider module.Provider[*engine.Engine, epochgadget.Gadget],
	notarizationProvider module.Provider[*engine.Engine, notarization.Notarization],
	attestationProvider module.Provider[*engine.Engine, attestation.Attestations],
	ledgerProvider module.Provider[*engine.Engine, ledger.Ledger],
	tipManagerProvider module.Provider[*engine.Engine, tipmanager.TipManager],
	tipSelectionProvider module.Provider[*engine.Engine, tipselection.TipSelection],
) *EngineManager {
	return &EngineManager{
		workers:                 workers,
		errorHandler:            errorHandler,
		directory:               utils.NewDirectory(dir),
		dbVersion:               dbVersion,
		storageOptions:          storageOptions,
		engineOptions:           engineOptions,
		filterProvider:          filterProvider,
		blockDAGProvider:        blockDAGProvider,
		bookerProvider:          bookerProvider,
		clockProvider:           clockProvider,
		sybilProtectionProvider: sybilProtectionProvider,
		blockGadgetProvider:     blockGadgetProvider,
		slotGadgetProvider:      slotGadgetProvider,
		epochGadgetProvider:     epochGadgetProvider,
		notarizationProvider:    notarizationProvider,
		attestationProvider:     attestationProvider,
		ledgerProvider:          ledgerProvider,
		tipManagerProvider:      tipManagerProvider,
		tipSelectionProvider:    tipSelectionProvider,
	}
}

func (e *EngineManager) LoadActiveEngine(snapshotPath string) (*engine.Engine, error) {
	info := &engineInfo{}
	if err := ioutils.ReadJSONFromFile(e.infoFilePath(), info); err != nil {
		if !errors.Is(err, os.ErrNotExist) {
			return nil, fmt.Errorf("unable to read engine info file: %w", err)
		}
	}

	if len(info.Name) > 0 {
		if exists, isDirectory, err := ioutils.PathExists(e.directory.Path(info.Name)); err == nil && exists && isDirectory {
			// Load previous engine as active
			e.activeInstance = e.loadEngineInstance(info.Name, snapshotPath)
		}
	}

	if e.activeInstance == nil {
		// Start with a new instance and set to active
		instance := e.newEngineInstance(snapshotPath)
		if err := e.SetActiveInstance(instance); err != nil {
			return nil, err
		}
	}

	// Cleanup non-active instances
	if err := e.CleanupNonActive(); err != nil {
		return nil, err
	}

	return e.activeInstance, nil
}

func (e *EngineManager) CleanupNonActive() error {
	activeDir := filepath.Base(e.activeInstance.Storage.Directory())

	dirs, err := e.directory.SubDirs()
	if err != nil {
		return errors.Wrapf(err, "unable to list subdirectories of %s", e.directory.Path())
	}
	for _, dir := range dirs {
		if dir == activeDir {
			continue
		}
		if err := e.directory.RemoveSubdir(dir); err != nil {
			return errors.Wrapf(err, "unable to remove subdirectory %s", dir)
		}
	}

	return nil
}

func (e *EngineManager) infoFilePath() string {
	return e.directory.Path(engineInfoFile)
}

func (e *EngineManager) SetActiveInstance(instance *engine.Engine) error {
	e.activeInstance = instance

	info := &engineInfo{
		Name: filepath.Base(instance.Storage.Directory()),
	}

	return ioutils.WriteJSONToFile(e.infoFilePath(), info, 0o644)
}

func (e *EngineManager) loadEngineInstance(dirName string, snapshotPath string) *engine.Engine {
	errorHandler := func(err error) {
		e.errorHandler(errors.Wrapf(err, "engine (%s)", dirName[0:8]))
	}

	return engine.New(e.workers.CreateGroup(dirName),
		errorHandler,
		storage.New(e.directory.Path(dirName), e.dbVersion, errorHandler, e.storageOptions...),
		e.filterProvider,
		e.blockDAGProvider,
		e.bookerProvider,
		e.clockProvider,
		e.sybilProtectionProvider,
		e.blockGadgetProvider,
		e.slotGadgetProvider,
		e.epochGadgetProvider,
		e.notarizationProvider,
		e.attestationProvider,
		e.ledgerProvider,
		e.tipManagerProvider,
<<<<<<< HEAD
		append(e.engineOptions, engine.WithSnapshotPath(snapshotPath))...,
=======
		e.tipSelectionProvider,
		e.engineOptions...,
>>>>>>> e7e379ac
	)
}

func (e *EngineManager) newEngineInstance(snapshotPath string) *engine.Engine {
	dirName := lo.PanicOnErr(uuid.NewUUID()).String()
	return e.loadEngineInstance(dirName, snapshotPath)
}

func (e *EngineManager) ForkEngineAtSlot(index iotago.SlotIndex) (*engine.Engine, error) {
	// Dump a snapshot at the target index
	snapshotPath := filepath.Join(os.TempDir(), fmt.Sprintf("snapshot_%d_%s.bin", index, lo.PanicOnErr(uuid.NewUUID())))
	if err := e.activeInstance.WriteSnapshot(snapshotPath, index); err != nil {
		return nil, errors.Wrapf(err, "error exporting snapshot for index %s", index)
	}

	return e.newEngineInstance(snapshotPath), nil
}

// endregion ///////////////////////////////////////////////////////////////////////////////////////////////////////////<|MERGE_RESOLUTION|>--- conflicted
+++ resolved
@@ -193,12 +193,8 @@
 		e.attestationProvider,
 		e.ledgerProvider,
 		e.tipManagerProvider,
-<<<<<<< HEAD
+		e.tipSelectionProvider,
 		append(e.engineOptions, engine.WithSnapshotPath(snapshotPath))...,
-=======
-		e.tipSelectionProvider,
-		e.engineOptions...,
->>>>>>> e7e379ac
 	)
 }
 

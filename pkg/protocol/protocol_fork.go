package protocol

import (
	"context"
	"fmt"
	"time"

	"github.com/iotaledger/hive.go/ierrors"
	"github.com/iotaledger/hive.go/runtime/event"
	"github.com/iotaledger/hive.go/runtime/timeutil"
	"github.com/iotaledger/iota-core/pkg/model"
	"github.com/iotaledger/iota-core/pkg/network"
	"github.com/iotaledger/iota-core/pkg/protocol/chainmanager"
	"github.com/iotaledger/iota-core/pkg/protocol/engine"
	iotago "github.com/iotaledger/iota.go/v4"
	"github.com/iotaledger/iota.go/v4/merklehasher"
)

func (p *Protocol) processAttestationsRequest(commitmentID iotago.CommitmentID, src network.PeerID) {
	mainEngine := p.MainEngineInstance()

	if mainEngine.Storage.Settings().LatestCommitment().Index() < commitmentID.Index() {
		return
	}

	commitment, err := mainEngine.Storage.Commitments().Load(commitmentID.Index())
	if err != nil {
		p.HandleError(ierrors.Wrapf(err, "failed to load commitment %s", commitmentID))
		return
	}

	if commitment.ID() != commitmentID {
		return
	}

	attestations, err := mainEngine.Attestations.Get(commitmentID.Index())
	if err != nil {
		p.HandleError(ierrors.Wrapf(err, "failed to load attestations for commitment %s", commitmentID))
		return
	}

<<<<<<< HEAD
	rootsStorage, err := mainEngine.Storage.Roots(commitmentID.Index())
	if err != nil {
		p.ErrorHandler()(ierrors.Errorf("failed to get roots storage for commitment %s", commitmentID))
=======
	rootsStorage := mainEngine.Storage.Roots(commitmentID.Index())
	if rootsStorage == nil {
		p.HandleError(ierrors.Errorf("failed to load roots for commitment %s", commitmentID))
>>>>>>> 8d6b04e9
		return
	}
	roots, err := rootsStorage.Load(commitmentID)
	if err != nil {
		p.HandleError(ierrors.Wrapf(err, "failed to load roots for commitment %s", commitmentID))
		return
	}

	p.networkProtocol.SendAttestations(commitment, attestations, roots.AttestationsProof(), src)
}

func (p *Protocol) onForkDetected(fork *chainmanager.Fork) {
	if candidateEngineInstance := p.CandidateEngineInstance(); candidateEngineInstance != nil && candidateEngineInstance.ChainID() == fork.ForkingPoint.ID() {
		p.HandleError(ierrors.Errorf("we are already processing the fork at forkingPoint %s", fork.ForkingPoint.ID()))
		return
	}

	if p.MainEngineInstance().ChainID() == fork.ForkingPoint.ID() {
		p.HandleError(ierrors.Errorf("we already switched our main engine to the fork at forkingPoint %s", fork.ForkingPoint.ID()))
		return
	}

	blockIDs, shouldSwitch, banSrc, err := p.processFork(fork)
	if err != nil {
		p.HandleError(ierrors.Wrapf(err, "failed to handle fork %s at forking point %s from source %s", fork.ForkedChain.LatestCommitment().ID(), fork.ForkingPoint.ID(), fork.Source))
		return
	}

	if banSrc {
		fmt.Println("TODO: ban source")
		// TODO: ban/drop peer
	}

	if !shouldSwitch {
		return
	}

	// When creating the candidate engine, there are 3 possible scenarios:
	//   1. The candidate engine becomes synced and its chain is heavier than the main chain -> switch to it.
	//   2. The candidate engine never becomes synced or its chain is not heavier than the main chain -> discard it after a timeout.
	//   3. The candidate engine is not creating the same commitments as the chain we decided to switch to -> discard it immediately.
	snapshotTargetIndex := fork.ForkingPoint.Index() - 1
	candidateEngineInstance, err := p.engineManager.ForkEngineAtSlot(snapshotTargetIndex)
	if err != nil {
		p.HandleError(ierrors.Wrap(err, "error creating new candidate engine"))
		return
	}

	// Set the chain to the correct forking point
	candidateEngineInstance.SetChainID(fork.ForkingPoint.ID())

	// Attach the engine block requests to the protocol and detach as soon as we switch to that engine
	detachRequestBlocks := candidateEngineInstance.Events.BlockRequester.Tick.Hook(func(blockID iotago.BlockID) {
		p.networkProtocol.RequestBlock(blockID)
	}, event.WithWorkerPool(candidateEngineInstance.Workers.CreatePool("CandidateBlockRequester", 2))).Unhook

	var detachProcessCommitment, detachMainEngineSwitched func()
	candidateEngineTimeoutTimer := time.NewTimer(10 * time.Minute)

	cleanupFunc := func() {
		detachRequestBlocks()
		detachProcessCommitment()
		detachMainEngineSwitched()

		p.activeEngineMutex.Lock()
		p.candidateEngine = nil
		p.activeEngineMutex.Unlock()

		candidateEngineInstance.Shutdown()
		if err := candidateEngineInstance.RemoveFromFilesystem(); err != nil {
			p.HandleError(ierrors.Wrapf(err, "error cleaning up candidate engine %s from file system", candidateEngineInstance.Name()))
		}
	}

	// Attach slot commitments to the chain manager and detach as soon as we switch to that engine
	detachProcessCommitment = candidateEngineInstance.Events.Notarization.LatestCommitmentUpdated.Hook(func(commitment *model.Commitment) {
		// Check whether the commitment produced by syncing the candidate engine is actually part of the forked chain.
		if fork.ForkedChain.LatestCommitment().ID().Index() >= commitment.Index() {
			forkedChainCommitmentID := fork.ForkedChain.Commitment(commitment.Index()).ID()
			if forkedChainCommitmentID != commitment.ID() {
				p.HandleError(ierrors.Errorf("candidate engine %s produced a commitment %s that is not part of the forked chain %s", candidateEngineInstance.Name(), commitment.ID(), forkedChainCommitmentID))
				cleanupFunc()

				return
			}
		}

		p.ChainManager.ProcessCandidateCommitment(commitment)

		if candidateEngineInstance.IsBootstrapped() &&
			commitment.CumulativeWeight() > p.MainEngineInstance().Storage.Settings().LatestCommitment().CumulativeWeight() {
			p.switchEngines()
		}
	}, event.WithWorkerPool(candidateEngineInstance.Workers.CreatePool("ProcessCandidateCommitment", 1))).Unhook

	// Clean up events when we switch to the candidate engine.
	detachMainEngineSwitched = p.Events.MainEngineSwitched.Hook(func(_ *engine.Engine) {
		candidateEngineTimeoutTimer.Stop()
		detachRequestBlocks()
		detachProcessCommitment()
	}, event.WithMaxTriggerCount(1)).Unhook

	// Clean up candidate engine if we never switch to it.
	go func() {
		defer timeutil.CleanupTimer(candidateEngineTimeoutTimer)

		select {
		case <-candidateEngineTimeoutTimer.C:
			p.HandleError(ierrors.Errorf("timeout waiting for candidate engine %s to sync", candidateEngineInstance.Name()))
			cleanupFunc()
		case <-p.context.Done():
			// Nothing to do here. The candidate engine will be shutdown on protocol shutdown and cleaned up when starting the node again.
		}
	}()

	// Set the engine as the new candidate
	p.activeEngineMutex.Lock()
	oldCandidateEngine := p.candidateEngine
	p.candidateEngine = &candidateEngine{
		engine:      candidateEngineInstance,
		cleanupFunc: cleanupFunc,
	}
	p.activeEngineMutex.Unlock()

	// Add all the blocks from the forking point attestations to the requester since those will not be passed to the engine by the protocol
	candidateEngineInstance.BlockRequester.StartTickers(blockIDs)

	p.Events.CandidateEngineActivated.Trigger(candidateEngineInstance)

	if oldCandidateEngine != nil {
		oldCandidateEngine.cleanupFunc()
	}
}

type commitmentVerificationResult struct {
	commitment             *model.Commitment
	actualCumulativeWeight uint64
	blockIDs               iotago.BlockIDs
	err                    error
}

func (p *Protocol) processFork(fork *chainmanager.Fork) (anchorBlockIDs iotago.BlockIDs, shouldSwitch, banSource bool, err error) {
	// Flow:
	//  1. request attestations starting from forking point + AttestationCommitmentOffset
	//  2. request 1 by 1
	//  3. verify commitment and attestations: evaluate CW until this point
	//  4. evaluate heuristic to determine if we should switch to the fork
	ch := make(chan *commitmentVerificationResult)
	defer close(ch)

	commitmentVerifier := NewCommitmentVerifier(p.MainEngineInstance(), fork.MainChain.Commitment(fork.ForkingPoint.Index()-1).Commitment())
	verifyCommitmentFunc := func(commitment *model.Commitment, attestations []*iotago.Attestation, merkleProof *merklehasher.Proof[iotago.Identifier], _ network.PeerID) {
		blockIDs, actualCumulativeWeight, err := commitmentVerifier.verifyCommitment(commitment, attestations, merkleProof)

		result := &commitmentVerificationResult{
			commitment:             commitment,
			actualCumulativeWeight: actualCumulativeWeight,
			blockIDs:               blockIDs,
			err:                    err,
		}
		ch <- result
	}

	wp := p.Workers.CreatePool("AttestationsVerifier", 1)
	unhook := p.Events.Network.AttestationsReceived.Hook(
		verifyCommitmentFunc,
		event.WithWorkerPool(wp),
	).Unhook
	defer unhook()
	defer wp.Shutdown()

	ctx, cancel := context.WithTimeout(p.context, 2*time.Minute)
	defer cancel()

	// Fork-choice rule: switch if p.optsChainSwitchingThreshold slots in a row are heavier than main chain.
	forkChoiceRule := func(heavierCount int) (decided bool, shouldSwitch bool) {
		switch heavierCount {
		case p.optsChainSwitchingThreshold:
			return true, true
		case -p.optsChainSwitchingThreshold:
			return true, false
		default:
			return false, false
		}
	}

	var heavierCount int
	// We start from the forking point to have all starting blocks for each slot. Even though the chain weight will only
	// start to diverge at forking point + AttestationCommitmentOffset.
	start := fork.ForkingPoint.Index()
	end := fork.ForkedChain.LatestCommitment().ID().Index()
	for i := start; i <= end; i++ {
		mainChainChainCommitment := fork.MainChain.Commitment(i)
		if mainChainChainCommitment == nil {
			// If the forked chain is longer than our main chain, we consider it to be heavier
			heavierCount++

			if decided, doSwitch := forkChoiceRule(heavierCount); decided {
				return anchorBlockIDs, doSwitch, false, nil
			}

			continue
		}
		mainChainCommitment := mainChainChainCommitment.Commitment()

		// TODO: should we retry?
		p.networkProtocol.RequestAttestations(fork.ForkedChain.Commitment(i).ID(), fork.Source)

		select {
		case result := <-ch:
			if result.err != nil {
				return nil, false, true, ierrors.Wrapf(result.err, "failed to verify commitment %s", result.commitment.ID())
			}

			anchorBlockIDs = append(anchorBlockIDs, result.blockIDs...)

			// Count how many consecutive slots are heavier/lighter than the main chain.
			switch {
			case result.actualCumulativeWeight > mainChainCommitment.CumulativeWeight():
				heavierCount++
			case result.actualCumulativeWeight < mainChainCommitment.CumulativeWeight():
				heavierCount--
			default:
				heavierCount = 0
			}

			if decided, doSwitch := forkChoiceRule(heavierCount); decided {
				return anchorBlockIDs, doSwitch, false, nil
			}
		case <-ctx.Done():
			return nil, false, false, ierrors.Wrapf(ctx.Err(), "failed to verify commitment for slot %d", i)
		}
	}

	// If the condition is not met in either direction, we don't switch the chain.
	return nil, false, false, nil
}

func (p *Protocol) switchEngines() {
	var oldEngine *engine.Engine
	success := func() bool {
		p.activeEngineMutex.Lock()
		defer p.activeEngineMutex.Unlock()

		if p.candidateEngine == nil {
			return false
		}

		candidateEngineInstance := p.candidateEngine.engine
		// Try to re-org the chain manager
		if err := p.ChainManager.SwitchMainChain(candidateEngineInstance.Storage.Settings().LatestCommitment().ID()); err != nil {
			p.HandleError(ierrors.Wrap(err, "switching main chain failed"))

			return false
		}

		if err := p.engineManager.SetActiveInstance(candidateEngineInstance); err != nil {
			p.HandleError(ierrors.Wrap(err, "error switching engines"))

			return false
		}

		p.linkToEngine(candidateEngineInstance)

		// Save a reference to the current main engine and storage so that we can shut it down and prune it after switching
		oldEngine = p.mainEngine
		oldEngine.Shutdown()

		p.mainEngine = candidateEngineInstance
		p.candidateEngine = nil

		return true
	}()

	if success {
		p.Events.MainEngineSwitched.Trigger(p.MainEngineInstance())

		// TODO: copy over old slots from the old engine to the new one

		// Cleanup filesystem
		if err := oldEngine.RemoveFromFilesystem(); err != nil {
			p.HandleError(ierrors.Wrap(err, "error removing storage directory after switching engines"))
		}
	}
}<|MERGE_RESOLUTION|>--- conflicted
+++ resolved
@@ -39,15 +39,9 @@
 		return
 	}
 
-<<<<<<< HEAD
 	rootsStorage, err := mainEngine.Storage.Roots(commitmentID.Index())
 	if err != nil {
-		p.ErrorHandler()(ierrors.Errorf("failed to get roots storage for commitment %s", commitmentID))
-=======
-	rootsStorage := mainEngine.Storage.Roots(commitmentID.Index())
-	if rootsStorage == nil {
-		p.HandleError(ierrors.Errorf("failed to load roots for commitment %s", commitmentID))
->>>>>>> 8d6b04e9
+		p.HandleError(ierrors.Errorf("failed to get roots storage for commitment %s", commitmentID))
 		return
 	}
 	roots, err := rootsStorage.Load(commitmentID)

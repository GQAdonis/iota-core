--- conflicted
+++ resolved
@@ -7,12 +7,16 @@
 
 	"github.com/iotaledger/hive.go/ierrors"
 	"github.com/iotaledger/hive.go/lo"
+	"github.com/iotaledger/hive.go/runtime/options"
+	"github.com/iotaledger/hive.go/serializer/v2/serix"
 	"github.com/iotaledger/iota-core/pkg/core/account"
 	"github.com/iotaledger/iota-core/pkg/model"
 	iotago "github.com/iotaledger/iota.go/v4"
 	"github.com/iotaledger/iota.go/v4/api"
 )
 
+var validatorResponsesTypeSettings = serix.TypeSettings{}.WithLengthPrefixType(serix.LengthPrefixTypeAsByte)
+
 func (r *RequestHandler) CongestionByAccountAddress(accountAddress *iotago.AccountAddress, commitment *model.Commitment, workScores ...iotago.WorkScore) (*api.CongestionResponse, error) {
 	accountID := accountAddress.AccountID()
 	acc, exists, err := r.protocol.Engines.Main.Get().Ledger.Account(accountID, commitment.Slot())
@@ -31,30 +35,51 @@
 	}, nil
 }
 
-<<<<<<< HEAD
+func (r *RequestHandler) registeredValidatorsFromCache(index iotago.EpochIndex) ([]*api.ValidatorResponse, error) {
+	apiForEpoch := r.APIProvider().APIForEpoch(index)
+
+	registeredValidatorsBytes := r.registeredValidatorsCache.Get(index.MustBytes())
+	if registeredValidatorsBytes == nil {
+		// get the ordered registered validators list from engine.
+		registeredValidators, err := r.protocol.Engines.Main.Get().SybilProtection.OrderedRegisteredCandidateValidatorsList(index)
+		if err != nil {
+			return nil, ierrors.Wrapf(echo.ErrNotFound, " ordered registered validators list for epoch %d not found: %s", index, err)
+		}
+
+		// store validator responses in cache.
+		registeredValidatorsBytes, err := apiForEpoch.Encode(registeredValidators, serix.WithTypeSettings(validatorResponsesTypeSettings))
+		if err != nil {
+			return nil, ierrors.Wrapf(echo.ErrInternalServerError, "failed to encode ordered registered validators list for epoch %d : %s", index, err)
+		}
+		r.registeredValidatorsCache.Set(index.MustBytes(), registeredValidatorsBytes)
+
+		return registeredValidators, nil
+	}
+
+	validatorResp := make([]*api.ValidatorResponse, 0)
+	_, err := apiForEpoch.Decode(registeredValidatorsBytes, &validatorResp, serix.WithTypeSettings(validatorResponsesTypeSettings))
+	if err != nil {
+		return nil, ierrors.Wrapf(err, "failed to decode validator responses for epoch %d", index)
+	}
+
+	return validatorResp, nil
+}
+
 func (r *RequestHandler) Validators(epochIndex iotago.EpochIndex, cursorIndex, pageSize uint32) (*api.ValidatorsResponse, error) {
-	registeredValidators, err := r.protocol.Engines.Main.Get().Retainer.RegisteredValidators(epochIndex)
-	if err != nil {
-		return nil, err
-=======
-func (r *RequestHandler) Validators(slotRange, cursorIndex, pageSize uint32) (*api.ValidatorsResponse, error) {
-	latestCommittedSlot := r.protocol.Engines.Main.Get().SyncManager.LatestCommitment().Slot()
-	latestEpoch := r.protocol.APIForSlot(latestCommittedSlot).TimeProvider().EpochFromSlot(latestCommittedSlot)
-
-	// TODO: Move into the api cache package
-	//registeredValidators, exists := r.protocol.Engines.Main.Get().BlockRetainer.RegisteredValidatorsCache(slotRange)
-	//if !exists {
-	//	registeredValidators, err := r.protocol.Engines.Main.Get().SybilProtection.OrderedRegisteredCandidateValidatorsList(latestEpoch)
-	//	if err != nil {
-	//		return nil, ierrors.Wrapf(echo.ErrInternalServerError, "failed to get ordered registered validators list for epoch %d : %s", latestEpoch, err)
-	//	}
-	//	r.protocol.Engines.Main.Get().BlockRetainer.RetainRegisteredValidatorsCache(slotRange, registeredValidators)
-	//}
-
-	registeredValidators, err := r.protocol.Engines.Main.Get().SybilProtection.OrderedRegisteredCandidateValidatorsList(latestEpoch)
-	if err != nil {
-		return nil, ierrors.Join(echo.ErrInternalServerError, ierrors.Wrapf(err, "failed to get ordered registered validators list for epoch %d", latestEpoch))
->>>>>>> 7125440d
+	apiForEpoch := r.APIProvider().APIForEpoch(epochIndex)
+	currentEpoch := apiForEpoch.TimeProvider().EpochFromSlot(r.protocol.Engines.Main.Get().SyncManager.LatestCommitment().Slot())
+	registeredValidators := make([]*api.ValidatorResponse, 0)
+	var err error
+
+	// return registered validators of current epoch from node, because they are not yet finalized.
+	if epochIndex == currentEpoch {
+		registeredValidators, err = r.protocol.Engines.Main.Get().SybilProtection.OrderedRegisteredCandidateValidatorsList(epochIndex)
+	} else {
+		registeredValidators, err = r.registeredValidatorsFromCache(epochIndex)
+	}
+
+	if err != nil {
+		return nil, ierrors.Wrapf(err, "failed to get registered validators for epoch %d", epochIndex)
 	}
 
 	page := registeredValidators[cursorIndex:lo.Min(cursorIndex+pageSize, uint32(len(registeredValidators)))]
@@ -215,4 +240,10 @@
 		TotalStake:          accounts.TotalStake(),
 		TotalValidatorStake: accounts.TotalValidatorStake(),
 	}, nil
+}
+
+func WithCacheMaxSizeOptions(size int) options.Option[RequestHandler] {
+	return func(r *RequestHandler) {
+		r.optsCacheMaxSize = size
+	}
 }
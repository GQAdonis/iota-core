--- conflicted
+++ resolved
@@ -24,13 +24,8 @@
 func (r *RequestHandler) BlockMetadataByBlockID(blockID iotago.BlockID) (*api.BlockMetadataResponse, error) {
 	blockMetadata, err := r.protocol.Engines.Main.Get().BlockRetainer.BlockMetadata(blockID)
 	if err != nil {
-<<<<<<< HEAD
 		if ierrors.Is(err, blockretainer.ErrEntryNotFound) {
 			return nil, ierrors.Wrapf(echo.ErrNotFound, "block not found: %s", blockID.ToHex())
-=======
-		if ierrors.Is(err, kvstore.ErrKeyNotFound) {
-			return nil, ierrors.WithMessagef(echo.ErrNotFound, "block %s not found", blockID)
->>>>>>> b0aed00d
 		}
 
 		return nil, ierrors.WithMessagef(echo.ErrInternalServerError, "failed to get block metadata %s: %w", blockID, err)

package permanent

import (
	"fmt"
	"io"

	"github.com/iotaledger/hive.go/ds/types"
	"github.com/iotaledger/hive.go/ierrors"
	"github.com/iotaledger/hive.go/kvstore"
	"github.com/iotaledger/hive.go/lo"
	"github.com/iotaledger/hive.go/runtime/options"
	"github.com/iotaledger/hive.go/runtime/syncutils"
	"github.com/iotaledger/hive.go/serializer/v2"
	"github.com/iotaledger/hive.go/serializer/v2/byteutils"
	"github.com/iotaledger/hive.go/serializer/v2/stream"
	"github.com/iotaledger/hive.go/stringify"
	"github.com/iotaledger/iota-core/pkg/model"
	iotago "github.com/iotaledger/iota.go/v4"
	"github.com/iotaledger/iota.go/v4/api"
)

const (
	snapshotImportedKey = iota
	latestCommitmentKey
	latestFinalizedSlotKey
	latestStoredSlotKey
	protocolVersionEpochMappingKey
	futureProtocolParametersKey
	protocolParametersKey
	latestIssuedValidationBlock
)

type Settings struct {
	mutex                            syncutils.RWMutex
	store                            kvstore.KVStore
	storeSnapshotImported            *kvstore.TypedValue[bool]
	storeLatestCommitment            *kvstore.TypedValue[*model.Commitment]
	storeLatestFinalizedSlot         *kvstore.TypedValue[iotago.SlotIndex]
	storeLatestProcessedSlot         *kvstore.TypedValue[iotago.SlotIndex]
	storeLatestIssuedValidationBlock *kvstore.TypedValue[*model.Block]
	storeProtocolVersionEpochMapping *kvstore.TypedStore[iotago.Version, iotago.EpochIndex]
	storeFutureProtocolParameters    *kvstore.TypedStore[iotago.Version, *types.Tuple[iotago.EpochIndex, iotago.Identifier]]
	storeProtocolParameters          *kvstore.TypedStore[iotago.Version, iotago.ProtocolParameters]

	apiProvider *api.EpochBasedProvider
}

func NewSettings(store kvstore.KVStore, opts ...options.Option[api.EpochBasedProvider]) (settings *Settings) {
	apiProvider := api.NewEpochBasedProvider(opts...)

	s := &Settings{
		store:       store,
		apiProvider: apiProvider,
		storeSnapshotImported: kvstore.NewTypedValue(
			store,
			[]byte{snapshotImportedKey},
			func(v bool) ([]byte, error) {
				return []byte{lo.Cond[byte](v, 1, 0)}, nil
			},
			func(b []byte) (bool, int, error) {
				if len(b) != 1 {
					return false, 0, ierrors.Errorf("expected 1 byte, but got %d", len(b))
				}

				return b[0] == 1, 1, nil
			},
		),
		storeLatestCommitment: kvstore.NewTypedValue(
			store,
			[]byte{latestCommitmentKey},
			(*model.Commitment).Bytes,
			model.CommitmentFromBytes(apiProvider),
		),
		storeLatestFinalizedSlot: kvstore.NewTypedValue(
			store,
			[]byte{latestFinalizedSlotKey},
			iotago.SlotIndex.Bytes,
			iotago.SlotIndexFromBytes,
		),
		storeLatestProcessedSlot: kvstore.NewTypedValue(
			store,
			[]byte{latestStoredSlotKey},
			iotago.SlotIndex.Bytes,
			iotago.SlotIndexFromBytes,
		),
		storeLatestIssuedValidationBlock: kvstore.NewTypedValue(
			store,
			[]byte{latestIssuedValidationBlock},
			(*model.Block).Bytes,
			model.BlockFromBytesFunc(apiProvider),
		),

		storeProtocolVersionEpochMapping: kvstore.NewTypedStore(
			lo.PanicOnErr(store.WithExtendedRealm([]byte{protocolVersionEpochMappingKey})),
			iotago.Version.Bytes,
			iotago.VersionFromBytes,
			iotago.EpochIndex.Bytes,
			iotago.EpochIndexFromBytes,
		),
		storeFutureProtocolParameters: kvstore.NewTypedStore(
			lo.PanicOnErr(store.WithExtendedRealm([]byte{futureProtocolParametersKey})),
			iotago.Version.Bytes,
			iotago.VersionFromBytes,
			func(t *types.Tuple[iotago.EpochIndex, iotago.Identifier]) ([]byte, error) {
				return byteutils.ConcatBytes(t.A.MustBytes(), lo.PanicOnErr(t.B.Bytes())), nil
			},
			func(b []byte) (*types.Tuple[iotago.EpochIndex, iotago.Identifier], int, error) {
				epoch, consumedBytes, err := iotago.EpochIndexFromBytes(b)
				if err != nil {
					return nil, 0, ierrors.Wrap(err, "failed to parse epoch index")
				}

				hash, consumedBytes2, err := iotago.IdentifierFromBytes(b[consumedBytes:])
				if err != nil {
					return nil, 0, ierrors.Wrap(err, "failed to parse identifier")
				}

				return types.NewTuple(epoch, hash), consumedBytes + consumedBytes2, nil
			},
		),
		storeProtocolParameters: kvstore.NewTypedStore(
			lo.PanicOnErr(store.WithExtendedRealm([]byte{protocolParametersKey})),
			iotago.Version.Bytes,
			iotago.VersionFromBytes,
			iotago.ProtocolParameters.Bytes,
			iotago.ProtocolParametersFromBytes,
		),
	}

	s.loadProtocolParameters()
	s.loadFutureProtocolParameters()
	s.loadProtocolParametersEpochMappings()
	if s.IsSnapshotImported() {
		s.apiProvider.SetCommittedSlot(s.latestCommitment().Slot())
	}

	return s
}

func (s *Settings) loadProtocolParametersEpochMappings() {
	s.mutex.Lock()
	defer s.mutex.Unlock()

	if err := s.storeProtocolVersionEpochMapping.Iterate(kvstore.EmptyPrefix, func(version iotago.Version, epoch iotago.EpochIndex) bool {
		s.apiProvider.AddVersion(version, epoch)

		return true
	}); err != nil {
		panic(err)
	}
}

func (s *Settings) loadProtocolParameters() {
	s.mutex.Lock()
	defer s.mutex.Unlock()

	if err := s.storeProtocolParameters.Iterate(kvstore.EmptyPrefix, func(version iotago.Version, protocolParams iotago.ProtocolParameters) bool {
		s.apiProvider.AddProtocolParameters(protocolParams)

		return true
	}); err != nil {
		panic(err)
	}
}

func (s *Settings) loadFutureProtocolParameters() {
	s.mutex.Lock()
	defer s.mutex.Unlock()

	if err := s.storeFutureProtocolParameters.Iterate(kvstore.EmptyPrefix, func(version iotago.Version, tuple *types.Tuple[iotago.EpochIndex, iotago.Identifier]) bool {
		s.apiProvider.AddFutureVersion(version, tuple.B, tuple.A)

		return true
	}); err != nil {
		panic(err)
	}
}

func (s *Settings) APIProvider() *api.EpochBasedProvider {
	return s.apiProvider
}

func (s *Settings) StoreProtocolParametersForStartEpoch(params iotago.ProtocolParameters, startEpoch iotago.EpochIndex) error {
	if err := s.StoreProtocolParameters(params); err != nil {
		return ierrors.Wrap(err, "failed to store protocol parameters")
	}

	if err := s.storeProtocolParametersEpochMapping(params.Version(), startEpoch); err != nil {
		return ierrors.Wrap(err, "failed to store protocol version epoch mapping")
	}

	return nil
}

func (s *Settings) StoreProtocolParameters(params iotago.ProtocolParameters) error {
	s.mutex.Lock()
	defer s.mutex.Unlock()

	if err := s.storeProtocolParameters.Set(params.Version(), params); err != nil {
		return ierrors.Wrap(err, "failed to store protocol parameters")
	}

	s.apiProvider.AddProtocolParameters(params)

	return nil
}

func (s *Settings) storeProtocolParametersEpochMapping(version iotago.Version, epoch iotago.EpochIndex) error {
	s.mutex.Lock()
	defer s.mutex.Unlock()

	if err := s.storeProtocolVersionEpochMapping.Set(version, epoch); err != nil {
		return ierrors.Wrap(err, "failed to store protocol version epoch mapping")
	}

	s.apiProvider.AddVersion(version, epoch)

	return nil
}

func (s *Settings) StoreFutureProtocolParametersHash(version iotago.Version, hash iotago.Identifier, epoch iotago.EpochIndex) error {
	s.mutex.Lock()
	defer s.mutex.Unlock()

	if err := s.storeFutureProtocolParameters.Set(version, types.NewTuple(epoch, hash)); err != nil {
		return ierrors.Wrap(err, "failed to store future protocol parameters")
	}

	if err := s.storeProtocolVersionEpochMapping.Set(version, epoch); err != nil {
		return ierrors.Wrap(err, "failed to store protocol version epoch mapping")
	}

	s.apiProvider.AddFutureVersion(version, hash, epoch)

	return nil
}

func (s *Settings) IsSnapshotImported() bool {
	s.mutex.RLock()
	defer s.mutex.RUnlock()

	return lo.PanicOnErr(s.storeSnapshotImported.Has())
}

func (s *Settings) SetSnapshotImported() (err error) {
	s.mutex.Lock()
	defer s.mutex.Unlock()

	return s.storeSnapshotImported.Set(true)
}

func (s *Settings) LatestCommitment() *model.Commitment {
	s.mutex.RLock()
	defer s.mutex.RUnlock()

	return s.latestCommitment()
}

func (s *Settings) SetLatestCommitment(latestCommitment *model.Commitment) (err error) {
	s.mutex.Lock()
	defer s.mutex.Unlock()

	s.apiProvider.SetCommittedSlot(latestCommitment.Slot())

	// Delete the old future protocol parameters if they exist.
	_ = s.storeFutureProtocolParameters.Delete(s.apiProvider.VersionForSlot(latestCommitment.Slot()))

	return s.storeLatestCommitment.Set(latestCommitment)
}

func (s *Settings) latestCommitment() *model.Commitment {
	commitment, err := s.storeLatestCommitment.Get()

	if err != nil {
		if ierrors.Is(err, kvstore.ErrKeyNotFound) {
			return model.NewEmptyCommitment(s.apiProvider.CommittedAPI())
		}
		panic(err)
	}

	return commitment
}

func (s *Settings) LatestFinalizedSlot() iotago.SlotIndex {
	s.mutex.RLock()
	defer s.mutex.RUnlock()

	return read(s.storeLatestFinalizedSlot)
}

func (s *Settings) SetLatestFinalizedSlot(slot iotago.SlotIndex) (err error) {
	s.mutex.Lock()
	defer s.mutex.Unlock()

	return s.storeLatestFinalizedSlot.Set(slot)
}

<<<<<<< HEAD
func (s *Settings) LatestStoredSlot() iotago.SlotIndex {
	s.mutex.RLock()
	defer s.mutex.RUnlock()

	return read(s.storeLatestProcessedSlot)
}

func (s *Settings) SetLatestStoredSlot(slot iotago.SlotIndex) (err error) {
	s.mutex.Lock()
	defer s.mutex.Unlock()

	return s.storeLatestProcessedSlot.Set(slot)
}

func (s *Settings) AdvanceLatestStoredSlot(slot iotago.SlotIndex) (err error) {
	s.mutex.Lock()
	defer s.mutex.Unlock()

	if _, err = s.storeLatestProcessedSlot.Compute(func(latestStoredSlot iotago.SlotIndex, _ bool) (newValue iotago.SlotIndex, err error) {
		if latestStoredSlot >= slot {
			return latestStoredSlot, kvstore.ErrTypedValueNotChanged
=======
func (s *Settings) latestFinalizedSlot() iotago.SlotIndex {
	latestFinalizedSlot, err := s.storeLatestFinalizedSlot.Get()
	if err != nil {
		if ierrors.Is(err, kvstore.ErrKeyNotFound) {
			return s.apiProvider.CommittedAPI().ProtocolParameters().GenesisSlot()
>>>>>>> 2be0c465
		}

		return slot, nil
	}); err != nil {
		return ierrors.Wrap(err, "failed to advance latest stored slot")
	}

	return nil
}

func (s *Settings) LatestIssuedValidationBlock() *model.Block {
	s.mutex.RLock()
	defer s.mutex.RUnlock()

	return read(s.storeLatestIssuedValidationBlock)
}

func (s *Settings) SetLatestIssuedValidationBlock(block *model.Block) (err error) {
	s.mutex.Lock()
	defer s.mutex.Unlock()

	return s.storeLatestIssuedValidationBlock.Set(block)
}

func (s *Settings) Export(writer io.WriteSeeker, targetCommitment *iotago.Commitment) error {
	var commitmentBytes []byte
	var err error
	if targetCommitment != nil {
		// We always know the version of the target commitment, so there can be no error.
		commitmentBytes, err = lo.PanicOnErr(s.apiProvider.APIForVersion(targetCommitment.ProtocolVersion)).Encode(targetCommitment)
		if err != nil {
			return ierrors.Wrap(err, "failed to encode target commitment")
		}
	} else {
		commitmentBytes = s.LatestCommitment().Data()
	}

	if err := stream.WriteBytesWithSize(writer, commitmentBytes, serializer.SeriLengthPrefixTypeAsUint16); err != nil {
		return ierrors.Wrap(err, "failed to write commitment")
	}

	if err := stream.Write(writer, s.LatestFinalizedSlot()); err != nil {
		return ierrors.Wrap(err, "failed to write latest finalized slot")
	}

	s.mutex.RLock()
	defer s.mutex.RUnlock()

	// Export protocol versions
	if err := stream.WriteCollection(writer, serializer.SeriLengthPrefixTypeAsUint16, func() (int, error) {
		var count int
		var innerErr error

		if err := s.storeProtocolVersionEpochMapping.Iterate(kvstore.EmptyPrefix, func(version iotago.Version, epoch iotago.EpochIndex) bool {
			if err := stream.Write(writer, version); err != nil {
				innerErr = ierrors.Wrap(err, "failed to encode version")
				return false
			}

			if err := stream.Write(writer, epoch); err != nil {
				innerErr = ierrors.Wrap(err, "failed to encode epoch")
				return false
			}

			count++

			return true
		}); err != nil {
			return 0, ierrors.Wrap(err, "failed to iterate over protocol version epoch mapping")
		}

		if innerErr != nil {
			return 0, ierrors.Wrap(innerErr, "failed to write protocol version epoch mapping")
		}

		return count, nil
	}); err != nil {
		return ierrors.Wrap(err, "failed to stream write protocol version epoch mapping")
	}

	// TODO: rollback future protocol parameters if it was added after targetCommitment.Slot()
	// Export future protocol parameters
	if err := stream.WriteCollection(writer, serializer.SeriLengthPrefixTypeAsUint16, func() (int, error) {
		var count int
		var innerErr error

		if err := s.storeFutureProtocolParameters.Iterate(kvstore.EmptyPrefix, func(version iotago.Version, tuple *types.Tuple[iotago.EpochIndex, iotago.Identifier]) bool {
			if err := stream.Write(writer, version); err != nil {
				innerErr = ierrors.Wrap(err, "failed to encode version")
				return false
			}

			if err := stream.Write(writer, tuple.A); err != nil {
				innerErr = ierrors.Wrap(err, "failed to encode epoch")
				return false
			}

			if err := stream.Write(writer, tuple.B); err != nil {
				innerErr = ierrors.Wrap(err, "failed to encode hash")
				return false
			}

			count++

			return true
		}); err != nil {
			return 0, ierrors.Wrap(err, "failed to iterate over future protocol parameters")
		}

		if innerErr != nil {
			return 0, ierrors.Wrap(innerErr, "failed to write future protocol parameters")
		}

		return count, nil
	}); err != nil {
		return ierrors.Wrap(err, "failed to stream write future protocol parameters")
	}

	// Export protocol parameters: we only export the parameters up until the current active ones.
	if err := stream.WriteCollection(writer, serializer.SeriLengthPrefixTypeAsUint16, func() (int, error) {
		var paramsCount int
		var innerErr error

		if err := s.storeProtocolParameters.KVStore().Iterate(kvstore.EmptyPrefix, func(key kvstore.Key, value kvstore.Value) bool {
			version, _, err := iotago.VersionFromBytes(key)
			if err != nil {
				innerErr = ierrors.Wrap(err, "failed to read version")
				return false
			}

			// We don't export future protocol parameters, just skip to the next ones.
			if s.apiProvider.CommittedAPI().Version() < version {
				return true
			}

			if err := stream.WriteBytesWithSize(writer, value, serializer.SeriLengthPrefixTypeAsUint32); err != nil {
				innerErr = err
				return false
			}
			paramsCount++

			return true
		}); err != nil {
			return 0, ierrors.Wrap(err, "failed to iterate over protocol parameters")
		}
		if innerErr != nil {
			return 0, ierrors.Wrap(innerErr, "failed to write protocol parameters")
		}

		return paramsCount, nil
	}); err != nil {
		return ierrors.Wrap(err, "failed to stream write protocol parameters")
	}

	return nil
}

func (s *Settings) Import(reader io.ReadSeeker) (err error) {
	commitmentBytes, err := stream.ReadBytesWithSize(reader, serializer.SeriLengthPrefixTypeAsUint16)
	if err != nil {
		return ierrors.Wrap(err, "failed to read commitment")
	}

	latestFinalizedSlot, err := stream.Read[iotago.SlotIndex](reader)
	if err != nil {
		return ierrors.Wrap(err, "failed to read latest finalized slot")
	}

	if err := s.SetLatestFinalizedSlot(latestFinalizedSlot); err != nil {
		return ierrors.Wrap(err, "failed to set latest finalized slot")
	}

	// Read protocol version epoch mapping
	if err := stream.ReadCollection(reader, serializer.SeriLengthPrefixTypeAsUint16, func(i int) error {
		version, err := stream.Read[iotago.Version](reader)
		if err != nil {
			return ierrors.Wrap(err, "failed to parse version")
		}

		epoch, err := stream.Read[iotago.EpochIndex](reader)
		if err != nil {
			return ierrors.Wrap(err, "failed to parse version")
		}

		// We also store the versions into the DB so that we can load it when we start the node from disk without loading a snapshot.
		if err := s.storeProtocolParametersEpochMapping(version, epoch); err != nil {
			return ierrors.Wrap(err, "could not store protocol version epoch mapping")
		}

		return nil
	}); err != nil {
		return ierrors.Wrap(err, "failed to stream read protocol versions epoch mapping")
	}

	// Read future protocol parameters
	if err := stream.ReadCollection(reader, serializer.SeriLengthPrefixTypeAsUint16, func(i int) error {
		version, err := stream.Read[iotago.Version](reader)
		if err != nil {
			return ierrors.Wrap(err, "failed to parse version")
		}

		epoch, err := stream.Read[iotago.EpochIndex](reader)
		if err != nil {
			return ierrors.Wrap(err, "failed to parse version")
		}

		hash, err := stream.Read[iotago.Identifier](reader)
		if err != nil {
			return ierrors.Wrap(err, "failed to parse hash")
		}

		if err := s.StoreFutureProtocolParametersHash(version, hash, epoch); err != nil {
			return ierrors.Wrap(err, "could not store protocol version epoch mapping")
		}

		return nil
	}); err != nil {
		return ierrors.Wrap(err, "failed to stream read protocol versions epoch mapping")
	}

	// Read protocol parameters
	if err := stream.ReadCollection(reader, serializer.SeriLengthPrefixTypeAsUint16, func(i int) error {
		paramsBytes, err := stream.ReadBytesWithSize(reader, serializer.SeriLengthPrefixTypeAsUint32)
		if err != nil {
			return ierrors.Wrapf(err, "failed to read protocol parameters bytes at index %d", i)
		}
		params, _, err := iotago.ProtocolParametersFromBytes(paramsBytes)
		if err != nil {
			return ierrors.Wrapf(err, "failed to parse protocol parameters at index %d", i)
		}

		if err := s.StoreProtocolParameters(params); err != nil {
			return ierrors.Wrapf(err, "failed to store protocol parameters at index %d", i)
		}

		return nil
	}); err != nil {
		return ierrors.Wrap(err, "failed to stream read protocol parameters")
	}

	// Now that we parsed the protocol parameters, we can parse the commitment since there will be an API available
	commitment, err := lo.DropCount(model.CommitmentFromBytes(s.apiProvider)(commitmentBytes))
	if err != nil {
		return ierrors.Wrap(err, "failed to parse commitment")
	}

	if err := s.SetLatestCommitment(commitment); err != nil {
		return ierrors.Wrap(err, "failed to set latest commitment")
	}

	return nil
}

func (s *Settings) Rollback(targetCommitment *model.Commitment) error {
	// TODO: rollback future protocol parameters if it was added after targetCommitment.Slot()

	if err := s.SetLatestCommitment(targetCommitment); err != nil {
		return ierrors.Wrap(err, "failed to set latest commitment")
	}

	return nil
}

func (s *Settings) String() string {
	s.mutex.RLock()
	defer s.mutex.RUnlock()

	builder := stringify.NewStructBuilder("Settings")
	builder.AddField(stringify.NewStructField("IsSnapshotImported", lo.PanicOnErr(s.storeSnapshotImported.Has())))
	builder.AddField(stringify.NewStructField("LatestCommitment", s.latestCommitment()))
	builder.AddField(stringify.NewStructField("LatestFinalizedSlot", read(s.storeLatestFinalizedSlot)))
	if err := s.storeProtocolParameters.Iterate(kvstore.EmptyPrefix, func(version iotago.Version, protocolParams iotago.ProtocolParameters) bool {
		builder.AddField(stringify.NewStructField(fmt.Sprintf("ProtocolParameters(%d)", version), protocolParams))

		return true
	}); err != nil {
		panic(err)
	}

	return builder.String()
}

func read[T any](typedValue *kvstore.TypedValue[T]) (value T) {
	value, err := typedValue.Get()
	if err != nil && !ierrors.Is(err, kvstore.ErrKeyNotFound) {
		panic(err)
	}

	return value
}<|MERGE_RESOLUTION|>--- conflicted
+++ resolved
@@ -285,7 +285,7 @@
 	s.mutex.RLock()
 	defer s.mutex.RUnlock()
 
-	return read(s.storeLatestFinalizedSlot)
+	return s.latestFinalizedSlot()
 }
 
 func (s *Settings) SetLatestFinalizedSlot(slot iotago.SlotIndex) (err error) {
@@ -295,35 +295,39 @@
 	return s.storeLatestFinalizedSlot.Set(slot)
 }
 
-<<<<<<< HEAD
-func (s *Settings) LatestStoredSlot() iotago.SlotIndex {
-	s.mutex.RLock()
-	defer s.mutex.RUnlock()
-
-	return read(s.storeLatestProcessedSlot)
-}
-
-func (s *Settings) SetLatestStoredSlot(slot iotago.SlotIndex) (err error) {
-	s.mutex.Lock()
-	defer s.mutex.Unlock()
-
-	return s.storeLatestProcessedSlot.Set(slot)
-}
-
-func (s *Settings) AdvanceLatestStoredSlot(slot iotago.SlotIndex) (err error) {
-	s.mutex.Lock()
-	defer s.mutex.Unlock()
-
-	if _, err = s.storeLatestProcessedSlot.Compute(func(latestStoredSlot iotago.SlotIndex, _ bool) (newValue iotago.SlotIndex, err error) {
-		if latestStoredSlot >= slot {
-			return latestStoredSlot, kvstore.ErrTypedValueNotChanged
-=======
 func (s *Settings) latestFinalizedSlot() iotago.SlotIndex {
 	latestFinalizedSlot, err := s.storeLatestFinalizedSlot.Get()
 	if err != nil {
 		if ierrors.Is(err, kvstore.ErrKeyNotFound) {
 			return s.apiProvider.CommittedAPI().ProtocolParameters().GenesisSlot()
->>>>>>> 2be0c465
+		}
+		panic(err)
+	}
+
+	return latestFinalizedSlot
+}
+
+func (s *Settings) LatestStoredSlot() iotago.SlotIndex {
+	s.mutex.RLock()
+	defer s.mutex.RUnlock()
+
+	return read(s.storeLatestProcessedSlot)
+}
+
+func (s *Settings) SetLatestStoredSlot(slot iotago.SlotIndex) (err error) {
+	s.mutex.Lock()
+	defer s.mutex.Unlock()
+
+	return s.storeLatestProcessedSlot.Set(slot)
+}
+
+func (s *Settings) AdvanceLatestStoredSlot(slot iotago.SlotIndex) (err error) {
+	s.mutex.Lock()
+	defer s.mutex.Unlock()
+
+	if _, err = s.storeLatestProcessedSlot.Compute(func(latestStoredSlot iotago.SlotIndex, _ bool) (newValue iotago.SlotIndex, err error) {
+		if latestStoredSlot >= slot {
+			return latestStoredSlot, kvstore.ErrTypedValueNotChanged
 		}
 
 		return slot, nil

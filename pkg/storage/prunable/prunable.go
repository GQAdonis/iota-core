package prunable

import (
	"github.com/iotaledger/hive.go/kvstore"
	"github.com/iotaledger/hive.go/runtime/options"
	"github.com/iotaledger/iota-core/pkg/storage/database"
	iotago "github.com/iotaledger/iota.go/v4"
	"github.com/iotaledger/iota.go/v4/api"
)

const (
	blocksPrefix byte = iota
	rootBlocksPrefix
	attestationsPrefix
	accountDiffsPrefix
	performanceFactorsPrefix
	upgradeSignalsPrefix
	rootsPrefix
	retainerPrefix
)

const (
	RootsKey byte = iota
)

type Prunable struct {
	pruningDelay iotago.SlotIndex
	apiProvider  api.Provider
	manager      *Manager
	errorHandler func(error)
}

func New(dbConfig database.Config, pruningDelay iotago.SlotIndex, errorHandler func(error), opts ...options.Option[Manager]) *Prunable {
	return &Prunable{
		pruningDelay: pruningDelay,
		errorHandler: errorHandler,
		manager:      NewManager(dbConfig, errorHandler, opts...),
	}
}

func (p *Prunable) Initialize(apiProvider api.Provider) {
	p.apiProvider = apiProvider
}

func (p *Prunable) RestoreFromDisk() {
	p.manager.RestoreFromDisk()
}

func (p *Prunable) Blocks(slot iotago.SlotIndex) *Blocks {
	store := p.manager.Get(slot, kvstore.Realm{blocksPrefix})
	if store == nil {
		return nil
	}

	return NewBlocks(slot, store, p.apiProvider)
}

func (p *Prunable) RootBlocks(slot iotago.SlotIndex) *RootBlocks {
	store := p.manager.Get(slot, kvstore.Realm{rootBlocksPrefix})
	if store == nil {
		return nil
	}

	return NewRootBlocks(slot, store)
}

func (p *Prunable) Attestations(slot iotago.SlotIndex) kvstore.KVStore {
	return p.manager.Get(slot, kvstore.Realm{attestationsPrefix})
}

func (p *Prunable) AccountDiffs(slot iotago.SlotIndex) *AccountDiffs {
	store := p.manager.Get(slot, kvstore.Realm{accountDiffsPrefix})
	if store == nil {
		return nil
	}

	return NewAccountDiffs(slot, store, p.apiProvider.APIForSlot(slot))
}

<<<<<<< HEAD
func (p *Prunable) PerformanceFactors(slot iotago.SlotIndex) *VlidatorSlotPerformance {
	// TODO: make sure that the minimum pruning delay for this is at least 1 epoch, otherwise we won't be able to calculate the reward pools
=======
func (p *Prunable) PerformanceFactors(slot iotago.SlotIndex) *PerformanceFactors {
>>>>>>> 97dfcc89
	store := p.manager.Get(slot, kvstore.Realm{performanceFactorsPrefix})
	if store == nil {
		return nil
	}

	return NewPerformanceFactors(slot, store, p.apiProvider)
}

func (p *Prunable) UpgradeSignals(slot iotago.SlotIndex) *UpgradeSignals {
	store := p.manager.Get(slot, kvstore.Realm{upgradeSignalsPrefix})
	if store == nil {
		return nil
	}

	return NewUpgradeSignals(slot, store, p.apiProvider)
}

func (p *Prunable) Roots(slot iotago.SlotIndex) kvstore.KVStore {
	return p.manager.Get(slot, kvstore.Realm{rootsPrefix})
}

func (p *Prunable) Retainer(slot iotago.SlotIndex) *Retainer {
	store := p.manager.Get(slot, kvstore.Realm{retainerPrefix})
	if store == nil {
		return nil
	}

	return NewRetainer(slot, store)
}

// PruneUntilSlot prunes storage slots less than and equal to the given index.
func (p *Prunable) PruneUntilSlot(index iotago.SlotIndex) {
	if index < p.pruningDelay {
		return
	}

	p.manager.PruneUntilSlot(index - p.pruningDelay)
}

func (p *Prunable) Size() int64 {
	return p.manager.PrunableStorageSize()
}

func (p *Prunable) Shutdown() {
	p.manager.Shutdown()
}

func (p *Prunable) LastPrunedSlot() (index iotago.SlotIndex, hasPruned bool) {
	return p.manager.LastPrunedSlot()
}<|MERGE_RESOLUTION|>--- conflicted
+++ resolved
@@ -77,12 +77,7 @@
 	return NewAccountDiffs(slot, store, p.apiProvider.APIForSlot(slot))
 }
 
-<<<<<<< HEAD
 func (p *Prunable) PerformanceFactors(slot iotago.SlotIndex) *VlidatorSlotPerformance {
-	// TODO: make sure that the minimum pruning delay for this is at least 1 epoch, otherwise we won't be able to calculate the reward pools
-=======
-func (p *Prunable) PerformanceFactors(slot iotago.SlotIndex) *PerformanceFactors {
->>>>>>> 97dfcc89
 	store := p.manager.Get(slot, kvstore.Realm{performanceFactorsPrefix})
 	if store == nil {
 		return nil

--- conflicted
+++ resolved
@@ -127,15 +127,7 @@
 }
 
 func (s *Storage) Rollback(targetSlot iotago.SlotIndex) error {
-<<<<<<< HEAD
-	if err := s.prunable.Rollback(s.pruningRange(targetSlot)); err != nil {
-		return ierrors.Wrapf(err, "failed to rollback prunable storage to slot %d", targetSlot)
-	}
-
-	return nil
-=======
 	return s.prunable.Rollback(s.pruningRange(targetSlot))
->>>>>>> f4d229aa
 }
 
 func (s *Storage) pruningRange(targetSlot iotago.SlotIndex) (targetEpoch iotago.EpochIndex, pruneRange [2]iotago.SlotIndex) {

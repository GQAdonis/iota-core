package retainer

import (
	"github.com/iotaledger/hive.go/ds/shrinkingmap"
	"github.com/iotaledger/hive.go/ierrors"
	"github.com/iotaledger/hive.go/runtime/event"
	"github.com/iotaledger/hive.go/runtime/module"
	"github.com/iotaledger/hive.go/runtime/workerpool"
	"github.com/iotaledger/iota-core/pkg/model"
	"github.com/iotaledger/iota-core/pkg/protocol/engine"
	"github.com/iotaledger/iota-core/pkg/protocol/engine/blocks"
	"github.com/iotaledger/iota-core/pkg/protocol/engine/mempool"
	"github.com/iotaledger/iota-core/pkg/retainer"
	"github.com/iotaledger/iota-core/pkg/storage/prunable/slotstore"
	iotago "github.com/iotaledger/iota.go/v4"
	"github.com/iotaledger/iota.go/v4/api"
)

type (
	//nolint:revive
<<<<<<< HEAD
	SlotStoreFunc           func(iotago.SlotIndex) (*slotstore.SlotStore, error)
=======
	StoreFunc               func(iotago.SlotIndex) (*slotstore.Retainer, error)
>>>>>>> 8533069d
	LatestCommittedSlotFunc func() iotago.SlotIndex
	FinalizedSlotFunc       func() iotago.SlotIndex
)

const maxStakersResponsesCacheNum = 10

// Retainer keeps and resolves all the information needed in the API and INX.
type Retainer struct {
<<<<<<< HEAD
	events                  *retainer.Events
	store                   SlotStoreFunc
=======
	store                   *metadataStore
>>>>>>> 8533069d
	latestCommittedSlotFunc LatestCommittedSlotFunc
	finalizedSlotFunc       FinalizedSlotFunc
	errorHandler            func(error)

	stakersResponses *shrinkingmap.ShrinkingMap[uint32, []*api.ValidatorResponse]

	workerPool *workerpool.WorkerPool

	module.Module
}

<<<<<<< HEAD
func New(workersGroup *workerpool.Group, slotStoreFunc SlotStoreFunc, latestCommittedSlotFunc LatestCommittedSlotFunc, finalizedSlotFunc FinalizedSlotFunc, errorHandler func(error)) *Retainer {
	return &Retainer{
		workerPool:              workersGroup.CreatePool("Retainer", workerpool.WithWorkerCount(1)),
		events:                  retainer.NewEvents(),
		store:                   slotStoreFunc,
=======
func New(workersGroup *workerpool.Group, retainerStoreFunc StoreFunc, latestCommittedSlotFunc LatestCommittedSlotFunc, finalizedSlotFunc FinalizedSlotFunc, errorHandler func(error)) *Retainer {
	return &Retainer{
		workerPool:              workersGroup.CreatePool("Retainer", workerpool.WithWorkerCount(1)),
		store:                   newMetadataStore(retainerStoreFunc),
>>>>>>> 8533069d
		stakersResponses:        shrinkingmap.New[uint32, []*api.ValidatorResponse](),
		latestCommittedSlotFunc: latestCommittedSlotFunc,
		finalizedSlotFunc:       finalizedSlotFunc,
		errorHandler:            errorHandler,
	}
}

// NewProvider creates a new Retainer provider.
func NewProvider() module.Provider[*engine.Engine, retainer.Retainer] {
	return module.Provide(func(e *engine.Engine) retainer.Retainer {
		r := New(e.Workers.CreateGroup("Retainer"),
			e.Storage.SlotStore,
			func() iotago.SlotIndex {
				// use settings in case SyncManager is not constructed yet.
				if e.SyncManager == nil {
					return e.Storage.Settings().LatestCommitment().Slot()
				}

				return e.SyncManager.LatestCommitment().Slot()
			},
			func() iotago.SlotIndex {
				// use settings in case SyncManager is not constructed yet.
				if e.SyncManager == nil {
					return e.Storage.Settings().LatestFinalizedSlot()
				}

				return e.SyncManager.LatestFinalizedSlot()
			},
			e.ErrorHandler("retainer"))

		asyncOpt := event.WithWorkerPool(r.workerPool)

<<<<<<< HEAD
		e.Events.Booker.BlockBooked.Hook(func(b *blocks.Block) {
			if err := r.onBlockBooked(b); err != nil {
				r.errorHandler(ierrors.Wrap(err, "failed to store on BlockBooked in retainer"))
			}
		}, asyncOpt)

=======
		e.Events.BlockDAG.BlockAttached.Hook(func(b *blocks.Block) {
			if err := r.onBlockAttached(b); err != nil {
				r.errorHandler(ierrors.Wrap(err, "failed to store on BlockAttached in retainer"))
			}
		}, asyncOpt)

		e.Events.PostSolidFilter.BlockFiltered.Hook(func(e *postsolidfilter.BlockFilteredEvent) {
			r.onBlockFilter(e.Block, e.Reason)
		}, asyncOpt)

>>>>>>> 8533069d
		e.Events.BlockGadget.BlockAccepted.Hook(func(b *blocks.Block) {
			if err := r.onBlockAccepted(b.ID()); err != nil {
				r.errorHandler(ierrors.Wrap(err, "failed to store on BlockAccepted in retainer"))
			}
		}, asyncOpt)

		e.Events.BlockGadget.BlockConfirmed.Hook(func(b *blocks.Block) {
			if err := r.onBlockConfirmed(b.ID()); err != nil {
				r.errorHandler(ierrors.Wrap(err, "failed to store on BlockConfirmed in retainer"))
			}
		}, asyncOpt)

		e.Events.Scheduler.BlockDropped.Hook(func(b *blocks.Block, _ error) {
<<<<<<< HEAD
			r.RetainBlockDropped(b.ID())
=======
			r.RetainBlockFailure(b.ModelBlock(), api.BlockFailureDroppedDueToCongestion)
>>>>>>> 8533069d
		})

		e.Initialized.OnTrigger(func() {
			e.Ledger.MemPool().OnSignedTransactionAttached(func(signedTransactionMetadata mempool.SignedTransactionMetadata) {
				txID := signedTransactionMetadata.TransactionMetadata().ID()
				signedTransactionMetadata.OnSignaturesInvalid(func(err error) {
					r.RetainTransactionFailure(txID, err)
				})

				signedTransactionMetadata.OnSignaturesValid(func() {
					transactionMetadata := signedTransactionMetadata.TransactionMetadata()

					if err := r.onTransactionAttached(txID); err != nil {
						r.errorHandler(ierrors.Wrap(err, "failed to store on TransactionAttached in retainer"))
					}

					transactionMetadata.OnInvalid(func(err error) {
						r.RetainTransactionFailure(txID, err)
					})

					transactionMetadata.OnRejected(func() {
						r.RetainTransactionFailure(txID, iotago.ErrTxConflictRejected)
					})

					transactionMetadata.OnAccepted(func() {
						if err := r.onTransactionAccepted(txID); err != nil {
							r.errorHandler(ierrors.Wrap(err, "failed to store on TransactionAccepted in retainer"))
						}
					})
				})
			})
		})

		e.Events.Retainer.LinkTo(r.events)

		r.TriggerInitialized()

		return r
	})
}

// Reset resets the component to a clean state as if it was created at the last commitment.
func (r *Retainer) Reset() {
	// TODO: check if something needs to be cleaned here (author of the retainer)
}

func (r *Retainer) Shutdown() {
	r.workerPool.Shutdown()
}

func (r *Retainer) BlockMetadata(blockID iotago.BlockID) (*retainer.BlockMetadata, error) {
<<<<<<< HEAD
	blockState, blockFailureReason := r.blockStatus(blockID)
	if blockState == api.BlockStateUnknown {
=======
	blockStatus, blockFailureReason, transactionID := r.blockStatus(blockID)
	if blockStatus == api.BlockStateUnknown {
>>>>>>> 8533069d
		return nil, ierrors.Errorf("block %s not found", blockID.ToHex())
	}

	// we do not expose accepted flag
	if blockState == api.BlockStateAccepted {
		blockState = api.BlockStatePending
	}

	txID, txStatus, txFailureReason := r.transactionStatus(transactionID)

	return &retainer.BlockMetadata{
		BlockID:                  blockID,
		BlockState:               blockState,
		BlockFailureReason:       blockFailureReason,
		TransactionID:            txID,
		TransactionState:         txStatus,
		TransactionFailureReason: txFailureReason,
	}, nil
}

<<<<<<< HEAD
func (r *Retainer) RetainBlockDropped(blockID iotago.BlockID) {
	store, err := r.store(blockID.Slot())
	if err != nil {
		r.errorHandler(ierrors.Wrapf(err, "could not get retainer store for slot %d", blockID.Slot()))
		return
	}

	if err := store.StoreBlockDropped(blockID); err != nil {
=======
// RetainBlockFailure stores the block failure in the retainer and determines if the model block had a transaction attached.
func (r *Retainer) RetainBlockFailure(modelBlock *model.Block, failureCode api.BlockFailureReason) {
	if err := r.store.storeBlockData(modelBlock.ID(), failureCode, r.transactionID(modelBlock)); err != nil {
>>>>>>> 8533069d
		r.errorHandler(ierrors.Wrap(err, "failed to store block failure in retainer"))
	}
}

// RetainTransactionFailure stores the transaction failure in the retainer.
func (r *Retainer) RetainTransactionFailure(txID iotago.TransactionID, reason error) {
	err := r.store.setTransactionFailure(txID, api.DetermineTransactionFailureReason(reason))
	if err != nil {
		r.errorHandler(ierrors.Wrap(err, "failed to store transaction failure in retainer"))
	}
}

// RegisteredValidatorsCache returns the cached registered validators for the given index.
func (r *Retainer) RegisteredValidatorsCache(index uint32) ([]*api.ValidatorResponse, bool) {
	return r.stakersResponses.Get(index)
}

// RetainRegisteredValidatorsCache stores the registered validators responses for the given index.
func (r *Retainer) RetainRegisteredValidatorsCache(index uint32, resp []*api.ValidatorResponse) {
	r.stakersResponses.Set(index, resp)
	if r.stakersResponses.Size() > maxStakersResponsesCacheNum {
		keys := r.stakersResponses.Keys()
		minKey := index + 1
		for _, key := range keys {
			if key < minKey {
				minKey = key
			}
		}
		r.stakersResponses.Delete(minKey)
	}
}

func (r *Retainer) transactionID(block *model.Block) iotago.TransactionID {
	tx, hasTx := block.SignedTransaction()
	if !hasTx {
		return iotago.EmptyTransactionID
	}

	txID, err := tx.Transaction.ID()
	if err != nil {
		r.errorHandler(ierrors.Wrap(err, "failed to get txID from attached block"))

		return iotago.EmptyTransactionID
	}

	return txID
}

func (r *Retainer) blockStatus(blockID iotago.BlockID) (api.BlockState, api.BlockFailureReason, iotago.TransactionID) {
	blockData, err := r.store.getBlockData(blockID)
	if err != nil {
		r.errorHandler(ierrors.Wrapf(err, "could not get block data for slot %d", blockID.Slot()))
		return api.BlockStateUnknown, api.BlockFailureNone, iotago.EmptyTransactionID
	}

	switch blockData.State {
	case api.BlockStatePending:
		if blockID.Slot() <= r.latestCommittedSlotFunc() {
<<<<<<< HEAD
			return api.BlockStateOrphaned, blockData.FailureReason
=======
			return api.BlockStateRejected, blockData.FailureReason, blockData.TransactionID
>>>>>>> 8533069d
		}
	case api.BlockStateAccepted, api.BlockStateConfirmed:
		if blockID.Slot() <= r.finalizedSlotFunc() {
			return api.BlockStateFinalized, api.BlockFailureNone, blockData.TransactionID
		}
	}

	return blockData.State, blockData.FailureReason, blockData.TransactionID
}

func (r *Retainer) transactionStatus(transactionID iotago.TransactionID) (iotago.TransactionID, api.TransactionState, api.TransactionFailureReason) {
	if transactionID == iotago.EmptyTransactionID {
		return iotago.EmptyTransactionID, api.TransactionStateNoTransaction, api.TxFailureNone
	}

	txData, err := r.store.getTransactionData(transactionID)
	if err != nil {
		r.errorHandler(ierrors.Wrapf(err, "could not get transaction data for transaction %s", transactionID.String()))
		return transactionID, api.TransactionStateNoTransaction, api.TxFailureNone
	}

	// check if any attachment is already confirmed
	if txData.State == api.TransactionStateConfirmed {
		// is attachmetn already finalized?
		if txData.ConfirmedAttachmentSlot <= r.finalizedSlotFunc() {
			return transactionID, api.TransactionStateFinalized, api.TxFailureNone
		}

		return transactionID, api.TransactionStateConfirmed, api.TxFailureNone
	}

	return transactionID, txData.State, txData.FailureReason
}

<<<<<<< HEAD
func (r *Retainer) onBlockBooked(block *blocks.Block) error {
	store, err := r.store(block.ID().Slot())
	if err != nil {
		return ierrors.Wrapf(err, "could not get retainer store for slot %d", block.ID().Slot())
	}

	if err := store.StoreBlockBooked(block.ID()); err != nil {
		return ierrors.Wrap(err, "failed to store on BlockBooked in retainer")
	}

	r.events.BlockRetained.Trigger(block)

	return nil
=======
func (r *Retainer) onBlockAttached(block *blocks.Block) error {
	return r.store.storeBlockData(block.ID(), api.BlockFailureNone, r.transactionID(block.ModelBlock()))
}

func (r *Retainer) onBlockFilter(block *blocks.Block, reason error) {
	r.RetainBlockFailure(block.ModelBlock(), api.DetermineBlockFailureReason(reason))
>>>>>>> 8533069d
}

func (r *Retainer) onBlockAccepted(blockID iotago.BlockID) error {
	return r.store.setBlockAccepted(blockID)
}

func (r *Retainer) onBlockConfirmed(blockID iotago.BlockID) error {
	return r.store.setBlockConfirmed(blockID)
}

func (r *Retainer) onTransactionAttached(txID iotago.TransactionID) error {
	return r.store.setTransactionNoFailure(txID, api.TransactionStatePending)
}

func (r *Retainer) onTransactionAccepted(txID iotago.TransactionID) error {
	return r.store.setTransactionNoFailure(txID, api.TransactionStateAccepted)
}<|MERGE_RESOLUTION|>--- conflicted
+++ resolved
@@ -18,11 +18,7 @@
 
 type (
 	//nolint:revive
-<<<<<<< HEAD
 	SlotStoreFunc           func(iotago.SlotIndex) (*slotstore.SlotStore, error)
-=======
-	StoreFunc               func(iotago.SlotIndex) (*slotstore.Retainer, error)
->>>>>>> 8533069d
 	LatestCommittedSlotFunc func() iotago.SlotIndex
 	FinalizedSlotFunc       func() iotago.SlotIndex
 )
@@ -31,12 +27,8 @@
 
 // Retainer keeps and resolves all the information needed in the API and INX.
 type Retainer struct {
-<<<<<<< HEAD
 	events                  *retainer.Events
-	store                   SlotStoreFunc
-=======
 	store                   *metadataStore
->>>>>>> 8533069d
 	latestCommittedSlotFunc LatestCommittedSlotFunc
 	finalizedSlotFunc       FinalizedSlotFunc
 	errorHandler            func(error)
@@ -48,18 +40,11 @@
 	module.Module
 }
 
-<<<<<<< HEAD
 func New(workersGroup *workerpool.Group, slotStoreFunc SlotStoreFunc, latestCommittedSlotFunc LatestCommittedSlotFunc, finalizedSlotFunc FinalizedSlotFunc, errorHandler func(error)) *Retainer {
 	return &Retainer{
 		workerPool:              workersGroup.CreatePool("Retainer", workerpool.WithWorkerCount(1)),
 		events:                  retainer.NewEvents(),
-		store:                   slotStoreFunc,
-=======
-func New(workersGroup *workerpool.Group, retainerStoreFunc StoreFunc, latestCommittedSlotFunc LatestCommittedSlotFunc, finalizedSlotFunc FinalizedSlotFunc, errorHandler func(error)) *Retainer {
-	return &Retainer{
-		workerPool:              workersGroup.CreatePool("Retainer", workerpool.WithWorkerCount(1)),
-		store:                   newMetadataStore(retainerStoreFunc),
->>>>>>> 8533069d
+		store:                   newMetadataStore(slotStoreFunc),
 		stakersResponses:        shrinkingmap.New[uint32, []*api.ValidatorResponse](),
 		latestCommittedSlotFunc: latestCommittedSlotFunc,
 		finalizedSlotFunc:       finalizedSlotFunc,
@@ -92,25 +77,12 @@
 
 		asyncOpt := event.WithWorkerPool(r.workerPool)
 
-<<<<<<< HEAD
 		e.Events.Booker.BlockBooked.Hook(func(b *blocks.Block) {
 			if err := r.onBlockBooked(b); err != nil {
 				r.errorHandler(ierrors.Wrap(err, "failed to store on BlockBooked in retainer"))
 			}
 		}, asyncOpt)
 
-=======
-		e.Events.BlockDAG.BlockAttached.Hook(func(b *blocks.Block) {
-			if err := r.onBlockAttached(b); err != nil {
-				r.errorHandler(ierrors.Wrap(err, "failed to store on BlockAttached in retainer"))
-			}
-		}, asyncOpt)
-
-		e.Events.PostSolidFilter.BlockFiltered.Hook(func(e *postsolidfilter.BlockFilteredEvent) {
-			r.onBlockFilter(e.Block, e.Reason)
-		}, asyncOpt)
-
->>>>>>> 8533069d
 		e.Events.BlockGadget.BlockAccepted.Hook(func(b *blocks.Block) {
 			if err := r.onBlockAccepted(b.ID()); err != nil {
 				r.errorHandler(ierrors.Wrap(err, "failed to store on BlockAccepted in retainer"))
@@ -124,11 +96,9 @@
 		}, asyncOpt)
 
 		e.Events.Scheduler.BlockDropped.Hook(func(b *blocks.Block, _ error) {
-<<<<<<< HEAD
-			r.RetainBlockDropped(b.ID())
-=======
-			r.RetainBlockFailure(b.ModelBlock(), api.BlockFailureDroppedDueToCongestion)
->>>>>>> 8533069d
+			if err := r.onBlockDropped(b.ID()); err != nil {
+				r.errorHandler(ierrors.Wrap(err, "failed to store on BlockConfirmed in retainer"))
+			}
 		})
 
 		e.Initialized.OnTrigger(func() {
@@ -180,13 +150,8 @@
 }
 
 func (r *Retainer) BlockMetadata(blockID iotago.BlockID) (*retainer.BlockMetadata, error) {
-<<<<<<< HEAD
-	blockState, blockFailureReason := r.blockStatus(blockID)
+	blockState, blockFailureReason, transactionID := r.blockStatus(blockID)
 	if blockState == api.BlockStateUnknown {
-=======
-	blockStatus, blockFailureReason, transactionID := r.blockStatus(blockID)
-	if blockStatus == api.BlockStateUnknown {
->>>>>>> 8533069d
 		return nil, ierrors.Errorf("block %s not found", blockID.ToHex())
 	}
 
@@ -205,24 +170,6 @@
 		TransactionState:         txStatus,
 		TransactionFailureReason: txFailureReason,
 	}, nil
-}
-
-<<<<<<< HEAD
-func (r *Retainer) RetainBlockDropped(blockID iotago.BlockID) {
-	store, err := r.store(blockID.Slot())
-	if err != nil {
-		r.errorHandler(ierrors.Wrapf(err, "could not get retainer store for slot %d", blockID.Slot()))
-		return
-	}
-
-	if err := store.StoreBlockDropped(blockID); err != nil {
-=======
-// RetainBlockFailure stores the block failure in the retainer and determines if the model block had a transaction attached.
-func (r *Retainer) RetainBlockFailure(modelBlock *model.Block, failureCode api.BlockFailureReason) {
-	if err := r.store.storeBlockData(modelBlock.ID(), failureCode, r.transactionID(modelBlock)); err != nil {
->>>>>>> 8533069d
-		r.errorHandler(ierrors.Wrap(err, "failed to store block failure in retainer"))
-	}
 }
 
 // RetainTransactionFailure stores the transaction failure in the retainer.
@@ -279,11 +226,7 @@
 	switch blockData.State {
 	case api.BlockStatePending:
 		if blockID.Slot() <= r.latestCommittedSlotFunc() {
-<<<<<<< HEAD
-			return api.BlockStateOrphaned, blockData.FailureReason
-=======
-			return api.BlockStateRejected, blockData.FailureReason, blockData.TransactionID
->>>>>>> 8533069d
+			return api.BlockStateOrphaned, blockData.FailureReason, blockData.TransactionID
 		}
 	case api.BlockStateAccepted, api.BlockStateConfirmed:
 		if blockID.Slot() <= r.finalizedSlotFunc() {
@@ -318,28 +261,14 @@
 	return transactionID, txData.State, txData.FailureReason
 }
 
-<<<<<<< HEAD
 func (r *Retainer) onBlockBooked(block *blocks.Block) error {
-	store, err := r.store(block.ID().Slot())
-	if err != nil {
-		return ierrors.Wrapf(err, "could not get retainer store for slot %d", block.ID().Slot())
-	}
-
-	if err := store.StoreBlockBooked(block.ID()); err != nil {
-		return ierrors.Wrap(err, "failed to store on BlockBooked in retainer")
+	if err := r.store.setBlockBooked(block.ID(), r.transactionID(block.ModelBlock())); err != nil {
+		return err
 	}
 
 	r.events.BlockRetained.Trigger(block)
 
 	return nil
-=======
-func (r *Retainer) onBlockAttached(block *blocks.Block) error {
-	return r.store.storeBlockData(block.ID(), api.BlockFailureNone, r.transactionID(block.ModelBlock()))
-}
-
-func (r *Retainer) onBlockFilter(block *blocks.Block, reason error) {
-	r.RetainBlockFailure(block.ModelBlock(), api.DetermineBlockFailureReason(reason))
->>>>>>> 8533069d
 }
 
 func (r *Retainer) onBlockAccepted(blockID iotago.BlockID) error {
@@ -348,6 +277,10 @@
 
 func (r *Retainer) onBlockConfirmed(blockID iotago.BlockID) error {
 	return r.store.setBlockConfirmed(blockID)
+}
+
+func (r *Retainer) onBlockDropped(blockID iotago.BlockID) error {
+	return r.store.setBlockDropped(blockID)
 }
 
 func (r *Retainer) onTransactionAttached(txID iotago.TransactionID) error {

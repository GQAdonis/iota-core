--- conflicted
+++ resolved
@@ -83,11 +83,7 @@
 		}, asyncOpt)
 
 		e.Events.PostSolidFilter.BlockFiltered.Hook(func(e *postsolidfilter.BlockFilteredEvent) {
-<<<<<<< HEAD
 			r.onBlockFilter(e.Block, e.Reason)
-=======
-			r.RetainBlockFailure(e.Block.ID(), api.DetermineBlockFailureReason(e.Reason))
->>>>>>> cd5b5822
 		}, asyncOpt)
 
 		e.Events.BlockGadget.BlockAccepted.Hook(func(b *blocks.Block) {
@@ -102,13 +98,8 @@
 			}
 		}, asyncOpt)
 
-<<<<<<< HEAD
 		e.Events.Scheduler.BlockDropped.Hook(func(b *blocks.Block, err error) {
 			r.RetainBlockFailure(b.ModelBlock(), api.BlockFailureDroppedDueToCongestion)
-=======
-		e.Events.Scheduler.BlockDropped.Hook(func(b *blocks.Block, _ error) {
-			r.RetainBlockFailure(b.ID(), api.BlockFailureDroppedDueToCongestion)
->>>>>>> cd5b5822
 		})
 
 		e.Initialized.OnTrigger(func() {
@@ -132,11 +123,7 @@
 					})
 
 					transactionMetadata.OnRejected(func() {
-<<<<<<< HEAD
-						r.RetainTransactionFailure(txID, iotago.ErrTxConflicting)
-=======
-						r.RetainTransactionFailure(attachment, iotago.ErrTxConflictRejected)
->>>>>>> cd5b5822
+						r.RetainTransactionFailure(txID, iotago.ErrTxConflictRejected)
 					})
 
 					transactionMetadata.OnAccepted(func() {
@@ -193,21 +180,10 @@
 	}
 }
 
-<<<<<<< HEAD
 // RetainTransactionFailure stores the transaction failure in the retainer.
 func (r *Retainer) RetainTransactionFailure(txID iotago.TransactionID, reason error) {
-	err := r.store.setTransactionFailure(txID, determineTxFailureReason(reason))
-	if err != nil {
-=======
-func (r *Retainer) RetainTransactionFailure(blockID iotago.BlockID, err error) {
-	store, storeErr := r.store(blockID.Slot())
-	if storeErr != nil {
-		r.errorHandler(ierrors.Wrapf(storeErr, "could not get retainer store for slot %d", blockID.Slot()))
-		return
-	}
-
-	if err := store.StoreTransactionFailure(blockID, api.DetermineTransactionFailureReason(err)); err != nil {
->>>>>>> cd5b5822
+	err := r.store.setTransactionFailure(txID, api.DetermineTransactionFailureReason(reason))
+	if err != nil {
 		r.errorHandler(ierrors.Wrap(err, "failed to store transaction failure in retainer"))
 	}
 }
@@ -296,7 +272,7 @@
 }
 
 func (r *Retainer) onBlockFilter(block *blocks.Block, reason error) {
-	r.RetainBlockFailure(block.ModelBlock(), determineBlockFailureReason(reason))
+	r.RetainBlockFailure(block.ModelBlock(), api.DetermineBlockFailureReason(reason))
 }
 
 func (r *Retainer) onBlockAccepted(blockID iotago.BlockID) error {

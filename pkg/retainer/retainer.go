package retainer

import (
	"github.com/iotaledger/hive.go/runtime/module"
	iotago "github.com/iotaledger/iota.go/v4"
	"github.com/iotaledger/iota.go/v4/api"
)

<<<<<<< HEAD
// Retainer keeps and resolves all the information needed in the API and INX.
type Retainer interface {
	BlockMetadata(blockID iotago.BlockID) (*BlockMetadata, error)
	RegisteredValidators(iotago.EpochIndex) ([]*api.ValidatorResponse, error)

	RetainBlockFailure(iotago.BlockID, api.BlockFailureReason)
	RetainTransactionFailure(iotago.BlockID, error)
=======
// BlockRetainer keeps and resolves all the block related information needed in the API and INX.
type BlockRetainer interface {
	BlockMetadata(blockID iotago.BlockID) (*api.BlockMetadataResponse, error)
>>>>>>> 7125440d

	// Reset resets the component to a clean state as if it was created at the last commitment.
	Reset()

	// Interface embeds the required methods of the module.Interface.
	module.Interface
}

// TransactionRetainer keeps and resolves all the transaction-related metadata needed in the API and INX.
type TransactionRetainer interface {
	// TransactionMetadata returns the metadata of a transaction.
	TransactionMetadata(txID iotago.TransactionID) (*api.TransactionMetadataResponse, error)

	// Reset resets the component to a clean state as if it was created at the last commitment.
	Reset(targetSlot iotago.SlotIndex)

	module.Interface
}<|MERGE_RESOLUTION|>--- conflicted
+++ resolved
@@ -6,19 +6,9 @@
 	"github.com/iotaledger/iota.go/v4/api"
 )
 
-<<<<<<< HEAD
-// Retainer keeps and resolves all the information needed in the API and INX.
-type Retainer interface {
-	BlockMetadata(blockID iotago.BlockID) (*BlockMetadata, error)
-	RegisteredValidators(iotago.EpochIndex) ([]*api.ValidatorResponse, error)
-
-	RetainBlockFailure(iotago.BlockID, api.BlockFailureReason)
-	RetainTransactionFailure(iotago.BlockID, error)
-=======
 // BlockRetainer keeps and resolves all the block related information needed in the API and INX.
 type BlockRetainer interface {
 	BlockMetadata(blockID iotago.BlockID) (*api.BlockMetadataResponse, error)
->>>>>>> 7125440d
 
 	// Reset resets the component to a clean state as if it was created at the last commitment.
 	Reset()

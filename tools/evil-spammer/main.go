--- conflicted
+++ resolved
@@ -206,12 +206,7 @@
 }
 
 type BasicConfig struct {
-<<<<<<< HEAD
 	LastFaucetUnspentOutputID string `json:"lastFaucetUnspentOutputId"`
-=======
-	//nolint:tagliatelle
-	LastFaucetUnspentOutputID string `json:"lastFaucetUnspentOutputID"`
->>>>>>> 79a9abcb
 }
 
 var basicConfigJSON = `{
@@ -257,14 +252,9 @@
 	defer file.Close()
 
 	jsonConfigs, err := json.MarshalIndent(config, "", "    ")
-<<<<<<< HEAD
 
 	if err != nil {
 		log.Errorf("failed to write configs to file %s", err)
-=======
-	if err != nil {
-		panic(err)
->>>>>>> 79a9abcb
 	}
 
 	//nolint:gosec // users should be able to read the file

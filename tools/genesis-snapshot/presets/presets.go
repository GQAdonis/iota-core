--- conflicted
+++ resolved
@@ -45,11 +45,7 @@
 			VBFactorData: 1,
 			VBFactorKey:  10,
 		},
-<<<<<<< HEAD
-		TokenSupply:           100_0000_0000,
-=======
-		TokenSupply:           1_000_000_000,
->>>>>>> 88f76dc6
+		TokenSupply:           10_000_000_000,
 		GenesisUnixTimestamp:  time.Now().Unix(),
 		SlotDurationInSeconds: 10,
 		EvictionAge:           10,

--- conflicted
+++ resolved
@@ -27,25 +27,6 @@
 
 var Docker = []options.Option[snapshotcreator.Options]{
 	snapshotcreator.WithFilePath("docker-network.snapshot"),
-<<<<<<< HEAD
-	snapshotcreator.WithProtocolParameters(iotago.ProtocolParameters{
-		Version:     3,
-		NetworkName: "docker",
-		Bech32HRP:   "rms",
-		MinPoWScore: 10,
-		RentStructure: iotago.RentStructure{
-			VByteCost:    1,
-			VBFactorData: 1,
-			VBFactorKey:  10,
-		},
-		TokenSupply:           10_000_000_000,
-		GenesisUnixTimestamp:  time.Now().Unix(),
-		SlotDurationInSeconds: 10,
-		EvictionAge:           10,
-		LivenessThreshold:     3,
-		EpochNearingThreshold: 30,
-	}),
-=======
 	snapshotcreator.WithProtocolParameters(
 		iotago.NewV3ProtocolParameters(
 			iotago.WithNetworkOptions("docker", "rms"),
@@ -54,7 +35,6 @@
 			iotago.WithLivenessOptions(6, 5, 30),
 		),
 	),
->>>>>>> 61529f35
 }
 
 var Feature = []options.Option[snapshotcreator.Options]{

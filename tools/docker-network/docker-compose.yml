--- conflicted
+++ resolved
@@ -4,16 +4,12 @@
   context: ${DOCKER_BUILD_CONTEXT:-../../}
   dockerfile: ${DOCKERFILE_PATH:-./Dockerfile}
 services:
-<<<<<<< HEAD
-  node-1:
-=======
 
 ###################
 # IOTA-CORE Nodes #
 ###################
 
   node-1-validator:
->>>>>>> 81f828b5
     build: *iota-core_build
     stop_grace_period: 1m
     restart: unless-stopped
@@ -24,10 +20,10 @@
     networks:
       - iota-core
     ports:
-      - "8080:8080/tcp" # REST-API
-      - "8081:8081/tcp" # Dashboard
-      - "6081:6061/tcp" # pprof
-      - "9089:9029/tcp" # INX
+      - "8010:8080/tcp" # REST-API
+      - "8011:8081/tcp" # Dashboard
+      - "6011:6061/tcp" # pprof
+      - "9019:9029/tcp" # INX
     volumes:
       - ./docker-network.snapshot:/app/data/snapshot.bin
       - ./config.json:/app/config.json:ro
@@ -49,27 +45,13 @@
     networks:
       - iota-core
     ports:
-      - "8070:8080/tcp" # REST-API
-      - "8071:8081/tcp" # Dashboard
-      - "6071:6061/tcp" # pprof
+      - "8020:8080/tcp" # REST-API
+      - "8021:8081/tcp" # Dashboard
+      - "6021:6061/tcp" # pprof
       - "9029:9029/tcp" # INX
     volumes:
       - ./docker-network.snapshot:/app/data/snapshot.bin
       - ./config.json:/app/config.json:ro
-<<<<<<< HEAD
-    ports:
-      - "8010:8080/tcp" # web API
-      - "8011:8081/tcp" # dashboard
-      - "6011:6061/tcp" # pprof
-      - "9019:9029/tcp" # inx
-    networks:
-      - iota-core
-
-  node-2:
-    image: docker-network-node-1:latest
-    stop_grace_period: 1m
-=======
->>>>>>> 81f828b5
     command: >
       ${COMMON_CONFIG}
       ${MANUALPEERING_CONFIG}
@@ -88,27 +70,13 @@
     networks:
       - iota-core
     ports:
-      - "8090:8080/tcp" # REST-API
-      - "8091:8081/tcp" # Dashboard
-      - "6091:6061/tcp" # pprof
-      - "9099:9029/tcp" # INX
-    volumes:
-      - ./docker-network.snapshot:/app/data/snapshot.bin
-      - ./config.json:/app/config.json:ro
-<<<<<<< HEAD
-    ports:
-      - "8020:8080/tcp" # web API
-      - "8021:8081/tcp" # dashboard
-      - "6021:6061/tcp" # pprof
-      - "9029:9029/tcp" # inx
-    networks:
-      - iota-core
-
-  node-3:
-    image: docker-network-node-1:latest
-    stop_grace_period: 1m
-=======
->>>>>>> 81f828b5
+      - "8030:8080/tcp" # REST-API
+      - "8031:8081/tcp" # Dashboard
+      - "6031:6061/tcp" # pprof
+      - "9039:9029/tcp" # INX
+    volumes:
+      - ./docker-network.snapshot:/app/data/snapshot.bin
+      - ./config.json:/app/config.json:ro
     command: >
       ${COMMON_CONFIG}
       ${MANUALPEERING_CONFIG}
@@ -134,20 +102,6 @@
     volumes:
       - ./docker-network.snapshot:/app/data/snapshot.bin
       - ./config.json:/app/config.json:ro
-<<<<<<< HEAD
-    ports:
-      - "8030:8080/tcp" # web API
-      - "8031:8081/tcp" # dashboard
-      - "6031:6061/tcp" # pprof
-      - "9039:9029/tcp" # inx
-    networks:
-      - iota-core
-
-  node-4:
-    image: docker-network-node-1:latest
-    stop_grace_period: 1m
-=======
->>>>>>> 81f828b5
     command: >
       ${COMMON_CONFIG}
       ${MANUALPEERING_CONFIG}
@@ -166,27 +120,13 @@
     networks:
       - iota-core
     ports:
-      - "8030:8080/tcp" # REST-API
-      - "8031:8081/tcp" # Dashboard
-      - "6031:6061/tcp" # pprof
-      - "9039:9029/tcp" # INX
-    volumes:
-      - ./docker-network.snapshot:/app/data/snapshot.bin
-      - ./config.json:/app/config.json:ro
-<<<<<<< HEAD
-    ports:
-      - "8040:8080/tcp" # web API
-      - "8041:8081/tcp" # dashboard
-      - "6041:6061/tcp" # pprof
-      - "9049:9029/tcp" # inx
-    networks:
-      - iota-core
-
-  node-5:
-    image: docker-network-node-1:latest
-    stop_grace_period: 1m
-=======
->>>>>>> 81f828b5
+      - "8050:8080/tcp" # REST-API
+      - "8051:8081/tcp" # Dashboard
+      - "6051:6061/tcp" # pprof
+      - "9059:9029/tcp" # INX
+    volumes:
+      - ./docker-network.snapshot:/app/data/snapshot.bin
+      - ./config.json:/app/config.json:ro
     command: >
       ${COMMON_CONFIG}
       ${MANUALPEERING_CONFIG}
@@ -208,12 +148,6 @@
     networks:
       - iota-core
     ports:
-<<<<<<< HEAD
-      - "8050:8080/tcp" # web API
-      - "8051:8081/tcp" # dashboard
-      - "6051:6061/tcp" # pprof
-      - "9059:9029/tcp" # inx
-=======
       - "9090:9090" # prometheus
     secrets:
       - prometheus.yml
@@ -225,7 +159,6 @@
   grafana:
     image: grafana/grafana:9.5.6
     restart: unless-stopped
->>>>>>> 81f828b5
     networks:
       - iota-core
     ports:
@@ -249,67 +182,19 @@
     stop_grace_period: 1m
     restart: unless-stopped
     depends_on:
-<<<<<<< HEAD
-      node-1:
-        condition: service_started
-    command:
-      - "--inx.address=node-1:9029"
-      - "--restAPI.bindAddress=inx-indexer:9091"
-=======
-      node-1-validator:
-        condition: service_started
-    ulimits:
-      nofile:
-        soft: 16384
-        hard: 16384
->>>>>>> 81f828b5
-    networks:
-      - iota-core
-    command: >
-      --inx.address=node-1-validator:9029
-      --restAPI.bindAddress=inx-indexer:9091
-
-<<<<<<< HEAD
-#   inx-blockissuer:
-#     image: iotaledger/inx-blockissuer:1.0-alpha
-#     stop_grace_period: 1m
-#     depends_on:
-#       node-1:
-#         condition: service_started
-#       inx-indexer:
-#         condition: service_started
-#     restart: on-failure
-#     environment:
-#       - "BLOCKISSUER_PRV_KEY=432c624ca3260f910df35008d5c740593b222f1e196e6cdb8cd1ad080f0d4e33997be92a22b1933f36e26fba5f721756f95811d6b4ae21564197c2bfa4f28270"
-#     command:
-#       - "--inx.address=node-1:9029"
-#       - "--restAPI.bindAddress=inx-blockissuer:9086"
-#       - "--blockIssuer.accountAddress=rms1prkursay9fs2qjmfctamd6yxg9x8r3ry47786x0mvwek4qr9xd9d5c6gkun"
-#     networks:
-#       - iota-core
-#
-#   inx-faucet:
-#     image: iotaledger/inx-faucet:2.0-alpha
-#     stop_grace_period: 1m
-#     depends_on:
-#       node-1:
-#         condition: service_started
-#       inx-indexer:
-#         condition: service_started
-#       inx-blockissuer:
-#         condition: service_started
-#     restart: on-failure
-#     environment:
-#       - "FAUCET_PRV_KEY=de52b9964dda96564e9fab362ab16c2669c715c6a2a853bece8a25fc58c599755b938327ea463e0c323c0fd44f6fc1843ed94daecc6909c6043d06b7152e4737"
-#     command:
-#       - "--inx.address=node-1:9029"
-#       - "--faucet.bindAddress=inx-faucet:8091"
-#     ports:
-#       - "8088:8091/tcp" # faucet frontend
-#     networks:
-#       - iota-core
-=======
-  inx-blockissuer:
+      node-1-validator:
+        condition: service_started
+    ulimits:
+      nofile:
+        soft: 16384
+        hard: 16384
+    networks:
+      - iota-core
+    command: >
+      --inx.address=node-1-validator:9019
+      --restAPI.bindAddress=inx-indexer:9011
+
+inx-blockissuer:
     image: iotaledger/inx-blockissuer:1.0-alpha
     stop_grace_period: 1m
     restart: unless-stopped
@@ -327,15 +212,35 @@
       --restAPI.bindAddress=inx-blockissuer:9086
       --blockIssuer.accountAddress=rms1prkursay9fs2qjmfctamd6yxg9x8r3ry47786x0mvwek4qr9xd9d5c6gkun
       --blockIssuer.proofOfWork.targetTrailingZeros=5
->>>>>>> 81f828b5
+
+  inx-faucet:
+    image: iotaledger/inx-faucet:2.0-alpha
+    stop_grace_period: 1m
+    restart: unless-stopped
+    depends_on:
+      node-1-validator:
+        condition: service_started
+      inx-indexer:
+        condition: service_started
+      inx-blockissuer:
+        condition: service_started
+    networks:
+      - iota-core
+    ports:
+      - "8088:8091/tcp" # Faucet Frontend
+    environment:
+      - "FAUCET_PRV_KEY=de52b9964dda96564e9fab362ab16c2669c715c6a2a853bece8a25fc58c599755b938327ea463e0c323c0fd44f6fc1843ed94daecc6909c6043d06b7152e4737"
+    command: >
+      --inx.address=node-1-validator:9029
+      --faucet.bindAddress=inx-faucet:8091
+      --faucet.rateLimit.enabled=false
 
   inx-validator-1:
     image: iotaledger/inx-validator:latest
     stop_grace_period: 1m
     restart: unless-stopped
     depends_on:
-<<<<<<< HEAD
-      node-1:
+      node-1-validator:
         condition: service_started
       inx-indexer:
         condition: service_started
@@ -349,6 +254,13 @@
       - "--validator.accountAddress=rms1pzg8cqhfxqhq7pt37y8cs4v5u4kcc48lquy2k73ehsdhf5ukhya3y5rx2w6"
     networks:
       - iota-core
+    environment:
+      - "BLOCKISSUER_PRV_KEY=432c624ca3260f910df35008d5c740593b222f1e196e6cdb8cd1ad080f0d4e33997be92a22b1933f36e26fba5f721756f95811d6b4ae21564197c2bfa4f28270"
+    command: >
+      --inx.address=node-1-validator:9029
+      --restAPI.bindAddress=inx-blockissuer:9086
+      --blockIssuer.accountAddress=rms1prkursay9fs2qjmfctamd6yxg9x8r3ry47786x0mvwek4qr9xd9d5c6gkun
+      --blockIssuer.proofOfWork.targetTrailingZeros=5
 
   inx-validator-2:
       image: iotaledger/inx-validator:latest
@@ -385,43 +297,6 @@
         - "--validator.accountAddress=rms1pp4wuuz0y42caz48vv876qfpmffswsvg40zz8v79sy8cp0jfxm4kunflcgt"
       networks:
         - iota-core
-  prometheus:
-    image: prom/prometheus:latest
-    profiles:
-      - grafana
-    ports:
-      - "9090:9090"
-    command:
-      - --config.file=/run/secrets/prometheus.yml
-    secrets:
-      - prometheus.yml
-    networks:
-      - iota-core
-    depends_on:
-      - node-1
-
-  grafana:
-    image: grafana/grafana:9.5.6
-    profiles:
-      - grafana
-=======
-      node-1-validator:
-        condition: service_started
-      inx-indexer:
-        condition: service_started
-      inx-blockissuer:
-        condition: service_started
-    networks:
-      - iota-core
-    ports:
-      - "8088:8091/tcp" # Faucet Frontend
->>>>>>> 81f828b5
-    environment:
-      - "FAUCET_PRV_KEY=de52b9964dda96564e9fab362ab16c2669c715c6a2a853bece8a25fc58c599755b938327ea463e0c323c0fd44f6fc1843ed94daecc6909c6043d06b7152e4737"
-    command: >
-      --inx.address=node-1-validator:9029
-      --faucet.bindAddress=inx-faucet:8091
-      --faucet.rateLimit.enabled=false
 
 # Create our own network
 networks:

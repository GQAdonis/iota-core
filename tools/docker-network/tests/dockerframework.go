//go:build dockertests

package tests

import (
	"context"
	"fmt"
	"log"
	"net/http"
	"os"
	"os/exec"
	"strings"
	"testing"
	"time"

	"github.com/mr-tron/base58"
	"github.com/stretchr/testify/require"

	"github.com/iotaledger/hive.go/ierrors"
	"github.com/iotaledger/hive.go/lo"
	"github.com/iotaledger/hive.go/runtime/options"
	"github.com/iotaledger/hive.go/runtime/syncutils"
	"github.com/iotaledger/iota-core/pkg/protocol"
	"github.com/iotaledger/iota-core/pkg/testsuite/snapshotcreator"
	iotago "github.com/iotaledger/iota.go/v4"
	"github.com/iotaledger/iota.go/v4/api"
	"github.com/iotaledger/iota.go/v4/builder"
	"github.com/iotaledger/iota.go/v4/nodeclient"
	"github.com/iotaledger/iota.go/v4/wallet"
)

var (
	// need to build snapshotfile in tools/docker-network
	snapshotFilePath = "../docker-network.snapshot"
	keyManager       = func() *wallet.KeyManager {
		genesisSeed, err := base58.Decode("7R1itJx5hVuo9w9hjg5cwKFmek4HMSoBDgJZN8hKGxih")
		if err != nil {
			log.Fatal(ierrors.Wrap(err, "failed to decode base58 seed"))
		}
		keyManager, err := wallet.NewKeyManager(genesisSeed[:], wallet.DefaultIOTAPath)
		if err != nil {
			log.Fatal(ierrors.Wrap(err, "failed to create KeyManager from seed"))
		}

		return keyManager
	}
)

type Node struct {
	Name                  string
	ContainerName         string
	ClientURL             string
	AccountAddressBech32  string
	ContainerConfigs      string
	PrivateKey            string
	IssueCandidacyPayload bool
}

type DockerTestFramework struct {
	Testing *testing.T

	nodes     map[string]*Node
	nodesLock syncutils.RWMutex

	snapshotPath     string
	logDirectoryPath string

	wallet *DockerWallet

	optsProtocolParameterOptions []options.Option[iotago.V3ProtocolParameters]
	optsSnapshotOptions          []options.Option[snapshotcreator.Options]
	optsWaitForSync              time.Duration
	optsWaitFor                  time.Duration
	optsTick                     time.Duration
	optsFaucetURL                string
}

func NewDockerTestFramework(t *testing.T, opts ...options.Option[DockerTestFramework]) *DockerTestFramework {
	return options.Apply(&DockerTestFramework{
		Testing:         t,
		nodes:           make(map[string]*Node),
		wallet:          NewDockerWallet(t),
		optsWaitForSync: 5 * time.Minute,
		optsWaitFor:     2 * time.Minute,
		optsTick:        5 * time.Second,
		optsFaucetURL:   "http://localhost:8088",
	}, opts, func(d *DockerTestFramework) {
		d.optsProtocolParameterOptions = append(DefaultProtocolParametersOptions, d.optsProtocolParameterOptions...)
		protocolParams := iotago.NewV3SnapshotProtocolParameters(d.optsProtocolParameterOptions...)
		api := iotago.V3API(protocolParams)

		d.logDirectoryPath = createLogDirectory(t.Name())
		d.snapshotPath = snapshotFilePath
		d.optsSnapshotOptions = append(DefaultAccountOptions(protocolParams),
			[]options.Option[snapshotcreator.Options]{
				snapshotcreator.WithDatabaseVersion(protocol.DatabaseVersion),
				snapshotcreator.WithFilePath(d.snapshotPath),
				snapshotcreator.WithProtocolParameters(api.ProtocolParameters()),
				snapshotcreator.WithRootBlocks(map[iotago.BlockID]iotago.CommitmentID{
					api.ProtocolParameters().GenesisBlockID(): iotago.NewEmptyCommitment(api).MustID(),
				}),
				snapshotcreator.WithGenesisKeyManager(keyManager()),
			}...)

		err := snapshotcreator.CreateSnapshot(d.optsSnapshotOptions...)
		if err != nil {
			panic(fmt.Sprintf("failed to create snapshot: %s", err))
		}
	})
}

func (d *DockerTestFramework) DockerComposeUp(detach ...bool) error {
	cmd := exec.Command("docker", "compose", "up")

	if len(detach) > 0 && detach[0] {
		cmd = exec.Command("docker", "compose", "up", "-d")
	}

	cmd.Env = os.Environ()
	for _, node := range d.Nodes() {
		cmd.Env = append(cmd.Env, fmt.Sprintf("ISSUE_CANDIDACY_PAYLOAD_%s=%t", node.Name, node.IssueCandidacyPayload))
	}

	var out strings.Builder
	cmd.Stderr = &out
	err := cmd.Run()
	if err != nil {
		fmt.Println("Docker compose up failed with error:", err, ":", out.String())
	}

	return err
}

func (d *DockerTestFramework) Run() error {
	ch := make(chan error)
	stopCh := make(chan struct{})
	defer close(ch)
	defer close(stopCh)

	go func() {
		err := d.DockerComposeUp()

		// make sure that the channel is not already closed
		select {
		case <-stopCh:
			return
		default:
		}

		ch <- err
	}()

	timer := time.NewTimer(d.optsWaitForSync)
	defer timer.Stop()

	ticker := time.NewTicker(d.optsTick)
	defer ticker.Stop()

loop:
	for {
		select {
		case <-timer.C:
			require.FailNow(d.Testing, "Docker network did not start in time")
		case err := <-ch:
			if err != nil {
				require.FailNow(d.Testing, "failed to start Docker network", err)
			}
		case <-ticker.C:
			fmt.Println("Waiting for nodes to become available...")
			if d.waitForNodesAndGetClients() == nil {
				break loop
			}
		}
	}

	d.GetContainersConfigs()

	// make sure all nodes are up then we can start dumping logs
	d.DumpContainerLogsToFiles()

	return nil
}

func (d *DockerTestFramework) waitForNodesAndGetClients() error {
	nodes := d.Nodes()

	d.nodesLock.Lock()
	defer d.nodesLock.Unlock()
	for _, node := range nodes {
		client, err := nodeclient.New(node.ClientURL)
		if err != nil {
			return ierrors.Wrapf(err, "failed to create node client for node %s", node.Name)
		}
		d.wallet.Clients[node.Name] = client
		d.nodes[node.Name] = node
	}

	return nil
}

func (d *DockerTestFramework) WaitUntilNetworkReady() {
	d.WaitUntilSync()

	// inx-faucet is up only when the node and indexer are healthy, thus need to check the faucet even after nodes are synced.
	d.WaitUntilFaucetHealthy()

	d.DumpContainerLogsToFiles()
}

func (d *DockerTestFramework) WaitUntilFaucetHealthy() {
	fmt.Println("Wait until the faucet is healthy...")
	defer fmt.Println("Wait until the faucet is healthy......done")

	d.Eventually(func() error {
		req, err := http.NewRequestWithContext(context.Background(), http.MethodGet, d.optsFaucetURL+"/health", nil)
		require.NoError(d.Testing, err)

		res, err := http.DefaultClient.Do(req)
		require.NoError(d.Testing, err)
		defer res.Body.Close()

		require.Equal(d.Testing, http.StatusOK, res.StatusCode)

		return nil
	}, true)
}

func (d *DockerTestFramework) WaitUntilSync() {
	fmt.Println("Wait until the nodes are synced...")
	defer fmt.Println("Wait until the nodes are synced......done")

	d.Eventually(func() error {
		for _, node := range d.Nodes() {
			for {
				synced, err := d.wallet.Clients[node.Name].Health(context.TODO())
				if err != nil {
					return err
				}

				if synced {
					fmt.Println("Node", node.Name, "is synced")
					break
				}
			}
		}

		return nil
	}, true)
}

func (d *DockerTestFramework) AddValidatorNode(name string, containerName string, clientURL string, accAddrBech32 string, optIssueCandidacyPayload ...bool) {
	d.nodesLock.Lock()
	defer d.nodesLock.Unlock()

	issueCandidacyPayload := true
	if len(optIssueCandidacyPayload) > 0 {
		issueCandidacyPayload = optIssueCandidacyPayload[0]
	}

	d.nodes[name] = &Node{
		Name:                  name,
		ContainerName:         containerName,
		ClientURL:             clientURL,
		AccountAddressBech32:  accAddrBech32,
		IssueCandidacyPayload: issueCandidacyPayload,
	}
}

func (d *DockerTestFramework) AddNode(name string, containerName string, clientURL string) {
	d.nodesLock.Lock()
	defer d.nodesLock.Unlock()

	d.nodes[name] = &Node{
		Name:          name,
		ContainerName: containerName,
		ClientURL:     clientURL,
	}
}

func (d *DockerTestFramework) Nodes(names ...string) []*Node {
	d.nodesLock.RLock()
	defer d.nodesLock.RUnlock()

	if len(names) == 0 {
		nodes := make([]*Node, 0, len(d.nodes))
		for _, node := range d.nodes {
			nodes = append(nodes, node)
		}

		return nodes
	}

	nodes := make([]*Node, len(names))
	for i, name := range names {
		nodes[i] = d.Node(name)
	}

	return nodes
}

func (d *DockerTestFramework) Node(name string) *Node {
	d.nodesLock.RLock()
	defer d.nodesLock.RUnlock()

	node, exist := d.nodes[name]
	require.True(d.Testing, exist)

	return node
}

func (d *DockerTestFramework) NodeStatus(name string) *api.InfoResNodeStatus {
	node := d.Node(name)

	info, err := d.wallet.Clients[node.Name].Info(context.TODO())
	require.NoError(d.Testing, err)

	return info.Status
}

func (d *DockerTestFramework) AccountsFromNodes(nodes ...*Node) []string {
	var accounts []string
	for _, node := range nodes {
		if node.AccountAddressBech32 != "" {
			accounts = append(accounts, node.AccountAddressBech32)
		}
	}

	return accounts
}

func (d *DockerTestFramework) StartIssueCandidacyPayload(nodes ...*Node) {
	if len(nodes) == 0 {
		return
	}

	for _, node := range nodes {
		node.IssueCandidacyPayload = true
	}

	d.DockerComposeUp(true)
}

func (d *DockerTestFramework) StopIssueCandidacyPayload(nodes ...*Node) {
	if len(nodes) == 0 {
		return
	}

	for _, node := range nodes {
		node.IssueCandidacyPayload = false
	}

	d.DockerComposeUp(true)
}

// CreateTaggedDataBlock creates a block of a tagged data payload.
func (d *DockerTestFramework) CreateTaggedDataBlock(issuerId iotago.AccountID, tag []byte) *iotago.Block {
	issuer := d.wallet.Account(issuerId)
	ctx := context.TODO()
	clt := d.wallet.DefaultClient()

	issuerResp, congestionResp := d.PrepareBlockIssuance(ctx, clt, issuer.Address)

	return d.CreateBlock(ctx, &iotago.TaggedData{
		Tag: tag,
	}, issuerId, congestionResp, issuerResp)
}

// CreateDelegationBlockFromInput consumes the given basic output, then build a block of a transaction that includes a delegation output, in order to delegate the given validator.
func (d *DockerTestFramework) CreateDelegationBlockFromInput(issuerId iotago.AccountID, validator *Node, inputId iotago.OutputID) (iotago.DelegationID, iotago.OutputID, *iotago.Block) {
	issuer := d.wallet.Account(issuerId)
	ctx := context.TODO()
	clt := d.wallet.DefaultClient()

	issuerResp, congestionResp := d.PrepareBlockIssuance(ctx, clt, issuer.Address)

	signedTx := d.wallet.CreateDelegationFromInput(issuerId, validator, inputId, issuerResp)
	outputId := iotago.OutputIDFromTransactionIDAndIndex(lo.PanicOnErr(signedTx.Transaction.ID()), 0)

	return iotago.DelegationIDFromOutputID(outputId),
		outputId,
		d.CreateBlock(ctx, signedTx, issuerId, congestionResp, issuerResp)
}

// CreateFoundryBlockFromInput consumes the given basic output, then build a block of a transaction that includes a foundry output with the given mintedAmount and maxSupply.
func (d *DockerTestFramework) CreateFoundryBlockFromInput(issuerId iotago.AccountID, inputId iotago.OutputID, mintedAmount iotago.BaseToken, maxSupply iotago.BaseToken) (iotago.FoundryID, iotago.OutputID, *iotago.Block) {
	issuer := d.wallet.Account(issuerId)
	ctx := context.TODO()
	clt := d.wallet.DefaultClient()

	issuerResp, congestionResp := d.PrepareBlockIssuance(ctx, clt, issuer.Address)
	signedTx := d.wallet.CreateFoundryAndNativeTokensFromInput(issuerId, inputId, mintedAmount, maxSupply, issuerResp)
	txId, err := signedTx.Transaction.ID()
	require.NoError(d.Testing, err)

	return signedTx.Transaction.Outputs[1].(*iotago.FoundryOutput).MustFoundryID(),
		iotago.OutputIDFromTransactionIDAndIndex(txId, 1),
		d.CreateBlock(ctx, signedTx, issuerId, congestionResp, issuerResp)
}

// CreateNFTBlockFromInput consumes the given basic output, then build a block of a transaction that includes a NFT output with the given NFT output options.
func (d *DockerTestFramework) CreateNFTBlockFromInput(issuerId iotago.AccountID, inputId iotago.OutputID, opts ...options.Option[builder.NFTOutputBuilder]) (iotago.NFTID, iotago.OutputID, *iotago.Block) {
	issuer := d.wallet.Account(issuerId)
	ctx := context.TODO()
	clt := d.wallet.DefaultClient()

	issuerResp, congestionResp := d.PrepareBlockIssuance(ctx, clt, issuer.Address)
	signedTx := d.wallet.CreateNFTFromInput(issuerId, inputId, issuerResp, opts...)
	outputId := iotago.OutputIDFromTransactionIDAndIndex(lo.PanicOnErr(signedTx.Transaction.ID()), 0)

	return iotago.NFTIDFromOutputID(outputId),
		outputId,
		d.CreateBlock(ctx, signedTx, issuerId, congestionResp, issuerResp)
}

<<<<<<< HEAD
	_ = d.SubmitPayload(ctx, signedTx, wallet.NewEd25519Account(from.AccountID, from.BlockIssuerKey), congestionResp, issuerResp)

	txID := lo.PanicOnErr(signedTx.Transaction.ID())
	d.AwaitTransactionPayloadAccepted(ctx, txID)
=======
// CreateFoundryTransitionBlockFromInput consumes the given foundry output, then build block by increasing the minted amount by 1.
func (d *DockerTestFramework) CreateFoundryTransitionBlockFromInput(issuerId iotago.AccountID, inputId iotago.OutputID) (iotago.FoundryID, iotago.OutputID, *iotago.Block) {
	ctx := context.TODO()
	clt := d.wallet.DefaultClient()
	issuer := d.wallet.Account(issuerId)

	issuerResp, congestionResp := d.PrepareBlockIssuance(ctx, clt, issuer.Address)
	signedTx := d.wallet.TransitionFoundry(issuerId, inputId, issuerResp)
	txId, err := signedTx.Transaction.ID()
	require.NoError(d.Testing, err)
>>>>>>> f7c93571

	return signedTx.Transaction.Outputs[1].(*iotago.FoundryOutput).MustFoundryID(),
		iotago.OutputIDFromTransactionIDAndIndex(txId, 1),
		d.CreateBlock(ctx, signedTx, issuerId, congestionResp, issuerResp)
}

// CreateAccountBlockFromInput consumes the given output, which should be either an basic output with implicit address, then build block with the given account output options. Note that after the returned transaction is issued, remember to update the account information in the wallet with AddAccount().
func (d *DockerTestFramework) CreateAccountBlockFromInput(inputId iotago.OutputID, opts ...options.Option[builder.AccountOutputBuilder]) (*AccountData, iotago.OutputID, *iotago.Block) {
	ctx := context.TODO()
	clt := d.wallet.DefaultClient()
	input := d.wallet.Output(inputId)

	// check if the given input is an BasicOutput with implicit address
	implicitOutput, ok := input.Output.(*iotago.BasicOutput)
	require.True(d.Testing, ok)
	require.Equal(d.Testing, iotago.AddressImplicitAccountCreation, implicitOutput.UnlockConditionSet().Address().Address.Type())
	accAddress := iotago.AccountAddressFromOutputID(inputId)

	issuerResp, congestionResp := d.PrepareBlockIssuance(ctx, clt, accAddress)
	fullAccount, signedTx := d.wallet.TransitionImplicitAccountToAccountOutput(input.ID, issuerResp)
	txId, err := signedTx.Transaction.ID()
	require.NoError(d.Testing, err)

	return fullAccount,
		iotago.OutputIDFromTransactionIDAndIndex(txId, 0),
		d.CreateBlock(ctx, signedTx, fullAccount.ID, congestionResp, issuerResp)
}

// CreateImplicitAccount requests faucet funds and creates an implicit account. It already wait until the transaction is committed and the created account is useable.
func (d *DockerTestFramework) CreateImplicitAccount(ctx context.Context) *AccountData {
	fundsOutputID := d.RequestFaucetFunds(ctx, iotago.AddressImplicitAccountCreation)

	accountID := iotago.AccountIDFromOutputID(fundsOutputID)
	accountAddress, ok := accountID.ToAddress().(*iotago.AccountAddress)
	require.True(d.Testing, ok)

	// Note: the implicit account output is not an AccountOutput, thus we ignore the Output here.
	accountInfo := &AccountData{
		ID:           accountID,
		Address:      accountAddress,
		AddressIndex: d.wallet.Output(fundsOutputID).AddressIndex,
		OutputID:     fundsOutputID,
	}
	d.wallet.AddAccount(accountID, accountInfo)

<<<<<<< HEAD
	txID := lo.PanicOnErr(signedTx.Transaction.ID())
	d.AwaitTransactionPayloadAccepted(ctx, txID)
=======
	// make sure an implicit account is committed
	d.CheckAccountStatus(ctx, iotago.EmptyBlockID, fundsOutputID.TransactionID(), fundsOutputID, accountAddress)
>>>>>>> f7c93571

	return accountInfo
}

// CreateAccount creates an new account from implicit one to full one, it already wait until the transaction is committed and the created account is useable.
func (d *DockerTestFramework) CreateAccount(opts ...options.Option[builder.AccountOutputBuilder]) *AccountData {
	// create an implicit account by requesting faucet funds
	ctx := context.TODO()
	implicitAccount := d.CreateImplicitAccount(ctx)
	clt := d.wallet.DefaultClient()

	issuerResp, congestionResp := d.PrepareBlockIssuance(ctx, clt, implicitAccount.Address)
	fullAccount, signedTx := d.wallet.TransitionImplicitAccountToAccountOutput(implicitAccount.OutputID, issuerResp, opts...)

	// The account transition block should be issued by the implicit account block issuer key.
	blkID := d.SubmitPayload(ctx, signedTx, fullAccount.ID, congestionResp, issuerResp)

	// check if the account is committed
	accOutputID := iotago.OutputIDFromTransactionIDAndIndex(lo.PanicOnErr(signedTx.Transaction.ID()), 0)
	d.CheckAccountStatus(ctx, blkID, lo.PanicOnErr(signedTx.Transaction.ID()), accOutputID, fullAccount.Address, true)

	// update account info after it's transitioned to full account
	d.wallet.AddAccount(fullAccount.ID, fullAccount)

	fmt.Printf("Account created, Bech addr: %s, in txID: %s, slot: %d\n", fullAccount.Address.Bech32(clt.CommittedAPI().ProtocolParameters().Bech32HRP()), lo.PanicOnErr(signedTx.Transaction.ID()).ToHex(), blkID.Slot())

<<<<<<< HEAD
	txID := lo.PanicOnErr(signedTx.Transaction.ID())
	d.AwaitTransactionPayloadAccepted(ctx, txID)
=======
	return fullAccount
>>>>>>> f7c93571
}

// DelegateToValidator requests faucet funds and delegate the UTXO output to the validator.
func (d *DockerTestFramework) DelegateToValidator(fromId iotago.AccountID, validator *Node) iotago.EpochIndex {
	from := d.wallet.Account(fromId)
	clt := d.wallet.Clients[validator.Name]

	// requesting faucet funds as delegation input
	ctx := context.TODO()
	fundsOutputID := d.RequestFaucetFunds(ctx, iotago.AddressEd25519)

	issuerResp, congestionResp := d.PrepareBlockIssuance(ctx, clt, from.Address)
	signedTx := d.wallet.CreateDelegationFromInput(fromId, validator, fundsOutputID, issuerResp)

	blkID := d.SubmitPayload(ctx, signedTx, from.ID, congestionResp, issuerResp)
	d.AwaitTransactionPayloadAccepted(ctx, blkID)

	delegationOutput := signedTx.Transaction.Outputs[0].(*iotago.DelegationOutput)

	return delegationOutput.StartEpoch
}

// PrepareBlockIssuance prepares the BlockIssuance and Congestion response, and increase BIC of the issuer if necessary.
func (d *DockerTestFramework) PrepareBlockIssuance(ctx context.Context, clt *nodeclient.Client, issuerAddress *iotago.AccountAddress) (*api.IssuanceBlockHeaderResponse, *api.CongestionResponse) {
	issuerResp, err := clt.BlockIssuance(ctx)
	require.NoError(d.Testing, err)

	congestionResp, err := clt.Congestion(ctx, issuerAddress, 0, lo.PanicOnErr(issuerResp.LatestCommitment.ID()))
	require.NoError(d.Testing, err)

<<<<<<< HEAD
	signedTx, err := builder.NewTransactionBuilder(apiForSlot, signer).
		AddInput(&builder.TxInput{
			UnlockTarget: fundsAddr,
			InputID:      fundsOutputID,
			Input:        fundsUTXOOutput,
		}).
		AddInput(&builder.TxInput{
			UnlockTarget: from.AccountOutput.UnlockConditionSet().Address().Address,
			InputID:      from.OutputID,
			Input:        from.AccountOutput,
		}).
		AddOutput(accTransitionOutput).
		AddOutput(foundryOutput).
		SetCreationSlot(currentSlot).
		AddBlockIssuanceCreditInput(&iotago.BlockIssuanceCreditInput{AccountID: from.AccountID}).
		AddCommitmentInput(&iotago.CommitmentInput{CommitmentID: lo.Return1(issuerResp.LatestCommitment.ID())}).
		AllotAllMana(currentSlot, from.AccountID, 0).
		Build()
	require.NoError(d.Testing, err)

	blkID := d.SubmitPayload(ctx, signedTx, wallet.NewEd25519Account(from.AccountID, from.BlockIssuerKey), congestionResp, issuerResp)

	updatedAccount = &Account{
		AccountID:      from.AccountID,
		AccountAddress: from.AccountAddress,
		BlockIssuerKey: from.BlockIssuerKey,
		AccountOutput:  accTransitionOutput,
		OutputID:       iotago.OutputIDFromTransactionIDAndIndex(lo.PanicOnErr(signedTx.Transaction.ID()), 0),
	}

	txID := lo.PanicOnErr(signedTx.Transaction.ID())
	d.AwaitTransactionPayloadAccepted(ctx, txID)

	fmt.Println("Create native tokens transaction sent, blkID:", blkID.ToHex(), ", txID:", lo.PanicOnErr(signedTx.Transaction.ID()).ToHex(), ", slot:", blkID.Slot())

	// wait for the account to be committed
	d.AwaitCommitment(blkID.Slot())

	d.AssertIndexerAccount(updatedAccount)
	d.AssertIndexerFoundry(foundryID)

	return updatedAccount
=======
	return issuerResp, congestionResp
>>>>>>> f7c93571
}

// AllotManaTo requests faucet funds then uses it to allots mana from one account to another.
func (d *DockerTestFramework) AllotManaTo(fromId iotago.AccountID, toId iotago.AccountID, manaToAllot iotago.Mana) {
	from := d.wallet.Account(fromId)
	to := d.wallet.Account(toId)
	// requesting faucet funds for allotment
	ctx := context.TODO()
	fundsOutputID := d.RequestFaucetFunds(ctx, iotago.AddressEd25519)
	clt := d.wallet.DefaultClient()

<<<<<<< HEAD
	// TODO: maybe we should return the slot in which the transaction was included in the metadata response
	// so we can get rid of the blockID here.
	if blkID == iotago.EmptyBlockID {
		blkMetadata, err := clt.TransactionIncludedBlockMetadata(ctx, txID)
		require.NoError(d.Testing, err)
=======
	issuerResp, congestionResp := d.PrepareBlockIssuance(ctx, clt, from.Address)
	signedTx := d.wallet.AllotManaFromAccount(fromId, toId, manaToAllot, fundsOutputID, issuerResp)
	blkID := d.SubmitPayload(ctx, signedTx, from.ID, congestionResp, issuerResp)
>>>>>>> f7c93571

	fmt.Println("Allot mana transaction sent, blkID:", blkID.ToHex(), ", txID:", lo.PanicOnErr(signedTx.Transaction.ID()).ToHex(), ", slot:", blkID.Slot())

	d.AwaitTransactionPayloadAccepted(ctx, txID)

	// allotment is updated until the transaction is committed
	d.AwaitCommitment(blkID.Slot())

	// check if the mana is allotted
	toCongestionResp, err := clt.Congestion(ctx, to.Address, 0, lo.PanicOnErr(issuerResp.LatestCommitment.ID()))
	require.NoError(d.Testing, err)
	oldBIC := toCongestionResp.BlockIssuanceCredits

	toCongestionResp, err = clt.Congestion(ctx, to.Address, 0)
	require.NoError(d.Testing, err)
	newBIC := toCongestionResp.BlockIssuanceCredits
	require.Equal(d.Testing, oldBIC+iotago.BlockIssuanceCredits(manaToAllot), newBIC)
}

// CreateNativeToken request faucet funds then use it to create native token for the account, and returns the updated Account.
func (d *DockerTestFramework) CreateNativeToken(fromId iotago.AccountID, mintedAmount iotago.BaseToken, maxSupply iotago.BaseToken) {
	require.GreaterOrEqual(d.Testing, maxSupply, mintedAmount)

	ctx := context.TODO()
	clt := d.wallet.DefaultClient()
	from := d.wallet.Account(fromId)

	// requesting faucet funds for native token creation
	fundsOutputID := d.RequestFaucetFunds(ctx, iotago.AddressEd25519)

	issuerResp, congestionResp := d.PrepareBlockIssuance(ctx, clt, from.Address)
	signedTx := d.wallet.CreateFoundryAndNativeTokensFromInput(fromId, fundsOutputID, mintedAmount, maxSupply, issuerResp)

	blkID := d.SubmitPayload(ctx, signedTx, from.ID, congestionResp, issuerResp)

	d.AwaitTransactionPayloadAccepted(ctx, blkID)

	fmt.Println("Create native tokens transaction sent, blkID:", blkID.ToHex(), ", txID:", lo.PanicOnErr(signedTx.Transaction.ID()).ToHex(), ", slot:", blkID.Slot())

	// wait for the account to be committed
	d.AwaitCommitment(blkID.Slot())

	from = d.wallet.Account(fromId)
	d.AssertIndexerAccount(from)
	d.AssertIndexerFoundry(signedTx.Transaction.Outputs[1].(*iotago.FoundryOutput).MustFoundryID())
}

// RequestFaucetFunds requests faucet funds for the given address type, and returns the outputID of the received funds.
func (d *DockerTestFramework) RequestFaucetFunds(ctx context.Context, addressType iotago.AddressType) iotago.OutputID {
	var address iotago.Address
	var addrIndex uint32
	if addressType == iotago.AddressImplicitAccountCreation {
		addrIndex, address = d.wallet.ImplicitAccountCreationAddress()
	} else {
		addrIndex, address = d.wallet.Address()
	}

	d.SendFaucetRequest(ctx, address)

	outputID, output, err := d.AwaitAddressUnspentOutputAccepted(ctx, address)
	require.NoError(d.Testing, err)

	d.wallet.AddOutput(outputID, &OutputData{
		ID:           outputID,
		Address:      address,
		AddressIndex: addrIndex,
		Output:       output,
	})

	fmt.Println("Faucet funds received, txID:", outputID.TransactionID().ToHex(), ", amount:", output.BaseTokenAmount(), ", mana:", output.StoredMana())

	return outputID
}

func (d *DockerTestFramework) Stop() {
	fmt.Println("Stop the network...")
	defer fmt.Println("Stop the network.....done")

	_ = exec.Command("docker", "compose", "down").Run()
	_ = exec.Command("rm", d.snapshotPath).Run()
}

func (d *DockerTestFramework) StopContainer(containerName ...string) error {
	fmt.Println("Stop validator", containerName, "......")

	args := append([]string{"stop"}, containerName...)

	return exec.Command("docker", args...).Run()
}

func (d *DockerTestFramework) RestartContainer(containerName ...string) error {
	fmt.Println("Restart validator", containerName, "......")

	args := append([]string{"restart"}, containerName...)

	return exec.Command("docker", args...).Run()
}

func (d *DockerTestFramework) DumpContainerLogsToFiles() {
	// get container names
	cmd := "docker compose ps | awk '{print $1}' | tail -n +2"
	containerNamesBytes, err := exec.Command("bash", "-c", cmd).Output()
	require.NoError(d.Testing, err)

	// dump logs to files
	fmt.Println("Dump container logs to files...")
	containerNames := strings.Split(string(containerNamesBytes), "\n")

	for _, name := range containerNames {
		if name == "" {
			continue
		}

		filePath := fmt.Sprintf("%s/%s.log", d.logDirectoryPath, name)
		// dump logs to file if the file does not exist, which means the container is just started.
		// logs should exist for the already running containers.
		_, err := os.Stat(filePath)
		if os.IsNotExist(err) {
			logCmd := fmt.Sprintf("docker logs -f %s > %s 2>&1 &", name, filePath)
			err := exec.Command("bash", "-c", logCmd).Run()
			require.NoError(d.Testing, err)
		}
	}
}

func (d *DockerTestFramework) GetContainersConfigs() {
	// get container configs
	nodes := d.Nodes()

	d.nodesLock.Lock()
	defer d.nodesLock.Unlock()
	for _, node := range nodes {
		cmd := fmt.Sprintf("docker inspect --format='{{.Config.Cmd}}' %s", node.ContainerName)
		containerConfigsBytes, err := exec.Command("bash", "-c", cmd).Output()
		require.NoError(d.Testing, err)

		configs := string(containerConfigsBytes)
		// remove "[" and "]"
		configs = configs[1 : len(configs)-2]

		// get validator private key
		cmd = fmt.Sprintf("docker inspect --format='{{.Config.Env}}' %s", node.ContainerName)
		envBytes, err := exec.Command("bash", "-c", cmd).Output()
		require.NoError(d.Testing, err)

		envs := string(envBytes)
		envs = strings.Split(envs[1:len(envs)-2], " ")[0]

		node.ContainerConfigs = configs
		node.PrivateKey = envs
		d.nodes[node.Name] = node
	}
}

func (d *DockerTestFramework) CreateBlock(ctx context.Context, payload iotago.Payload, issuerId iotago.AccountID, congestionResp *api.CongestionResponse, issuerResp *api.IssuanceBlockHeaderResponse) *iotago.Block {
	clt := d.wallet.DefaultClient()
	issuingTime := time.Now()
	apiForSlot := clt.APIForSlot(clt.LatestAPI().TimeProvider().SlotFromTime(issuingTime))
	blockBuilder := builder.NewBasicBlockBuilder(apiForSlot)
	issuer := d.wallet.Account(issuerId)

	commitmentID, err := issuerResp.LatestCommitment.ID()
	require.NoError(d.Testing, err)

	blockBuilder.ProtocolVersion(apiForSlot.Version()).
		SlotCommitmentID(commitmentID).
		LatestFinalizedSlot(issuerResp.LatestFinalizedSlot).
		IssuingTime(issuingTime).
		StrongParents(issuerResp.StrongParents).
		WeakParents(issuerResp.WeakParents).
		ShallowLikeParents(issuerResp.ShallowLikeParents).
		Payload(payload).
		CalculateAndSetMaxBurnedMana(congestionResp.ReferenceManaCost).
		Sign(issuerId, lo.Return1(d.wallet.KeyPair(issuer.AddressIndex)))

	blk, err := blockBuilder.Build()
	require.NoError(d.Testing, err)

	return blk
}

func (d *DockerTestFramework) SubmitBlock(ctx context.Context, blk *iotago.Block) {
	clt := d.wallet.DefaultClient()

	_, err := clt.SubmitBlock(ctx, blk)
	require.NoError(d.Testing, err)
}

func (d *DockerTestFramework) SubmitPayload(ctx context.Context, payload iotago.Payload, issuerId iotago.AccountID, congestionResp *api.CongestionResponse, issuerResp *api.IssuanceBlockHeaderResponse) iotago.BlockID {
	clt := d.wallet.DefaultClient()

	blk := d.CreateBlock(ctx, payload, issuerId, congestionResp, issuerResp)

	blkID, err := clt.SubmitBlock(ctx, blk)
	require.NoError(d.Testing, err)

	return blkID
}<|MERGE_RESOLUTION|>--- conflicted
+++ resolved
@@ -374,7 +374,7 @@
 	issuerResp, congestionResp := d.PrepareBlockIssuance(ctx, clt, issuer.Address)
 
 	signedTx := d.wallet.CreateDelegationFromInput(issuerId, validator, inputId, issuerResp)
-	outputId := iotago.OutputIDFromTransactionIDAndIndex(lo.PanicOnErr(signedTx.Transaction.ID()), 0)
+	outputId := iotago.OutputIDFromTransactionIDAndIndex(signedTx.Transaction.MustID(), 0)
 
 	return iotago.DelegationIDFromOutputID(outputId),
 		outputId,
@@ -405,19 +405,13 @@
 
 	issuerResp, congestionResp := d.PrepareBlockIssuance(ctx, clt, issuer.Address)
 	signedTx := d.wallet.CreateNFTFromInput(issuerId, inputId, issuerResp, opts...)
-	outputId := iotago.OutputIDFromTransactionIDAndIndex(lo.PanicOnErr(signedTx.Transaction.ID()), 0)
+	outputId := iotago.OutputIDFromTransactionIDAndIndex(signedTx.Transaction.MustID(), 0)
 
 	return iotago.NFTIDFromOutputID(outputId),
 		outputId,
 		d.CreateBlock(ctx, signedTx, issuerId, congestionResp, issuerResp)
 }
 
-<<<<<<< HEAD
-	_ = d.SubmitPayload(ctx, signedTx, wallet.NewEd25519Account(from.AccountID, from.BlockIssuerKey), congestionResp, issuerResp)
-
-	txID := lo.PanicOnErr(signedTx.Transaction.ID())
-	d.AwaitTransactionPayloadAccepted(ctx, txID)
-=======
 // CreateFoundryTransitionBlockFromInput consumes the given foundry output, then build block by increasing the minted amount by 1.
 func (d *DockerTestFramework) CreateFoundryTransitionBlockFromInput(issuerId iotago.AccountID, inputId iotago.OutputID) (iotago.FoundryID, iotago.OutputID, *iotago.Block) {
 	ctx := context.TODO()
@@ -428,7 +422,6 @@
 	signedTx := d.wallet.TransitionFoundry(issuerId, inputId, issuerResp)
 	txId, err := signedTx.Transaction.ID()
 	require.NoError(d.Testing, err)
->>>>>>> f7c93571
 
 	return signedTx.Transaction.Outputs[1].(*iotago.FoundryOutput).MustFoundryID(),
 		iotago.OutputIDFromTransactionIDAndIndex(txId, 1),
@@ -474,13 +467,8 @@
 	}
 	d.wallet.AddAccount(accountID, accountInfo)
 
-<<<<<<< HEAD
-	txID := lo.PanicOnErr(signedTx.Transaction.ID())
-	d.AwaitTransactionPayloadAccepted(ctx, txID)
-=======
 	// make sure an implicit account is committed
 	d.CheckAccountStatus(ctx, iotago.EmptyBlockID, fundsOutputID.TransactionID(), fundsOutputID, accountAddress)
->>>>>>> f7c93571
 
 	return accountInfo
 }
@@ -499,20 +487,15 @@
 	blkID := d.SubmitPayload(ctx, signedTx, fullAccount.ID, congestionResp, issuerResp)
 
 	// check if the account is committed
-	accOutputID := iotago.OutputIDFromTransactionIDAndIndex(lo.PanicOnErr(signedTx.Transaction.ID()), 0)
-	d.CheckAccountStatus(ctx, blkID, lo.PanicOnErr(signedTx.Transaction.ID()), accOutputID, fullAccount.Address, true)
+	accOutputID := iotago.OutputIDFromTransactionIDAndIndex(signedTx.Transaction.MustID(), 0)
+	d.CheckAccountStatus(ctx, blkID, signedTx.Transaction.MustID(), accOutputID, fullAccount.Address, true)
 
 	// update account info after it's transitioned to full account
 	d.wallet.AddAccount(fullAccount.ID, fullAccount)
 
-	fmt.Printf("Account created, Bech addr: %s, in txID: %s, slot: %d\n", fullAccount.Address.Bech32(clt.CommittedAPI().ProtocolParameters().Bech32HRP()), lo.PanicOnErr(signedTx.Transaction.ID()).ToHex(), blkID.Slot())
-
-<<<<<<< HEAD
-	txID := lo.PanicOnErr(signedTx.Transaction.ID())
-	d.AwaitTransactionPayloadAccepted(ctx, txID)
-=======
+	fmt.Printf("Account created, Bech addr: %s, in txID: %s, slot: %d\n", fullAccount.Address.Bech32(clt.CommittedAPI().ProtocolParameters().Bech32HRP()), signedTx.Transaction.MustID().ToHex(), blkID.Slot())
+
 	return fullAccount
->>>>>>> f7c93571
 }
 
 // DelegateToValidator requests faucet funds and delegate the UTXO output to the validator.
@@ -527,8 +510,8 @@
 	issuerResp, congestionResp := d.PrepareBlockIssuance(ctx, clt, from.Address)
 	signedTx := d.wallet.CreateDelegationFromInput(fromId, validator, fundsOutputID, issuerResp)
 
-	blkID := d.SubmitPayload(ctx, signedTx, from.ID, congestionResp, issuerResp)
-	d.AwaitTransactionPayloadAccepted(ctx, blkID)
+	d.SubmitPayload(ctx, signedTx, from.ID, congestionResp, issuerResp)
+	d.AwaitTransactionPayloadAccepted(ctx, signedTx.Transaction.MustID())
 
 	delegationOutput := signedTx.Transaction.Outputs[0].(*iotago.DelegationOutput)
 
@@ -543,52 +526,7 @@
 	congestionResp, err := clt.Congestion(ctx, issuerAddress, 0, lo.PanicOnErr(issuerResp.LatestCommitment.ID()))
 	require.NoError(d.Testing, err)
 
-<<<<<<< HEAD
-	signedTx, err := builder.NewTransactionBuilder(apiForSlot, signer).
-		AddInput(&builder.TxInput{
-			UnlockTarget: fundsAddr,
-			InputID:      fundsOutputID,
-			Input:        fundsUTXOOutput,
-		}).
-		AddInput(&builder.TxInput{
-			UnlockTarget: from.AccountOutput.UnlockConditionSet().Address().Address,
-			InputID:      from.OutputID,
-			Input:        from.AccountOutput,
-		}).
-		AddOutput(accTransitionOutput).
-		AddOutput(foundryOutput).
-		SetCreationSlot(currentSlot).
-		AddBlockIssuanceCreditInput(&iotago.BlockIssuanceCreditInput{AccountID: from.AccountID}).
-		AddCommitmentInput(&iotago.CommitmentInput{CommitmentID: lo.Return1(issuerResp.LatestCommitment.ID())}).
-		AllotAllMana(currentSlot, from.AccountID, 0).
-		Build()
-	require.NoError(d.Testing, err)
-
-	blkID := d.SubmitPayload(ctx, signedTx, wallet.NewEd25519Account(from.AccountID, from.BlockIssuerKey), congestionResp, issuerResp)
-
-	updatedAccount = &Account{
-		AccountID:      from.AccountID,
-		AccountAddress: from.AccountAddress,
-		BlockIssuerKey: from.BlockIssuerKey,
-		AccountOutput:  accTransitionOutput,
-		OutputID:       iotago.OutputIDFromTransactionIDAndIndex(lo.PanicOnErr(signedTx.Transaction.ID()), 0),
-	}
-
-	txID := lo.PanicOnErr(signedTx.Transaction.ID())
-	d.AwaitTransactionPayloadAccepted(ctx, txID)
-
-	fmt.Println("Create native tokens transaction sent, blkID:", blkID.ToHex(), ", txID:", lo.PanicOnErr(signedTx.Transaction.ID()).ToHex(), ", slot:", blkID.Slot())
-
-	// wait for the account to be committed
-	d.AwaitCommitment(blkID.Slot())
-
-	d.AssertIndexerAccount(updatedAccount)
-	d.AssertIndexerFoundry(foundryID)
-
-	return updatedAccount
-=======
 	return issuerResp, congestionResp
->>>>>>> f7c93571
 }
 
 // AllotManaTo requests faucet funds then uses it to allots mana from one account to another.
@@ -600,21 +538,13 @@
 	fundsOutputID := d.RequestFaucetFunds(ctx, iotago.AddressEd25519)
 	clt := d.wallet.DefaultClient()
 
-<<<<<<< HEAD
-	// TODO: maybe we should return the slot in which the transaction was included in the metadata response
-	// so we can get rid of the blockID here.
-	if blkID == iotago.EmptyBlockID {
-		blkMetadata, err := clt.TransactionIncludedBlockMetadata(ctx, txID)
-		require.NoError(d.Testing, err)
-=======
 	issuerResp, congestionResp := d.PrepareBlockIssuance(ctx, clt, from.Address)
 	signedTx := d.wallet.AllotManaFromAccount(fromId, toId, manaToAllot, fundsOutputID, issuerResp)
 	blkID := d.SubmitPayload(ctx, signedTx, from.ID, congestionResp, issuerResp)
->>>>>>> f7c93571
-
-	fmt.Println("Allot mana transaction sent, blkID:", blkID.ToHex(), ", txID:", lo.PanicOnErr(signedTx.Transaction.ID()).ToHex(), ", slot:", blkID.Slot())
-
-	d.AwaitTransactionPayloadAccepted(ctx, txID)
+
+	fmt.Println("Allot mana transaction sent, blkID:", blkID.ToHex(), ", txID:", signedTx.Transaction.MustID().ToHex(), ", slot:", blkID.Slot())
+
+	d.AwaitTransactionPayloadAccepted(ctx, signedTx.Transaction.MustID())
 
 	// allotment is updated until the transaction is committed
 	d.AwaitCommitment(blkID.Slot())
@@ -646,9 +576,10 @@
 
 	blkID := d.SubmitPayload(ctx, signedTx, from.ID, congestionResp, issuerResp)
 
-	d.AwaitTransactionPayloadAccepted(ctx, blkID)
-
-	fmt.Println("Create native tokens transaction sent, blkID:", blkID.ToHex(), ", txID:", lo.PanicOnErr(signedTx.Transaction.ID()).ToHex(), ", slot:", blkID.Slot())
+	txID := signedTx.Transaction.MustID()
+	d.AwaitTransactionPayloadAccepted(ctx, txID)
+
+	fmt.Println("Create native tokens transaction sent, blkID:", blkID.ToHex(), ", txID:", signedTx.Transaction.MustID().ToHex(), ", slot:", blkID.Slot())
 
 	// wait for the account to be committed
 	d.AwaitCommitment(blkID.Slot())

//go:build dockertests

package tests

import (
	"context"
	"fmt"
	"log"
	"net/http"
	"os"
	"os/exec"
	"strings"
	"testing"
	"time"

	"github.com/mr-tron/base58"
	"github.com/stretchr/testify/require"

	"github.com/iotaledger/hive.go/ierrors"
	"github.com/iotaledger/hive.go/lo"
	"github.com/iotaledger/hive.go/runtime/options"
	"github.com/iotaledger/hive.go/runtime/syncutils"
	"github.com/iotaledger/hive.go/serializer/v2/serix"
	"github.com/iotaledger/iota-core/pkg/model"
	"github.com/iotaledger/iota-core/pkg/protocol"
	"github.com/iotaledger/iota-core/pkg/testsuite/mock"
	"github.com/iotaledger/iota-core/pkg/testsuite/snapshotcreator"
	iotago "github.com/iotaledger/iota.go/v4"
	"github.com/iotaledger/iota.go/v4/api"
	"github.com/iotaledger/iota.go/v4/builder"
	"github.com/iotaledger/iota.go/v4/nodeclient"
	"github.com/iotaledger/iota.go/v4/wallet"
)

var (
	// need to build snapshotfile in tools/docker-network.
	snapshotFilePath = "../docker-network.snapshot"
	keyManager       = func() *wallet.KeyManager {
		genesisSeed, err := base58.Decode("7R1itJx5hVuo9w9hjg5cwKFmek4HMSoBDgJZN8hKGxih")
		if err != nil {
			log.Fatal(ierrors.Wrap(err, "failed to decode base58 seed"))
		}
		keyManager, err := wallet.NewKeyManager(genesisSeed[:], wallet.DefaultIOTAPath)
		if err != nil {
			log.Fatal(ierrors.Wrap(err, "failed to create KeyManager from seed"))
		}

		return keyManager
	}
)

type Node struct {
	Name                  string
	ContainerName         string
	ClientURL             string
	AccountAddressBech32  string
	ContainerConfigs      string
	PrivateKey            string
	IssueCandidacyPayload bool
}

func (n *Node) AccountAddress(t *testing.T) *iotago.AccountAddress {
	_, addr, err := iotago.ParseBech32(n.AccountAddressBech32)
	require.NoError(t, err)
	accAddress, ok := addr.(*iotago.AccountAddress)
	require.True(t, ok)

	return accAddress
}

type DockerWalletClock struct {
	client mock.Client
}

func (c *DockerWalletClock) SetCurrentSlot(slot iotago.SlotIndex) {
	panic("Cannot set current slot in DockerWalletClock, the slot is set by time.Now()")
}

func (c *DockerWalletClock) CurrentSlot() iotago.SlotIndex {
	return c.client.LatestAPI().TimeProvider().CurrentSlot()
}

type DockerTestFramework struct {
	Testing *testing.T
	// we use the fake testing so that actual tests don't fail if an assertion fails
	fakeTesting *testing.T

	nodes     map[string]*Node
	clients   map[string]mock.Client
	nodesLock syncutils.RWMutex

	snapshotPath     string
	logDirectoryPath string

	defaultWallet *mock.Wallet

	optsProtocolParameterOptions []options.Option[iotago.V3ProtocolParameters]
	optsSnapshotOptions          []options.Option[snapshotcreator.Options]
	optsWaitForSync              time.Duration
	optsWaitFor                  time.Duration
	optsTick                     time.Duration
	optsFaucetURL                string
}

func NewDockerTestFramework(t *testing.T, opts ...options.Option[DockerTestFramework]) *DockerTestFramework {
	return options.Apply(&DockerTestFramework{
		Testing:         t,
		fakeTesting:     &testing.T{},
		nodes:           make(map[string]*Node),
		clients:         make(map[string]mock.Client),
		optsWaitForSync: 5 * time.Minute,
		optsWaitFor:     2 * time.Minute,
		optsTick:        5 * time.Second,
		optsFaucetURL:   "http://localhost:8088",
	}, opts, func(d *DockerTestFramework) {
		d.optsProtocolParameterOptions = append(DefaultProtocolParametersOptions, d.optsProtocolParameterOptions...)
		protocolParams := iotago.NewV3SnapshotProtocolParameters(d.optsProtocolParameterOptions...)
		testAPI := iotago.V3API(protocolParams)

		d.logDirectoryPath = createLogDirectory(t.Name())
		d.snapshotPath = snapshotFilePath
		d.optsSnapshotOptions = append(DefaultAccountOptions(protocolParams),
			[]options.Option[snapshotcreator.Options]{
				snapshotcreator.WithDatabaseVersion(protocol.DatabaseVersion),
				snapshotcreator.WithFilePath(d.snapshotPath),
				snapshotcreator.WithProtocolParameters(testAPI.ProtocolParameters()),
				snapshotcreator.WithRootBlocks(map[iotago.BlockID]iotago.CommitmentID{
					testAPI.ProtocolParameters().GenesisBlockID(): iotago.NewEmptyCommitment(testAPI).MustID(),
				}),
				snapshotcreator.WithGenesisKeyManager(keyManager()),
			}...)

		err := snapshotcreator.CreateSnapshot(d.optsSnapshotOptions...)
		if err != nil {
			panic(fmt.Sprintf("failed to create snapshot: %s", err))
		}
	})
}

func (d *DockerTestFramework) DockerComposeUp(detach ...bool) error {
	cmd := exec.Command("docker", "compose", "up")

	if len(detach) > 0 && detach[0] {
		cmd = exec.Command("docker", "compose", "up", "-d")
	}

	cmd.Env = os.Environ()
	for _, node := range d.Nodes() {
		cmd.Env = append(cmd.Env, fmt.Sprintf("ISSUE_CANDIDACY_PAYLOAD_%s=%t", node.Name, node.IssueCandidacyPayload))
	}

	var out strings.Builder
	cmd.Stderr = &out
	err := cmd.Run()
	if err != nil {
		fmt.Println("Docker compose up failed with error:", err, ":", out.String())
	}

	return err
}

func (d *DockerTestFramework) Run() error {
	ch := make(chan error)
	stopCh := make(chan struct{})
	defer close(ch)
	defer close(stopCh)

	go func() {
		err := d.DockerComposeUp()

		// make sure that the channel is not already closed
		select {
		case <-stopCh:
			return
		default:
		}

		ch <- err
	}()

	timer := time.NewTimer(d.optsWaitForSync)
	defer timer.Stop()

	ticker := time.NewTicker(d.optsTick)
	defer ticker.Stop()

loop:
	for {
		select {
		case <-timer.C:
			require.FailNow(d.Testing, "Docker network did not start in time")
		case err := <-ch:
			if err != nil {
				require.FailNow(d.Testing, "failed to start Docker network", err)
			}
		case <-ticker.C:
			fmt.Println("Waiting for nodes to become available...")
			if d.waitForNodesAndGetClients() == nil {
				break loop
			}
		}
	}

	d.GetContainersConfigs()

	// make sure all nodes are up then we can start dumping logs
	d.DumpContainerLogsToFiles()

	return nil
}

func (d *DockerTestFramework) waitForNodesAndGetClients() error {
	nodes := d.Nodes()

	d.nodesLock.Lock()
	defer d.nodesLock.Unlock()
	for _, node := range nodes {
		client, err := nodeclient.New(node.ClientURL)
		if err != nil {
			return ierrors.Wrapf(err, "failed to create node client for node %s", node.Name)
		}
		d.nodes[node.Name] = node
		d.clients[node.Name] = client
	}
	d.defaultWallet = mock.NewWallet(
		d.Testing,
		"default",
		d.clients["V1"],
		&DockerWalletClock{client: d.clients["V1"]},
		lo.PanicOnErr(wallet.NewKeyManagerFromRandom(wallet.DefaultIOTAPath)),
	)

	return nil
}

func (d *DockerTestFramework) WaitUntilNetworkReady() {
	d.WaitUntilSync()

	// inx-faucet is up only when the node and indexer are healthy, thus need to check the faucet even after nodes are synced.
	d.WaitUntilFaucetHealthy()

	d.DumpContainerLogsToFiles()
}

func (d *DockerTestFramework) WaitUntilFaucetHealthy() {
	fmt.Println("Wait until the faucet is healthy...")
	defer fmt.Println("Wait until the faucet is healthy......done")

	d.Eventually(func() error {
		req, err := http.NewRequestWithContext(context.Background(), http.MethodGet, d.optsFaucetURL+"/health", nil)
		if err != nil {
			return err
		}

		res, err := http.DefaultClient.Do(req)
		if err != nil {
			return err
		}
		defer res.Body.Close()

		if res.StatusCode != http.StatusOK {
			return ierrors.Errorf("faucet is not healthy, status code: %d", res.StatusCode)
		}

		return nil
	}, true)
}

func (d *DockerTestFramework) WaitUntilSync() {
	fmt.Println("Wait until the nodes are synced...")
	defer fmt.Println("Wait until the nodes are synced......done")

	d.Eventually(func() error {
		for _, node := range d.Nodes() {
			for {
				synced, err := d.Client(node.Name).Health(context.TODO())
				if err != nil {
					return err
				}

				if synced {
					fmt.Println("Node", node.Name, "is synced")
					break
				}
			}
		}

		return nil
	}, true)
}

func (d *DockerTestFramework) AddValidatorNode(name string, containerName string, clientURL string, accAddrBech32 string, optIssueCandidacyPayload ...bool) {
	d.nodesLock.Lock()
	defer d.nodesLock.Unlock()

	issueCandidacyPayload := true
	if len(optIssueCandidacyPayload) > 0 {
		issueCandidacyPayload = optIssueCandidacyPayload[0]
	}

	d.nodes[name] = &Node{
		Name:                  name,
		ContainerName:         containerName,
		ClientURL:             clientURL,
		AccountAddressBech32:  accAddrBech32,
		IssueCandidacyPayload: issueCandidacyPayload,
	}
}

func (d *DockerTestFramework) AddNode(name string, containerName string, clientURL string) {
	d.nodesLock.Lock()
	defer d.nodesLock.Unlock()

	d.nodes[name] = &Node{
		Name:          name,
		ContainerName: containerName,
		ClientURL:     clientURL,
	}
}

func (d *DockerTestFramework) Nodes(names ...string) []*Node {
	d.nodesLock.RLock()
	defer d.nodesLock.RUnlock()

	if len(names) == 0 {
		nodes := make([]*Node, 0, len(d.nodes))
		for _, node := range d.nodes {
			nodes = append(nodes, node)
		}

		return nodes
	}

	nodes := make([]*Node, len(names))
	for i, name := range names {
		nodes[i] = d.Node(name)
	}

	return nodes
}

func (d *DockerTestFramework) Node(name string) *Node {
	d.nodesLock.RLock()
	defer d.nodesLock.RUnlock()

	node, exist := d.nodes[name]
	require.True(d.Testing, exist)

	return node
}

func (d *DockerTestFramework) Clients(names ...string) map[string]mock.Client {
	d.nodesLock.RLock()
	defer d.nodesLock.RUnlock()

	if len(names) == 0 {
		return d.clients
	}

	clients := make(map[string]mock.Client, len(names))
	for _, name := range names {
		client, exist := d.clients[name]
		require.True(d.Testing, exist)

		clients[name] = client
	}

	return clients
}

func (d *DockerTestFramework) Client(name string) mock.Client {
	d.nodesLock.RLock()
	defer d.nodesLock.RUnlock()

	client, exist := d.clients[name]
	require.True(d.Testing, exist)

	return client
}

func (d *DockerTestFramework) NodeStatus(name string) *api.InfoResNodeStatus {
	node := d.Node(name)

	info, err := d.Client(node.Name).Info(context.TODO())
	require.NoError(d.Testing, err)

	return info.Status
}

func (d *DockerTestFramework) AccountsFromNodes(nodes ...*Node) []string {
	var accounts []string
	for _, node := range nodes {
		if node.AccountAddressBech32 != "" {
			accounts = append(accounts, node.AccountAddressBech32)
		}
	}

	return accounts
}

func (d *DockerTestFramework) StartIssueCandidacyPayload(nodes ...*Node) {
	if len(nodes) == 0 {
		return
	}

	for _, node := range nodes {
		node.IssueCandidacyPayload = true
	}

	err := d.DockerComposeUp(true)
	require.NoError(d.Testing, err)
}

func (d *DockerTestFramework) StopIssueCandidacyPayload(nodes ...*Node) {
	if len(nodes) == 0 {
		return
	}

	for _, node := range nodes {
		node.IssueCandidacyPayload = false
	}

	err := d.DockerComposeUp(true)
	require.NoError(d.Testing, err)
}

func (d *DockerTestFramework) IssueCandidacyPayloadFromAccount(wallet *mock.Wallet) iotago.BlockID {
	block, err := wallet.CreateAndSubmitBasicBlock(context.TODO(), "", mock.WithPayload(&iotago.CandidacyAnnouncement{}))
	require.NoError(d.Testing, err)

	return block.ID()
}

// CreateTaggedDataBlock creates and submits a block of a tagged data payload.
func (d *DockerTestFramework) CreateTaggedDataBlock(wallet *mock.Wallet, tag []byte) *iotago.Block {
	ctx := context.TODO()

	return lo.PanicOnErr(wallet.CreateBasicBlock(ctx, "", mock.WithPayload(&iotago.TaggedData{
		Tag: tag,
	}))).ProtocolBlock()
}

<<<<<<< HEAD
func (d *DockerTestFramework) SubmitValidationBlock(issuerID iotago.AccountID) *iotago.Block {
	issuer := d.defaultWallet.Account(issuerID)
	ctx := context.TODO()
	issuingTime := time.Now()
	clt := d.defaultWallet.Client
	currentSlot := d.defaultWallet.Client.LatestAPI().TimeProvider().SlotFromTime(issuingTime)
	apiForSlot := d.defaultWallet.Client.APIForSlot(currentSlot)
=======
func (d *DockerTestFramework) SubmitValidationBlock(issuerID iotago.AccountID, issueNode ...string) *iotago.Block {
	issuer := d.wallet.Account(issuerID)
	ctx := context.TODO()
	issuingTime := time.Now()
	clt := d.wallet.DefaultClient()
	if issueNode != nil {
		clt = d.wallet.Clients[issueNode[0]]
	}
	currentSlot := d.wallet.DefaultClient().LatestAPI().TimeProvider().SlotFromTime(issuingTime)
	apiForSlot := d.wallet.DefaultClient().APIForSlot(currentSlot)
>>>>>>> ab8a545d

	issuerResp, _ := d.PrepareBlockIssuance(ctx, clt, issuer.Address)

	protocolParametersHash, err := apiForSlot.ProtocolParameters().Hash()
	require.NoError(d.Testing, err)

	blockBuilder := builder.NewValidationBlockBuilder(apiForSlot).
		IssuingTime(issuingTime).
		SlotCommitmentID(issuerResp.LatestCommitment.MustID()).
		LatestFinalizedSlot(issuerResp.LatestFinalizedSlot).
		StrongParents(issuerResp.StrongParents).
		WeakParents(issuerResp.WeakParents).
		ShallowLikeParents(issuerResp.ShallowLikeParents).
		HighestSupportedVersion(clt.LatestAPI().Version()).
		ProtocolParametersHash(protocolParametersHash).
		Sign(issuerID, lo.Return1(d.defaultWallet.KeyPair()))

	block, err := blockBuilder.Build()
	require.NoError(d.Testing, err)

	// Make sure we only create syntactically valid blocks.
	_, err = model.BlockFromBlock(block, serix.WithValidation())
	require.NoError(d.Testing, err)

	d.SubmitBlock(ctx, block)

	return block
}

func (d *DockerTestFramework) CreateBasicOutputBlock(wallet *mock.Wallet) (*iotago.Block, *iotago.SignedTransaction, *mock.OutputData) {
	fundsOutputData := d.RequestFaucetFunds(context.Background(), wallet, iotago.AddressEd25519)

	signedTx := wallet.CreateBasicOutputFromInput(fundsOutputData)
	block, err := wallet.CreateBasicBlock(context.Background(), "", mock.WithPayload(signedTx))
	require.NoError(d.Testing, err)

	return block.ProtocolBlock(), signedTx, fundsOutputData
}

// CreateDelegationBlockFromInput consumes the given basic output, then build a block of a transaction that includes a delegation output, in order to delegate the given validator.
func (d *DockerTestFramework) CreateDelegationBlockFromInput(wallet *mock.Wallet, accountAdddress *iotago.AccountAddress, input *mock.OutputData) (iotago.DelegationID, iotago.OutputID, *iotago.Block) {
	ctx := context.TODO()
	clt := wallet.Client

	signedTx := wallet.CreateDelegationFromInput(
		"",
		input,
		mock.WithDelegatedValidatorAddress(accountAdddress),
		mock.WithDelegationStartEpoch(getDelegationStartEpoch(clt.LatestAPI(), wallet.GetNewBlockIssuanceResponse().LatestCommitment.Slot)),
	)
	outputID := iotago.OutputIDFromTransactionIDAndIndex(signedTx.Transaction.MustID(), 0)

	return iotago.DelegationIDFromOutputID(outputID),
		outputID,
		lo.PanicOnErr(wallet.CreateBasicBlock(ctx, "", mock.WithPayload(signedTx))).ProtocolBlock()
}

// CreateFoundryBlockFromInput consumes the given basic output, then build a block of a transaction that includes a foundry output with the given mintedAmount and maxSupply.
func (d *DockerTestFramework) CreateFoundryBlockFromInput(wallet *mock.Wallet, inputID iotago.OutputID, mintedAmount iotago.BaseToken, maxSupply iotago.BaseToken) (iotago.FoundryID, iotago.OutputID, *iotago.Block) {
	input := wallet.Output(inputID)
	signedTx := wallet.CreateFoundryAndNativeTokensFromInput(input, mintedAmount, maxSupply)
	txID, err := signedTx.Transaction.ID()
	require.NoError(d.Testing, err)

	//nolint:forcetypeassert
	return signedTx.Transaction.Outputs[1].(*iotago.FoundryOutput).MustFoundryID(),
		iotago.OutputIDFromTransactionIDAndIndex(txID, 1),
		lo.PanicOnErr(wallet.CreateBasicBlock(context.Background(), "", mock.WithPayload(signedTx))).ProtocolBlock()
}

// CreateNFTBlockFromInput consumes the given basic output, then build a block of a transaction that includes a NFT output with the given NFT output options.
func (d *DockerTestFramework) CreateNFTBlockFromInput(wallet *mock.Wallet, input *mock.OutputData, opts ...options.Option[builder.NFTOutputBuilder]) (iotago.NFTID, iotago.OutputID, *iotago.Block) {
	signedTx := wallet.CreateTaggedNFTFromInput("", input, opts...)
	outputID := iotago.OutputIDFromTransactionIDAndIndex(signedTx.Transaction.MustID(), 0)

	return iotago.NFTIDFromOutputID(outputID),
		outputID,
		lo.PanicOnErr(wallet.CreateBasicBlock(context.Background(), "", mock.WithPayload(signedTx))).ProtocolBlock()
}

// CreateFoundryTransitionBlockFromInput consumes the given foundry output, then build block by increasing the minted amount by 1.
func (d *DockerTestFramework) CreateFoundryTransitionBlockFromInput(issuerID iotago.AccountID, foundryInput, accountInput *mock.OutputData) (iotago.FoundryID, iotago.OutputID, *iotago.Block) {
	signedTx := d.defaultWallet.TransitionFoundry("", foundryInput, accountInput)
	txID, err := signedTx.Transaction.ID()
	require.NoError(d.Testing, err)

	//nolint:forcetypeassert
	return signedTx.Transaction.Outputs[1].(*iotago.FoundryOutput).MustFoundryID(),
		iotago.OutputIDFromTransactionIDAndIndex(txID, 1),
		lo.PanicOnErr(d.defaultWallet.CreateAndSubmitBasicBlock(context.Background(), "", mock.WithPayload(signedTx))).ProtocolBlock()
}

// CreateAccountBlockFromInput consumes the given output, which should be either an basic output with implicit address, then build block with the given account output options. Note that after the returned transaction is issued, remember to update the account information in the wallet with AddAccount().
func (d *DockerTestFramework) CreateAccountBlock(opts ...options.Option[builder.AccountOutputBuilder]) (*mock.AccountData, *mock.Wallet, *iotago.SignedTransaction, *iotago.Block) {
	// create an implicit account by requesting faucet funds
	ctx := context.TODO()
	newWallet, implicitAccountOutputData := d.CreateImplicitAccount(ctx)

	var implicitBlockIssuerKey iotago.BlockIssuerKey = iotago.Ed25519PublicKeyHashBlockIssuerKeyFromImplicitAccountCreationAddress(newWallet.ImplicitAccountCreationAddress())
	opts = append(opts, mock.WithBlockIssuerFeature(
		iotago.NewBlockIssuerKeys(implicitBlockIssuerKey),
		iotago.MaxSlotIndex,
	))
	signedTx := newWallet.TransitionImplicitAccountToAccountOutput("", []*mock.OutputData{implicitAccountOutputData}, opts...)

	// The account transition block should be issued by the implicit account block issuer key.
	block, err := newWallet.CreateBasicBlock(ctx, "", mock.WithPayload(signedTx))
	require.NoError(d.Testing, err)
	accOutputID := iotago.OutputIDFromTransactionIDAndIndex(signedTx.Transaction.MustID(), 0)
	accOutput := signedTx.Transaction.Outputs[0].(*iotago.AccountOutput)
	accAddress := (accOutput.AccountID).ToAddress().(*iotago.AccountAddress)

	accountOutputData := &mock.AccountData{
		ID:           accOutput.AccountID,
		Address:      accAddress,
		Output:       accOutput,
		OutputID:     accOutputID,
		AddressIndex: implicitAccountOutputData.AddressIndex,
	}

	return accountOutputData, newWallet, signedTx, block.ProtocolBlock()
}

// CreateImplicitAccount requests faucet funds and creates an implicit account. It already wait until the transaction is committed and the created account is useable.
func (d *DockerTestFramework) CreateImplicitAccount(ctx context.Context) (*mock.Wallet, *mock.OutputData) {
	newWallet := mock.NewWallet(d.Testing, "", d.defaultWallet.Client, &DockerWalletClock{client: d.defaultWallet.Client})
	implicitAccountOutputData := d.RequestFaucetFunds(ctx, newWallet, iotago.AddressImplicitAccountCreation)

	accountID := iotago.AccountIDFromOutputID(implicitAccountOutputData.ID)
	accountAddress, ok := accountID.ToAddress().(*iotago.AccountAddress)
	require.True(d.Testing, ok)

	// make sure an implicit account is committed
	d.CheckAccountStatus(ctx, iotago.EmptyBlockID, implicitAccountOutputData.ID.TransactionID(), implicitAccountOutputData.ID, accountAddress)

	// update the wallet with the new account data
	newWallet.SetBlockIssuer(&mock.AccountData{
		ID:           accountID,
		Address:      accountAddress,
		OutputID:     implicitAccountOutputData.ID,
		AddressIndex: implicitAccountOutputData.AddressIndex,
	})

	return newWallet, implicitAccountOutputData
}

// CreateAccount creates an new account from implicit one to full one, it already wait until the transaction is committed and the created account is useable.
func (d *DockerTestFramework) CreateAccount(opts ...options.Option[builder.AccountOutputBuilder]) (*mock.Wallet, *mock.AccountData) {
	ctx := context.TODO()
	accountData, newWallet, signedTx, block := d.CreateAccountBlock(opts...)
	d.SubmitBlock(ctx, block)
	d.CheckAccountStatus(ctx, block.MustID(), signedTx.Transaction.MustID(), accountData.OutputID, accountData.Address, true)

	// update the wallet with the new account data
	newWallet.SetBlockIssuer(accountData)

	fmt.Printf("Account created, Bech addr: %s", accountData.Address.Bech32(newWallet.Client.CommittedAPI().ProtocolParameters().Bech32HRP()))

	return newWallet, newWallet.Account(accountData.ID)
}

func (d *DockerTestFramework) ClaimRewardsForValidator(ctx context.Context, validatorWallet *mock.Wallet) {
	validatorAccountData := validatorWallet.BlockIssuer.AccountData
	outputData := &mock.OutputData{
		ID:           validatorAccountData.OutputID,
		Address:      validatorAccountData.Address,
		AddressIndex: validatorAccountData.AddressIndex,
		Output:       validatorAccountData.Output,
	}
	signedTx := validatorWallet.ClaimValidatorRewards("", outputData)

	validatorWallet.CreateAndSubmitBasicBlock(ctx, "", mock.WithPayload(signedTx))
	d.AwaitTransactionPayloadAccepted(ctx, signedTx.Transaction.MustID())

	// update account data of validator
	validatorWallet.SetBlockIssuer(&mock.AccountData{
		ID:           validatorWallet.BlockIssuer.AccountData.ID,
		Address:      validatorWallet.BlockIssuer.AccountData.Address,
		AddressIndex: validatorWallet.BlockIssuer.AccountData.AddressIndex,
		OutputID:     iotago.OutputIDFromTransactionIDAndIndex(signedTx.Transaction.MustID(), 0),
		Output:       signedTx.Transaction.Outputs[0].(*iotago.AccountOutput),
	})
}

func (d *DockerTestFramework) ClaimRewardsForDelegator(ctx context.Context, wallet *mock.Wallet, delegationOutputData *mock.OutputData) iotago.OutputID {
	signedTx := wallet.ClaimDelegatorRewards("", delegationOutputData)

	wallet.CreateAndSubmitBasicBlock(ctx, "", mock.WithPayload(signedTx))
	d.AwaitTransactionPayloadAccepted(ctx, signedTx.Transaction.MustID())

	return iotago.OutputIDFromTransactionIDAndIndex(signedTx.Transaction.MustID(), 0)
}

func (d *DockerTestFramework) DelayedClaimingTransition(ctx context.Context, wallet *mock.Wallet, delegationOutputData *mock.OutputData) *mock.OutputData {
	signedTx := wallet.DelayedClaimingTransition("", delegationOutputData)

	wallet.CreateAndSubmitBasicBlock(ctx, "", mock.WithPayload(signedTx))
	d.AwaitTransactionPayloadAccepted(ctx, signedTx.Transaction.MustID())

	return &mock.OutputData{
		ID:           iotago.OutputIDFromTransactionIDAndIndex(signedTx.Transaction.MustID(), 0),
		Address:      wallet.Address(),
		AddressIndex: 0,
		Output:       signedTx.Transaction.Outputs[0].(*iotago.DelegationOutput),
	}
}

// DelegateToValidator requests faucet funds and delegate the UTXO output to the validator.
func (d *DockerTestFramework) DelegateToValidator(fromWallet *mock.Wallet, accountAddress *iotago.AccountAddress) *mock.OutputData {
	// requesting faucet funds as delegation input
	ctx := context.TODO()
	fundsOutputData := d.RequestFaucetFunds(ctx, fromWallet, iotago.AddressEd25519)

	signedTx := fromWallet.CreateDelegationFromInput(
		"",
		fundsOutputData,
		mock.WithDelegatedValidatorAddress(accountAddress),
		mock.WithDelegationStartEpoch(getDelegationStartEpoch(fromWallet.Client.LatestAPI(), fromWallet.GetNewBlockIssuanceResponse().LatestCommitment.Slot)),
	)

	fromWallet.CreateAndSubmitBasicBlock(ctx, "", mock.WithPayload(signedTx))
	d.AwaitTransactionPayloadAccepted(ctx, signedTx.Transaction.MustID())

	delegationOutput, ok := signedTx.Transaction.Outputs[0].(*iotago.DelegationOutput)
	require.True(d.Testing, ok)

	return &mock.OutputData{
		ID:           iotago.OutputIDFromTransactionIDAndIndex(signedTx.Transaction.MustID(), 0),
		Address:      fromWallet.Address(),
		AddressIndex: 0,
		Output:       delegationOutput,
	}

}

// PrepareBlockIssuance prepares the BlockIssuance and Congestion response, and increase BIC of the issuer if necessary.
func (d *DockerTestFramework) PrepareBlockIssuance(ctx context.Context, clt mock.Client, issuerAddress *iotago.AccountAddress) (*api.IssuanceBlockHeaderResponse, *api.CongestionResponse) {
	issuerResp, err := clt.BlockIssuance(ctx)
	require.NoError(d.Testing, err)

	congestionResp, err := clt.Congestion(ctx, issuerAddress, 0, lo.PanicOnErr(issuerResp.LatestCommitment.ID()))
	require.NoError(d.Testing, err)

	return issuerResp, congestionResp
}

// AllotManaTo requests faucet funds then uses it to allots mana from one account to another.
func (d *DockerTestFramework) AllotManaTo(fromWallet *mock.Wallet, to *mock.AccountData, manaToAllot iotago.Mana) {
	// requesting faucet funds for allotment
	ctx := context.TODO()
	fundsOutputID := d.RequestFaucetFunds(ctx, fromWallet, iotago.AddressEd25519)
	clt := fromWallet.Client

	signedTx := fromWallet.AllotManaFromBasicOutput(
		"",
		fundsOutputID,
		manaToAllot,
		to.ID,
	)
	preAllotmentCommitmentID := fromWallet.GetNewBlockIssuanceResponse().LatestCommitment.MustID()
	block, err := fromWallet.CreateAndSubmitBasicBlock(ctx, "", mock.WithPayload(signedTx))
	require.NoError(d.Testing, err)
	fmt.Println("Allot mana transaction sent, blkID:", block.ID().ToHex(), ", txID:", signedTx.Transaction.MustID().ToHex(), ", slot:", block.ID().Slot())

	d.AwaitTransactionPayloadAccepted(ctx, signedTx.Transaction.MustID())

	// allotment is updated when the transaction is committed
	d.AwaitCommitment(block.ID().Slot())

	// check if the mana is allotted
	toCongestionResp, err := clt.Congestion(ctx, to.Address, 0, preAllotmentCommitmentID)
	require.NoError(d.Testing, err)
	oldBIC := toCongestionResp.BlockIssuanceCredits

	toCongestionResp, err = clt.Congestion(ctx, to.Address, 0)
	require.NoError(d.Testing, err)
	newBIC := toCongestionResp.BlockIssuanceCredits
	require.Equal(d.Testing, oldBIC+iotago.BlockIssuanceCredits(manaToAllot), newBIC)
}

// CreateNativeToken request faucet funds then use it to create native token for the account, and returns the updated Account.
func (d *DockerTestFramework) CreateNativeToken(fromWallet *mock.Wallet, mintedAmount iotago.BaseToken, maxSupply iotago.BaseToken) {
	require.GreaterOrEqual(d.Testing, maxSupply, mintedAmount)

	ctx := context.TODO()

	// requesting faucet funds for native token creation
	fundsOutputData := d.RequestFaucetFunds(ctx, fromWallet, iotago.AddressEd25519)

	signedTx := fromWallet.CreateFoundryAndNativeTokensFromInput(fundsOutputData, mintedAmount, maxSupply)

	block, err := fromWallet.CreateAndSubmitBasicBlock(ctx, "", mock.WithPayload(signedTx))
	require.NoError(d.Testing, err)

	txID := signedTx.Transaction.MustID()
	d.AwaitTransactionPayloadAccepted(ctx, txID)

	fmt.Println("Create native tokens transaction sent, blkID:", block.ID().ToHex(), ", txID:", signedTx.Transaction.MustID().ToHex(), ", slot:", block.ID().Slot())

	// wait for the account to be committed
	d.AwaitCommitment(block.ID().Slot())

	d.AssertIndexerAccount(fromWallet.BlockIssuer.AccountData)
	//nolint:forcetypeassert
	d.AssertIndexerFoundry(signedTx.Transaction.Outputs[1].(*iotago.FoundryOutput).MustFoundryID())
}

// RequestFaucetFunds requests faucet funds for the given address type, and returns the outputID of the received funds.
func (d *DockerTestFramework) RequestFaucetFunds(ctx context.Context, wallet *mock.Wallet, addressType iotago.AddressType) *mock.OutputData {
	var address iotago.Address
	if addressType == iotago.AddressImplicitAccountCreation {
		address = wallet.ImplicitAccountCreationAddress(wallet.BlockIssuer.AccountData.AddressIndex)
	} else {
		address = wallet.Address()
	}

	d.SendFaucetRequest(ctx, wallet, address)

	outputID, output, err := d.AwaitAddressUnspentOutputAccepted(ctx, wallet, address)
	require.NoError(d.Testing, err)

	outputData := &mock.OutputData{
		ID:           outputID,
		Address:      address,
		AddressIndex: wallet.BlockIssuer.AccountData.AddressIndex,
		Output:       output,
	}
	wallet.AddOutput("", outputData)

	fmt.Printf("Faucet funds received, txID: %s, amount: %d, mana: %d\n", outputID.TransactionID().ToHex(), output.BaseTokenAmount(), output.StoredMana())

	return outputData
}

func (d *DockerTestFramework) Stop() {
	fmt.Println("Stop the network...")
	defer fmt.Println("Stop the network.....done")

	_ = exec.Command("docker", "compose", "down").Run()
	_ = exec.Command("rm", d.snapshotPath).Run() //nolint:gosec
}

func (d *DockerTestFramework) StopContainer(containerName ...string) error {
	fmt.Println("Stop validator", containerName, "......")

	args := append([]string{"stop"}, containerName...)

	return exec.Command("docker", args...).Run()
}

func (d *DockerTestFramework) RestartContainer(containerName ...string) error {
	fmt.Println("Restart validator", containerName, "......")

	args := append([]string{"restart"}, containerName...)

	return exec.Command("docker", args...).Run()
}

func (d *DockerTestFramework) DumpContainerLogsToFiles() {
	// get container names
	cmd := "docker compose ps | awk '{print $1}' | tail -n +2"
	containerNamesBytes, err := exec.Command("bash", "-c", cmd).Output()
	require.NoError(d.Testing, err)

	// dump logs to files
	fmt.Println("Dump container logs to files...")
	containerNames := strings.Split(string(containerNamesBytes), "\n")

	for _, name := range containerNames {
		if name == "" {
			continue
		}

		filePath := fmt.Sprintf("%s/%s.log", d.logDirectoryPath, name)
		// dump logs to file if the file does not exist, which means the container is just started.
		// logs should exist for the already running containers.
		_, err := os.Stat(filePath)
		if os.IsNotExist(err) {
			logCmd := fmt.Sprintf("docker logs -f %s > %s 2>&1 &", name, filePath)
			err := exec.Command("bash", "-c", logCmd).Run()
			require.NoError(d.Testing, err)
		}
	}
}

func (d *DockerTestFramework) GetContainersConfigs() {
	// get container configs
	nodes := d.Nodes()

	d.nodesLock.Lock()
	defer d.nodesLock.Unlock()
	for _, node := range nodes {
		cmd := fmt.Sprintf("docker inspect --format='{{.Config.Cmd}}' %s", node.ContainerName)
		containerConfigsBytes, err := exec.Command("bash", "-c", cmd).Output()
		require.NoError(d.Testing, err)

		configs := string(containerConfigsBytes)
		// remove "[" and "]"
		configs = configs[1 : len(configs)-2]

		// get validator private key
		cmd = fmt.Sprintf("docker inspect --format='{{.Config.Env}}' %s", node.ContainerName)
		envBytes, err := exec.Command("bash", "-c", cmd).Output()
		require.NoError(d.Testing, err)

		envs := string(envBytes)
		envs = strings.Split(envs[1:len(envs)-2], " ")[0]

		node.ContainerConfigs = configs
		node.PrivateKey = envs
		d.nodes[node.Name] = node
	}
}

func (d *DockerTestFramework) SubmitBlock(ctx context.Context, blk *iotago.Block) {
	clt := d.defaultWallet.Client

	_, err := clt.SubmitBlock(ctx, blk)
	require.NoError(d.Testing, err)
}<|MERGE_RESOLUTION|>--- conflicted
+++ resolved
@@ -440,26 +440,16 @@
 	}))).ProtocolBlock()
 }
 
-<<<<<<< HEAD
-func (d *DockerTestFramework) SubmitValidationBlock(issuerID iotago.AccountID) *iotago.Block {
+func (d *DockerTestFramework) SubmitValidationBlock(issuerID iotago.AccountID, issueNode ...string) *iotago.Block {
 	issuer := d.defaultWallet.Account(issuerID)
 	ctx := context.TODO()
 	issuingTime := time.Now()
 	clt := d.defaultWallet.Client
+	if issueNode != nil {
+		clt = d.Client(issueNode[0])
+	}
 	currentSlot := d.defaultWallet.Client.LatestAPI().TimeProvider().SlotFromTime(issuingTime)
 	apiForSlot := d.defaultWallet.Client.APIForSlot(currentSlot)
-=======
-func (d *DockerTestFramework) SubmitValidationBlock(issuerID iotago.AccountID, issueNode ...string) *iotago.Block {
-	issuer := d.wallet.Account(issuerID)
-	ctx := context.TODO()
-	issuingTime := time.Now()
-	clt := d.wallet.DefaultClient()
-	if issueNode != nil {
-		clt = d.wallet.Clients[issueNode[0]]
-	}
-	currentSlot := d.wallet.DefaultClient().LatestAPI().TimeProvider().SlotFromTime(issuingTime)
-	apiForSlot := d.wallet.DefaultClient().APIForSlot(currentSlot)
->>>>>>> ab8a545d
 
 	issuerResp, _ := d.PrepareBlockIssuance(ctx, clt, issuer.Address)
 

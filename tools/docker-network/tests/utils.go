--- conflicted
+++ resolved
@@ -12,10 +12,7 @@
 	"os"
 	"regexp"
 	"sort"
-<<<<<<< HEAD
-=======
 	"strconv"
->>>>>>> 8144a57e
 	"time"
 
 	"github.com/stretchr/testify/require"
@@ -320,29 +317,6 @@
 	return dir
 }
 
-<<<<<<< HEAD
-=======
-func AwaitEventAPITopics(duration time.Duration, cancleFunc context.CancelFunc, receiveChan chan struct{}, numOfTopics int) error {
-	counter := 0
-	timer := time.NewTimer(duration)
-	defer timer.Stop()
-
-	for {
-		select {
-		case <-timer.C:
-			cancleFunc()
-			return ierrors.New("Timeout, did not receive signals from all  topics")
-		case <-receiveChan:
-			counter++
-			if counter == numOfTopics {
-				fmt.Println("Received all signals from topics")
-				return nil
-			}
-		}
-	}
-}
-
->>>>>>> 8144a57e
 func getDelegationStartEpoch(api iotago.API, commitmentSlot iotago.SlotIndex) iotago.EpochIndex {
 	pastBoundedSlot := commitmentSlot + api.ProtocolParameters().MaxCommittableAge()
 	pastBoundedEpoch := api.TimeProvider().EpochFromSlot(pastBoundedSlot)
